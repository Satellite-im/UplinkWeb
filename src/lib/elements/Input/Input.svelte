<script lang="ts">
    import { Appearance } from "../../enums/index"
    import { MarkdownEditor } from "markdown-editor"
    import "./markdown.scss"
    import { createEventDispatcher, onMount } from "svelte"
    import { EditorView } from "@codemirror/view"
    import type { FormEventHandler } from "svelte/elements"

    // export let loading: boolean = false;
    export let placeholder: string = ""
    export let hook: string = ""
    export let alt: boolean = false
    export let rounded: boolean = false
    export let highlight: Appearance = Appearance.Default
    export let value: string = ""
    export let disabled: boolean = false
    export let tooltip: string | null = ""
    export let copyOnInteract: boolean = false
    export let centered: boolean = false
    export let rich: boolean = false

    if (copyOnInteract) {
        tooltip = "Copy"
        disabled = true
    }

    let clazz = ""
    let input: HTMLElement

    let onsend: any[] = []
    if (rich) {
        onMount(() => {
            let editor = new MarkdownEditor(input, {
                keys: MarkdownEditor.ChatEditorKeys(() => send()),
                only_autolink: true,
                extensions: [EditorView.editorAttributes.of({ class: input.classList.toString() })],
            })
            // @ts-ignore
            editor.updatePlaceholder(input.placeholder)
            editor.registerListener("input", ({ value: val }: { value: string }) => {
                value = val
            })
            onsend.push(() => {
                editor.value("")
            })
        })
    }
    export { clazz as class }

    const dispatch = createEventDispatcher()
    const send = () => {
        dispatch("enter", value)
        onsend.forEach(e => e())
    }
    function onInput() {
        dispatch("input", value)
    }

    function onBlur() {
        dispatch("blur")
    }


    function onKeyDown(event: KeyboardEvent) {
        if (event.code === "Enter") {
            send()
        }
    }
</script>

<div class="input-group {alt ? 'alt' : ''} {highlight !== null ? `highlight-${highlight}` : ''} {tooltip ? 'tooltip' : ''} {clazz || ''}" data-tooltip={tooltip}>
    <div class="input-container {rounded ? 'rounded' : ''} {clazz || ''}">
        <slot></slot>
<<<<<<< HEAD
        <input class="input {centered ? 'centered' : ''}" type="text" disabled={disabled} bind:this={input} bind:value={value} placeholder={placeholder} on:keydown={onKeyDown} on:input={onInput} on:blur={onBlur} />
=======
        <input data-cy={hook} class="input {centered ? 'centered' : ''}" type="text" disabled={disabled} bind:this={input} bind:value={value} placeholder={placeholder} on:keydown={onKeyDown} on:input={onInput} />
>>>>>>> 5e8e75c0
    </div>
</div>

<style lang="scss">
    .input-group {
        height: var(--input-height);
        display: inline-flex;
        flex-direction: row;
        transition: all var(--animation-speed);
        width: 100%;

        .input-container {
            border: var(--border-width) solid var(--border-color);
            border-radius: var(--border-radius-minimal);
            background-color: var(--alt-color);
            color: var(--color);
            display: inline-flex;
            gap: var(--gap);
            align-items: center;
            width: fit-content;
            height: var(--input-height);
            transition: all var(--animation-speed);
            padding: 0 var(--padding);
            flex: 1;

            &.rounded {
                border-radius: var(--border-radius-more);
            }
        }

        .input {
            background-color: transparent;
            border: none;
            flex: 1;
            width: 100%;
            color: var(--color);
            cursor: text;

            &.centered {
                text-align: center;
            }

            &:focus {
                outline: none;
                border: none;
            }

            &::placeholder {
                color: var(--placeholder-color);
                opacity: 0.75;
                font-size: var(--label-size);
            }
        }

        &.alt {
            .input-container {
                background-color: var(--alt-color);
            }

            .input {
                color: var(--color);

                &::placeholder {
                    color: var(--placeholder-color);
                }
            }
        }

        .input-container:focus-within {
            box-shadow: 0 0 0 var(--shadow-depth) var(--focus-color);
        }

        &.highlight-error .input-container,
        &.highlight-error .svg-icon {
            border-color: var(--error-color);
            color: var(--error-color);
        }

        &.highlight-warning .input-container,
        &.highlight-warning .svg-icon {
            border-color: var(--warning-color);
            color: var(--warning-color);
        }

        &.highlight-info .input-container,
        &.highlight-info .svg-icon {
            border-color: var(--info-color);
            color: var(--info-color);
        }

        &.highlight-success .input-container,
        &.highlight-success .svg-icon {
            border-color: var(--success-color);
            color: var(--success-color);
        }

        // Tooltip styles
        &.tooltip {
            position: relative;

            &:before {
                display: none;
                content: attr(data-tooltip);
                position: absolute;
                bottom: calc(100% + var(--gap));
                white-space: nowrap;
                width: fit-content;
                padding: var(--padding-minimal) var(--padding-less);
                border-radius: var(--border-radius-minimal);
                border: var(--border-width) solid var(--border-color);
                color: var(--color);
                font-size: var(--font-size-smaller);
                text-align: center;
                opacity: 0;
                pointer-events: none;
                z-index: 2;
                transition: all var(--animation-speed);
                background-color: var(--opaque-color);
                backdrop-filter: blur(var(--blur-radius));
                -webkit-backdrop-filter: blur(var(--blur-radius));
            }

            &.tooltip-right:before {
                bottom: unset;
                top: 50%;
                transform: translateY(-50%);
                left: 100%;
                margin-left: var(--gap);
            }

            &.tooltip-left:before {
                bottom: unset;
                top: 50%;
                transform: translateY(-50%);
                right: 100%;
                margin-right: var(--gap);
            }

            &.tooltip-bottom:before {
                top: calc(100% + var(--gap));
            }

            &:hover:before {
                opacity: 1;
                display: inline;
            }

            &.icon {
                &:before {
                    display: flex;
                }
            }
        }
    }
</style><|MERGE_RESOLUTION|>--- conflicted
+++ resolved
@@ -71,11 +71,7 @@
 <div class="input-group {alt ? 'alt' : ''} {highlight !== null ? `highlight-${highlight}` : ''} {tooltip ? 'tooltip' : ''} {clazz || ''}" data-tooltip={tooltip}>
     <div class="input-container {rounded ? 'rounded' : ''} {clazz || ''}">
         <slot></slot>
-<<<<<<< HEAD
         <input class="input {centered ? 'centered' : ''}" type="text" disabled={disabled} bind:this={input} bind:value={value} placeholder={placeholder} on:keydown={onKeyDown} on:input={onInput} on:blur={onBlur} />
-=======
-        <input data-cy={hook} class="input {centered ? 'centered' : ''}" type="text" disabled={disabled} bind:this={input} bind:value={value} placeholder={placeholder} on:keydown={onKeyDown} on:input={onInput} />
->>>>>>> 5e8e75c0
     </div>
 </div>
 
