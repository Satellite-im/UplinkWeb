--- conflicted
+++ resolved
@@ -75,12 +75,8 @@
             // @ts-ignore
             editor.updatePlaceholder(input.placeholder)
             editor.registerListener("input", ({ value: val }: { value: string }) => {
-<<<<<<< HEAD
-                value = val
-=======
                 writableValue.set(val)
                 onInput()
->>>>>>> 5e4e40bc
             })
             onsend.push(() => {
                 editor.value("")
