--- conflicted
+++ resolved
@@ -1,9 +1,5 @@
 <script lang="ts">
-<<<<<<< HEAD
-	import { InputRules } from './inputRules';
-=======
     import { InputRules } from "./inputRules"
->>>>>>> 87392898
     import { Appearance } from "../../enums/index"
     import { MarkdownEditor } from "markdown-editor"
     import "./markdown.scss"
@@ -25,13 +21,8 @@
     export let rich: boolean = false
     export let autoFocus: boolean = false
     export let rules: InputRules = new InputRules()
-<<<<<<< HEAD
   
-    let errorMessage: string = "";
-=======
-
     let errorMessage: string = ""
->>>>>>> 87392898
 
     function isValidInput(): boolean {
         if (rules.required && !value) {
