--- conflicted
+++ resolved
@@ -240,9 +240,6 @@
                         }
                     }
                 }
-<<<<<<< HEAD
-=======
-
                 &:hover {
                     background-color: var(--primary-color-alt);
                     color: var(--color-alt);
@@ -251,7 +248,6 @@
                 &.alt {
                     color: var(--color) !important;
                 }
->>>>>>> 52f2c75f
             }
 
             &.transparent {
