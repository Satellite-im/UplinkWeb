<script lang="ts">
    import { createEventDispatcher } from "svelte"
    import { Appearance } from "../enums/index"

    import { Loader, Text } from "./"

    export let tooltip: string | null = ""
    export let disabled: boolean = false
    export let rotateOnHover: boolean = false
    export let text: string = ""
    export let outline: boolean = false
    export let icon: boolean = false
    export let appearance: Appearance = Appearance.Default
    export let loading: boolean = false
    export let small: boolean = false
    export let fill: boolean = false
<<<<<<< HEAD
    export let hook: string = ""
=======
    export let contextmenu: (evt: MouseEvent) => void = _ => {}
>>>>>>> 81e11292

    // Allow parent to override / add classes
    let clazz = ""
    export { clazz as class }

    const dispatch = createEventDispatcher()

    function onClick(event: MouseEvent) {
        dispatch("click", event)
    }
</script>

<button
    class="button {fill ? 'fill' : ''} {appearance} {rotateOnHover ? 'rotate_on_hover' : ''} {outline ? 'outlined' : ''} {icon ? 'icon' : ''} {tooltip ? 'tooltip' : ''} {small ? 'small' : ''} {clazz || ''}"
    data-cy={hook}
    data-tooltip={tooltip}
    disabled={disabled || loading}
    on:click={onClick}
    on:contextmenu={contextmenu}>
    {#if loading}
        <Loader />
    {:else}
        <slot></slot>
    {/if}
    {#if text.length > 0}
        <Text loading={loading} appearance={outline ? appearance : Appearance.Alt}>{text}</Text>
    {/if}
</button>

<style lang="scss">
    .button {
        pointer-events: all;
        min-height: var(--input-height);
        min-width: fit-content;
        color: var(--color);
        background-color: var(--primary-color);
        border: var(--border-width) solid var(--border-color);
        border-radius: var(--button-border-radius);
        padding: var(--padding-less) var(--padding);
        font-size: var(--font-size-smaller);
        gap: var(--gap);
        display: inline-flex;
        justify-content: center;
        align-items: center;
        transition:
            background-color var(--animation-speed) var(--animation-style),
            color var(--animation-speed) var(--animation-style),
            border-color var(--animation-speed) var(--animation-style),
            all var(--animation-speed);

        &.fill {
            flex: 1;
            width: 100%;
            justify-content: flex-start;
        }

        &.icon.rotate_on_hover:hover {
            transform: rotate(90deg);
        }

        &:disabled {
            opacity: var(--disabled-opacity);
            pointer-events: none;
        }

        // Modifier classes for icon and round buttons
        &.icon,
        &.round {
            min-width: unset;
            padding: unset;
            min-width: var(--input-height);
            min-height: var(--input-height);
            max-width: var(--input-height);
            max-height: var(--input-height);

            &.round {
                width: var(--input-height);
            }
        }

        // Styles for button:hover
        &:hover {
            cursor: pointer;
            background-color: var(--primary-color-alt);
        }

        // Tooltip styles
        &.tooltip {
            position: relative;

            &:before {
                display: none;
                content: attr(data-tooltip);
                position: absolute;
                bottom: calc(100% + var(--gap));
                white-space: nowrap;
                width: fit-content;
                padding: var(--padding-minimal) var(--padding-less);
                border-radius: var(--border-radius-minimal);
                border: var(--border-width) solid var(--border-color);
                color: var(--color);
                font-size: var(--font-size-smaller);
                text-align: center;
                opacity: 0;
                pointer-events: none;
                z-index: 2;
                transition: all var(--animation-speed);
                background-color: var(--opaque-color);
                backdrop-filter: blur(var(--blur-radius));
                -webkit-backdrop-filter: blur(var(--blur-radius));
            }

            &.tooltip-right:before {
                bottom: unset;
                top: 50%;
                transform: translateY(-50%);
                left: 100%;
                margin-left: var(--gap);
            }

            &.tooltip-left:before {
                bottom: unset;
                top: 50%;
                transform: translateY(-50%);
                right: 100%;
                margin-right: var(--gap);
            }

            &.tooltip-bottom:before {
                top: calc(100% + var(--gap));
            }

            &:hover:before {
                opacity: 1;
            }

            &.icon {
                &:before {
                    display: flex;
                }
            }
        }

        // Style variations for button states and themes
        &.alt,
        &.success,
        &.info,
        &.error,
        &.warning,
        &.outlined,
        &.transparent {
            @each $type in success, info, error, warning {
                &.#{$type} {
                    border-color: var(--#{$type}-color);
                    background-color: var(--#{$type}-color);
                    color: var(--color-alt);
                    &:hover {
                        background-color: var(--#{$type}-color-alt);
                    }
                }
            }

            &.alt {
                background-color: var(--alt-color);
                color: var(--color);

                &:hover {
                    background-color: var(--alt-color-alt);
                }
            }

            &.outlined {
                background-color: transparent;
                border-color: var(--primary-color);
                color: var(--primary-color);

                &:hover {
                    background-color: var(--primary-color-alt);
                    color: var(--color-alt);
                }

                &.alt,
                &.success,
                &.info,
                &.error,
                &.warning {
                    @each $type in alt, success, info, error, warning {
                        &.#{$type} {
                            border-color: var(--#{$type}-color);
                            color: var(--#{$type}-color);

                            &:hover {
                                background-color: var(--#{$type}-color-alt);
                                color: var(--color-alt);
                            }
                        }
                    }
                }

                &.alt {
                    color: var(--color) !important;
                }
            }

            &.transparent {
                background-color: transparent;
                border-color: transparent;
                color: var(--color);

                &:hover {
                    background-color: var(--alt-color-alt);
                    border-color: var(--border-color);
                }
            }
        }

        &.small {
            min-height: calc(var(--input-height) / 1.5);
            max-height: calc(var(--input-height) / 1.5);
            &.icon {
                min-width: calc(var(--input-height) / 1.5);
                max-width: calc(var(--input-height) / 1.5);
                max-height: calc(var(--input-height) / 1.5);
                min-height: calc(var(--input-height) / 1.5);
            }
        }

        // Accessibility support
        &:focus,
        &:active {
            box-shadow: 0 0 0 var(--shadow-depth) var(--focus-color) inset;
            outline: none;
            border: var(--border-width) solid var(--focus-color);
        }
    }
</style><|MERGE_RESOLUTION|>--- conflicted
+++ resolved
@@ -14,11 +14,8 @@
     export let loading: boolean = false
     export let small: boolean = false
     export let fill: boolean = false
-<<<<<<< HEAD
     export let hook: string = ""
-=======
     export let contextmenu: (evt: MouseEvent) => void = _ => {}
->>>>>>> 81e11292
 
     // Allow parent to override / add classes
     let clazz = ""
