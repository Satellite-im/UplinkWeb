<script lang="ts">
    import { Label, Text } from "$lib/elements"

    export let name: string = "Setting"
    export let description: string = "Some setting description"
    export let fullWidth: boolean = false
    export let hook: string = ""
    export let wrapContent: boolean = false
</script>

<div data-cy={hook} class="setting-section {fullWidth ? 'full-width' : ''}">
    <div class="body">
        <div class="description">
            <Label hook="setting-section-label" text={name} />
            <Text hook="setting-section-text" doubleLine>{description}</Text>
        </div>
        <div class="content {wrapContent ? 'wrap' : ''}">
            <slot></slot>
        </div>
    </div>
</div>

<style lang="scss">
    .setting-section {
        display: inline-flex;
        flex-direction: column;
        width: 100%;
        gap: var(--gap);
        padding: var(--padding-less) 0;
        align-items: center;

        .body {
            display: inline-flex;
            gap: var(--gap);
            width: 100%;
            align-items: center;
            flex-wrap: wrap;
            align-items: center;

            .description {
                flex: 1;
                min-width: 50%;
            }

            .content {
                width: fit-content;
                min-width: 50%;
                justify-content: flex-end;
                display: inline-flex;
                flex-direction: row;
                min-width: var(--min-component-width);
                gap: var(--gap);
<<<<<<< HEAD
                align-items: center;
=======

                &.wrap {
                    flex-wrap: wrap;
                }
>>>>>>> eb9892ee
            }
        }

        &.full-width {
            .body {
                .content {
                    width: 100%;
                }
            }
        }
    }

    @media (max-width: 800px) {
        .setting-section {
            .body {
                .content {
                    min-width: fit-content !important;
                }
            }
        }
    }
</style><|MERGE_RESOLUTION|>--- conflicted
+++ resolved
@@ -50,14 +50,11 @@
                 flex-direction: row;
                 min-width: var(--min-component-width);
                 gap: var(--gap);
-<<<<<<< HEAD
                 align-items: center;
-=======
 
                 &.wrap {
                     flex-wrap: wrap;
                 }
->>>>>>> eb9892ee
             }
         }
 
