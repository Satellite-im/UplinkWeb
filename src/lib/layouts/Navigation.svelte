--- conflicted
+++ resolved
@@ -1,11 +1,7 @@
 <script lang="ts">
     import { Button, Icon, Text } from "$lib/elements"
-<<<<<<< HEAD
     import { Appearance, CommunitySettingsRoute, Route, SettingsRoute } from "$lib/enums"
-=======
-    import { Appearance, Route, SettingsRoute } from "$lib/enums"
     import { VoiceRTCInstance } from "$lib/media/Voice"
->>>>>>> 45c1c35b
     import { SettingsStore, type ISettingsState } from "$lib/state"
     import { Store } from "$lib/state/Store"
     import { UIStore } from "$lib/state/ui"
