--- conflicted
+++ resolved
@@ -14,13 +14,9 @@
     import { PopupButton } from "$lib/components"
     import CombinedSelector from "$lib/components/messaging/CombinedSelector.svelte"
     import { checkMobile } from "$lib/utils/Mobile"
-<<<<<<< HEAD
-=======
     import { UIStore } from "$lib/state/ui"
     import { emojiList } from "$lib/components/messaging/emoji/EmojiList"
     import { tempCDN } from "$lib/utils/CommonVariables"
-    import { on } from "events"
->>>>>>> 52f2c75f
 
     export let replyTo: Message | undefined = undefined
     export let filesSelected: [File?, string?][] = []
