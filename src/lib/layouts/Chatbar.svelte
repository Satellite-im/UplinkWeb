<script lang="ts">
    import { Button, Icon, Input } from "$lib/elements"
    import { Shape } from "$lib/enums"
    import { initLocale } from "$lib/lang"
    import { _ } from "svelte-i18n"
    import Controls from "./Controls.svelte"
    import { Store } from "$lib/state/store"
    import { get } from "svelte/store"
    import { SettingsStore } from "$lib/state"
    import { RaygunStoreInstance, type FileAttachment } from "$lib/wasm/RaygunStore"
    import { type Message } from "$lib/types"
    import { createEventDispatcher, type EventDispatcher } from "svelte"

    initLocale()
    export let replyTo: Message | undefined = undefined
    export let filesSelected: [File?, string?][] = []

    const dispatch = createEventDispatcher()

    let markdown = get(SettingsStore.state).messaging.markdownSupport
    let message: string = ""

<<<<<<< HEAD
    function sendMessage(text: string) {
        let attachments: FileAttachment[] = []
        filesSelected.forEach(([file, path]) => {
            if (file) {
                attachments.push({
                    file: file.name,
                    attachment: file.stream(),
                })
            } else if (path) {
                attachments.push({
                    file: path,
                })
            }
        })
        if (replyTo) {
            RaygunStoreInstance.reply(get(Store.state.activeChat).id, replyTo.id, text.split("\n"), attachments)
        } else {
            RaygunStoreInstance.send(get(Store.state.activeChat).id, text.split("\n"), attachments)
        }
=======
    async function sendMessage(text: string) {
        let chat = get(Store.state.activeChat)
        let txt = text.split("\n")
        let result = replyTo ? await RaygunStoreInstance.reply(chat.id, replyTo.id, txt) : await RaygunStoreInstance.send(get(Store.state.activeChat).id, text.split("\n"))
        result.onSuccess(res => {
            ConversationStore.addPendingMessages(chat.id, res.message, txt)
        })
>>>>>>> ca741346
        message = ""
        replyTo = undefined
        dispatch("onsend")
    }
</script>

<div class="chatbar">
    <Controls>
        <slot name="pre-controls"></slot>
    </Controls>

    <Input alt placeholder={$_("generic.placeholder")} autoFocus bind:value={message} rounded rich={markdown} on:enter={_ => sendMessage(message)} />

    <slot></slot>

    <Button icon tooltip={$_("chat.send")} on:click={_ => sendMessage(message)}>
        <Icon icon={Shape.ChevronRight} />
    </Button>
</div>

<style lang="scss">
    .chatbar {
        display: inline-flex;
        align-items: center;
        padding: var(--padding-less);
        gap: var(--gap);
        width: 100%;
        border-top: var(--border-width) solid var(--border-color);
    }
</style><|MERGE_RESOLUTION|>--- conflicted
+++ resolved
@@ -20,8 +20,7 @@
     let markdown = get(SettingsStore.state).messaging.markdownSupport
     let message: string = ""
 
-<<<<<<< HEAD
-    function sendMessage(text: string) {
+    async function sendMessage(text: string) {
         let attachments: FileAttachment[] = []
         filesSelected.forEach(([file, path]) => {
             if (file) {
@@ -35,20 +34,12 @@
                 })
             }
         })
-        if (replyTo) {
-            RaygunStoreInstance.reply(get(Store.state.activeChat).id, replyTo.id, text.split("\n"), attachments)
-        } else {
-            RaygunStoreInstance.send(get(Store.state.activeChat).id, text.split("\n"), attachments)
-        }
-=======
-    async function sendMessage(text: string) {
         let chat = get(Store.state.activeChat)
         let txt = text.split("\n")
-        let result = replyTo ? await RaygunStoreInstance.reply(chat.id, replyTo.id, txt) : await RaygunStoreInstance.send(get(Store.state.activeChat).id, text.split("\n"))
+        let result = replyTo ? await RaygunStoreInstance.reply(chat.id, replyTo.id, txt) : await RaygunStoreInstance.send(get(Store.state.activeChat).id, text.split("\n"), attachments)
         result.onSuccess(res => {
-            ConversationStore.addPendingMessages(chat.id, res.message, txt)
+            ConversationStore.addPendingMessages(chat.id, res.message, txt, attachments)
         })
->>>>>>> ca741346
         message = ""
         replyTo = undefined
         dispatch("onsend")
