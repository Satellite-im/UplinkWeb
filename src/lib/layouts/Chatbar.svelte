<script lang="ts">
    import { Button, Icon, Input, Label } from "$lib/elements"
    import { Appearance, MessageAttachmentKind, MessagePosition, Shape, Size } from "$lib/enums"
    import { _ } from "svelte-i18n"
    import Controls from "./Controls.svelte"
    import { Store } from "$lib/state/Store"
    import { get, writable } from "svelte/store"
    import { SettingsStore } from "$lib/state"
    import { RaygunStoreInstance, type FileAttachment } from "$lib/wasm/RaygunStore"
    import { createEventDispatcher, onMount } from "svelte"
    import { ConversationStore } from "$lib/state/conversation"
    import type { Chat, GiphyGif, User } from "$lib/types"
    import { Message, PopupButton } from "$lib/components"
    import { OperationState, type Message as MessageType } from "$lib/types"
    import { FileEmbed, ImageEmbed, ProfilePicture, STLViewer } from "$lib/components"
    import CombinedSelector from "$lib/components/messaging/CombinedSelector.svelte"
    import { checkMobile } from "$lib/utils/Mobile"
    import { UIStore } from "$lib/state/ui"
    import { emojiList } from "$lib/components/messaging/emoji/EmojiList"
    import { tempCDN } from "$lib/utils/CommonVariables"
<<<<<<< HEAD
=======
    import AudioEmbed from "$lib/components/messaging/embeds/AudioEmbed.svelte"
    import VideoEmbed from "$lib/components/messaging/embeds/VideoEmbed.svelte"
    import TextDocument from "$lib/components/messaging/embeds/TextDocument.svelte"
    import { getValidPaymentRequest } from "$lib/utils/Wallet"
    import { VoiceRTCMessageType } from "$lib/media/Voice"
    import Text from "$lib/elements/Text.svelte"
    import StoreResolver from "$lib/components/utils/StoreResolver.svelte"
>>>>>>> 559a5d4f

    export let replyTo: MessageType | undefined = undefined
    export let filesSelected: [File?, string?][] = []
    export let emojiClickHook: (emoji: string) => boolean
    export let activeChat: Chat
    export let typing: User[]

    const dispatch = createEventDispatcher()

    let markdown = get(SettingsStore.state).messaging.markdownSupport
    let message = writable("")
    $: emojiSelectorOpen = UIStore.state.emojiSelector
    let gifSelectorOpen = writable(false)
    let stickerSelectorOpen = writable(false)
    let hackVariableToRefocusChatBar = writable("")

    let chatMessages = Store.state.chatMessagesToSend

    $: if (activeChat) {
        message.set(get(chatMessages)[activeChat.id] || "")
    }

    $: if (message) {
        let messages = get(Store.state.chatMessagesToSend)
        chatMessages.update(messages => {
            messages[activeChat.id] = $message
            return messages
        })
        Store.state.chatMessagesToSend = chatMessages
    }

    async function sendMessage(text: string, isStickerOrGif: boolean = false) {
        let attachments: FileAttachment[] = []
        filesSelected.forEach(([file, path]) => {
            if (file) {
                attachments.push({
                    file: file.name,
                    attachment: [file.stream(), file.size],
                })
            } else if (path) {
                attachments.push({
                    file: path,
                })
            }
        })
        let chat = get(Store.state.activeChat)
        let txt = text.split("\n")
        let result = replyTo ? await RaygunStoreInstance.reply(chat.id, replyTo.id, txt) : await RaygunStoreInstance.send(get(Store.state.activeChat).id, text.split("\n"), attachments)

        result.onSuccess(res => {
            ConversationStore.addPendingMessages(chat.id, res.message, txt)
        })
        if (!isStickerOrGif) {
            message.set("")
            chatMessages.update(messages => {
                messages[activeChat.id] = ""
                return messages
            })
        }

        replyTo = undefined
        dispatch("onsend")
    }

    function handleEmojiClick(emoji: string) {
        emojiSelectorOpen.set(false)
        gifSelectorOpen.set(false)
        stickerSelectorOpen.set(false)
        if (emojiClickHook(emoji)) return
        message.update(m => m + emoji)
        hackVariableToRefocusChatBar.set(Math.random().toString())
    }

    function handleGif(gif: GiphyGif) {
        emojiSelectorOpen.set(false)
        gifSelectorOpen.set(false)
        stickerSelectorOpen.set(false)
        sendMessage(`![${gif.title}](${gif.images.original.url})`, true)
        hackVariableToRefocusChatBar.set(Math.random().toString())
    }

    async function handleSticker(sticker: any) {
        emojiSelectorOpen.set(false)
        gifSelectorOpen.set(false)
        stickerSelectorOpen.set(false)
        let stickerUrl = `${tempCDN}${sticker.sticker.path}`
        sendMessage(`![${sticker.sticker.name}](${stickerUrl})`, true)
        hackVariableToRefocusChatBar.set(Math.random().toString())
    }

    function replaceEmojis(inputText: string) {
        let result = inputText

        if (!get(SettingsStore.state).messaging.convertEmoji) {
            return result
        }

        let isThereEmoji = false

        emojiList.smileys_and_emotion.forEach(emoji => {
            if (emoji.text && result.includes(emoji.text)) {
                result = result.replaceAll(emoji.text, emoji.glyph)
                isThereEmoji = true
            }
            if (emoji.shortname && result.includes(emoji.shortname)) {
                result = result.replaceAll(emoji.shortname, emoji.glyph)
                isThereEmoji = true
            }
        })

        if (isThereEmoji) {
            message.set(result)
        }
        return result
    }

    onMount(() => {
        hackVariableToRefocusChatBar.set(Math.random().toString())
    })
</script>

<div class="chatbar" data-cy="chatbar" id={activeChat.id}>
    <Controls>
        <slot name="pre-controls"></slot>
    </Controls>
    <Input
        hook={`${activeChat.id}-${$hackVariableToRefocusChatBar}`}
        alt
        placeholder={$_("generic.placeholder")}
        autoFocus={true}
        bind:value={$message}
        rounded
        rich={markdown}
        on:input={_ => replaceEmojis($message)}
        on:enter={_ => sendMessage($message)} />

    <slot></slot>
    {#if replyTo}
        <div class="chatbar-reply">
            <StoreResolver value={replyTo.details.origin} resolver={v => Store.getUser(v)} let:resolved>
                <Label text={$_("chat.replyTo", { values: { user: resolved.name } })} />
                <div class="reply-message">
                    <Message id={replyTo.id} remote={false} position={MessagePosition.First} morePadding={replyTo.text.length > 1 || replyTo.attachments.length > 0}>
                        {#each replyTo.text as line}
                            {#if getValidPaymentRequest(line) != undefined}
                                <Button text={getValidPaymentRequest(line)?.toDisplayString()} on:click={async () => getValidPaymentRequest(line)?.execute()}></Button>
                            {:else if !line.includes(VoiceRTCMessageType.Calling) && !line.includes(VoiceRTCMessageType.EndingCall) && !line.includes(tempCDN)}
                                <Text hook="text-chat-message" markdown={line} />
                            {:else if line.includes(tempCDN)}
                                <div class="sticker">
                                    <Text hook="text-chat-message" markdown={line} size={Size.Smallest} />
                                </div>
                            {/if}
                        {/each}

                        {#if replyTo.attachments.length > 0}
                            {#each replyTo.attachments as attachment}
                                {#if attachment.kind === MessageAttachmentKind.File || attachment.location.length == 0}
                                    <FileEmbed
                                        fileInfo={{
                                            id: "1",
                                            isRenaming: OperationState.Initial,
                                            source: "unknown",
                                            name: attachment.name,
                                            size: attachment.size,
                                            icon: Shape.Document,
                                            type: "unknown/unknown",
                                            remotePath: "",
                                        }} />
                                {:else if attachment.kind === MessageAttachmentKind.Image}
                                    <ImageEmbed source={attachment.location} name={attachment.name} filesize={attachment.size} />
                                {:else if attachment.kind === MessageAttachmentKind.Text}
                                    <TextDocument />
                                {:else if attachment.kind === MessageAttachmentKind.STL}
                                    <STLViewer url={attachment.location} name={attachment.name} filesize={attachment.size} />
                                {:else if attachment.kind === MessageAttachmentKind.Audio}
                                    <AudioEmbed location={attachment.location} name={attachment.name} size={attachment.size} />
                                {:else if attachment.kind === MessageAttachmentKind.Video}
                                    <VideoEmbed location={attachment.location} name={attachment.name} size={attachment.size} />
                                {/if}
                            {/each}
                        {/if}
                    </Message>
                    <ProfilePicture id={resolved.key} hook="message-group-remote-profile-picture" size={Size.Small} image={resolved.profile.photo.image} status={resolved.profile.status} highlight={Appearance.Default} notifications={0} />
                    <Button appearance={Appearance.Default} icon={true} small={true} on:click={_ => (replyTo = undefined)}>
                        <Icon icon={Shape.XMark} />
                    </Button>
                </div>
            </StoreResolver>
        </div>
    {/if}
    <PopupButton hook="button-chatbar-emoji-picker" name={$_("chat.emojiPicker")} class="emoji-popup" bind:open={$emojiSelectorOpen}>
        <CombinedSelector active={{ name: $_("chat.emoji"), icon: Shape.Smile }} on:emoji={e => handleEmojiClick(e.detail)} on:gif={e => handleGif(e.detail)} on:sticker={e => handleSticker(e.detail)} />
        <div slot="icon" class="control">
            <Icon icon={Shape.Smile} />
        </div>
    </PopupButton>

    {#if !checkMobile()}
        <PopupButton hook="button-chatbar-gif-picker" name={$_("chat.gifSearch")} class="emoji-popup" bind:open={$gifSelectorOpen}>
            <CombinedSelector active={{ name: "GIFs", icon: Shape.Gif }} on:emoji={e => handleEmojiClick(e.detail)} on:gif={e => handleGif(e.detail)} on:sticker={e => handleSticker(e.detail)} />
            <div slot="icon" class="control">
                <Icon icon={Shape.Gif} />
            </div>
        </PopupButton>

        <PopupButton hook="button-chatbar-sticker-picker" name={$_("chat.stickers")} class="emoji-popup" bind:open={$stickerSelectorOpen}>
            <CombinedSelector active={{ name: $_("chat.stickers"), icon: Shape.Sticker }} on:emoji={e => handleEmojiClick(e.detail)} on:gif={e => handleGif(e.detail)} on:sticker={e => handleSticker(e.detail)} />
            <div slot="icon" class="control">
                <Icon icon={Shape.Sticker} />
            </div>
        </PopupButton>
    {/if}

    <Button hook="button-chatbar-send-message" icon appearance={Appearance.Primary} tooltip={$_("chat.send")} on:click={_ => sendMessage($message)}>
        <Icon icon={Shape.ChevronRight} alt />
    </Button>
</div>

<style lang="scss">
    .chatbar {
        display: inline-flex;
        align-items: center;
        padding: var(--padding-less);
        gap: var(--gap);
        width: 100%;
        border-top: var(--border-width) solid var(--border-color);
        position: relative;

        :global(.emoji-popup) {
            position: absolute;
            right: 1rem;
            bottom: var(--input-height);
        }

        .chatbar-reply {
            display: flex;
            flex-direction: column;
            position: absolute;
            bottom: 100%;
            left: var(--gap);
            right: var(--gap);
            padding: var(--padding-minimal);
            padding-left: var(--padding);
            padding-right: var(--padding);
            background-color: var(--alt-color-alt);
            border-radius: var(--border-radius) var(--border-radius) 0 0;
            max-height: 160px;
            .reply-message {
                display: flex;
                align-items: center;
                gap: var(--gap);
                margin-top: var(--padding-less);
                margin-bottom: var(--padding-less);
                :global(.text) {
                    display: -webkit-box;
                    -webkit-line-clamp: 2;
                    -webkit-box-orient: vertical;
                    overflow: hidden;
                    text-overflow: ellipsis;
                    overflow: hidden;
                    text-align: left;
                }
            }
            :global(.button) {
                position: absolute;
                top: var(--padding-less);
                right: var(--padding-less);
                z-index: 1;
            }
        }
    }

    @media only screen and (max-width: 600px) {
        .chatbar {
            :global(.emoji-popup) {
                position: absolute;
                right: var(--padding-less);
                left: var(--padding-less);
                bottom: var(--input-height);
                top: var(--padding-less);
                width: 100%;
            }
        }
    }
</style><|MERGE_RESOLUTION|>--- conflicted
+++ resolved
@@ -18,8 +18,6 @@
     import { UIStore } from "$lib/state/ui"
     import { emojiList } from "$lib/components/messaging/emoji/EmojiList"
     import { tempCDN } from "$lib/utils/CommonVariables"
-<<<<<<< HEAD
-=======
     import AudioEmbed from "$lib/components/messaging/embeds/AudioEmbed.svelte"
     import VideoEmbed from "$lib/components/messaging/embeds/VideoEmbed.svelte"
     import TextDocument from "$lib/components/messaging/embeds/TextDocument.svelte"
@@ -27,7 +25,6 @@
     import { VoiceRTCMessageType } from "$lib/media/Voice"
     import Text from "$lib/elements/Text.svelte"
     import StoreResolver from "$lib/components/utils/StoreResolver.svelte"
->>>>>>> 559a5d4f
 
     export let replyTo: MessageType | undefined = undefined
     export let filesSelected: [File?, string?][] = []
