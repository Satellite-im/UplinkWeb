<script lang="ts">
    import { Button, Icon, Input, Label } from "$lib/elements"
    import { Appearance, MessageAttachmentKind, MessagePosition, Shape, Size } from "$lib/enums"
    import { _ } from "svelte-i18n"
    import Controls from "./Controls.svelte"
    import { Store } from "$lib/state/Store"
    import { get, writable } from "svelte/store"
    import { SettingsStore } from "$lib/state"
    import { RaygunStoreInstance, type FileAttachment } from "$lib/wasm/RaygunStore"
    import { createEventDispatcher, onMount } from "svelte"
    import { ConversationStore } from "$lib/state/conversation"
    import type { Chat, FileInfo, GiphyGif, User } from "$lib/types"
    import { Message, PopupButton } from "$lib/components"
    import { OperationState, type Message as MessageType } from "$lib/types"
    import { FileEmbed, ImageEmbed, ProfilePicture, STLViewer } from "$lib/components"
    import CombinedSelector from "$lib/components/messaging/CombinedSelector.svelte"
    import { checkMobile } from "$lib/utils/Mobile"
    import { UIStore } from "$lib/state/ui"
    import { emojiList, emojiRegexMap } from "$lib/components/messaging/emoji/EmojiList"
    import { tempCDN } from "$lib/utils/CommonVariables"
    import AudioEmbed from "$lib/components/messaging/embeds/AudioEmbed.svelte"
    import VideoEmbed from "$lib/components/messaging/embeds/VideoEmbed.svelte"
    import TextDocument from "$lib/components/messaging/embeds/TextDocument.svelte"
    import { getValidPaymentRequest } from "$lib/utils/Wallet"
    import { VoiceRTCMessageType } from "$lib/media/Voice"
    import Text from "$lib/elements/Text.svelte"
    import StoreResolver from "$lib/components/utils/StoreResolver.svelte"

    export let replyTo: MessageType | undefined = undefined
    export let filesSelected: [File?, string?][] = []
    export let filesSelectedFromStorage: FileInfo[] = []
    export let emojiClickHook: (emoji: string) => boolean
    export let activeChat: Chat
    export const typing: User[] = []

    const dispatch = createEventDispatcher()

    let markdown = get(SettingsStore.state).messaging.markdownSupport
    let message = writable("")
    $: emojiSelectorOpen = UIStore.state.emojiSelector
    let gifSelectorOpen = writable(false)
    let stickerSelectorOpen = writable(false)
    let hackVariableToRefocusChatBar = writable("")

    let chatMessages = Store.state.chatMessagesToSend

    $: if (activeChat) {
        message.set(get(chatMessages)[activeChat.id] || "")
    }

    $: if (message) {
        let messages = get(Store.state.chatMessagesToSend)
        chatMessages.update(messages => {
            messages[activeChat.id] = $message
            return messages
        })
        Store.state.chatMessagesToSend = chatMessages
    }

    async function sendMessage(text: string, isStickerOrGif: boolean = false) {
        let attachments: FileAttachment[] = []
        filesSelected.forEach(([file, path]) => {
            if (file) {
                attachments.push({
                    file: file.name,
                    attachment: [file.stream(), file.size],
                })
            } else if (path) {
                attachments.push({
                    file: path,
                })
            }
        })

        filesSelectedFromStorage.forEach(file => {
            attachments.push({
                file: file.remotePath,
            })
        })
        let chat = get(Store.state.activeChat)
        let txt = text.split("\n")
        let result = replyTo ? await RaygunStoreInstance.reply(chat.id, replyTo.id, txt) : await RaygunStoreInstance.send(get(Store.state.activeChat).id, text.split("\n"), attachments)

        result.onSuccess(res => {
            ConversationStore.addPendingMessages(chat.id, res.message, txt)
        })
        if (!isStickerOrGif) {
            message.set("")
            chatMessages.update(messages => {
                messages[activeChat.id] = ""
                return messages
            })
        }

        replyTo = undefined
        dispatch("onsend")
    }

    function handleEmojiClick(emoji: string) {
        emojiSelectorOpen.set(false)
        gifSelectorOpen.set(false)
        stickerSelectorOpen.set(false)
        if (emojiClickHook(emoji)) return
        message.update(m => m + emoji)
        hackVariableToRefocusChatBar.set(Math.random().toString())
    }

    function handleGif(gif: GiphyGif) {
        emojiSelectorOpen.set(false)
        gifSelectorOpen.set(false)
        stickerSelectorOpen.set(false)
        sendMessage(`![${gif.title}](${gif.images.original.url})`, true)
        hackVariableToRefocusChatBar.set(Math.random().toString())
    }

    async function handleSticker(sticker: any) {
        emojiSelectorOpen.set(false)
        gifSelectorOpen.set(false)
        stickerSelectorOpen.set(false)
        let stickerUrl = `${tempCDN}${sticker.sticker.path}`
        sendMessage(`![${sticker.sticker.name}](${stickerUrl})`, true)
        hackVariableToRefocusChatBar.set(Math.random().toString())
    }

    function replaceEmojis(inputText: string) {
        let result = inputText

        if (!get(SettingsStore.state).messaging.convertEmoji) {
            return result
        }

        let isThereEmoji = false

        emojiList.smileys_and_emotion.forEach(emoji => {
            let reg = emojiRegexMap.getRegexFor(emoji)
            if (result.match(reg)) {
                result = result.replace(reg, _ => emoji.glyph)
                isThereEmoji = true
            }
        })

        if (isThereEmoji) {
            message.set(result)
        }
        return result
    }

    onMount(() => {
        hackVariableToRefocusChatBar.set(Math.random().toString())
    })
</script>

<div class="chatbar" data-cy="chatbar" id={activeChat.id}>
    <Controls>
        <slot name="pre-controls"></slot>
    </Controls>
    <Input
        hook={`${activeChat.id}-${$hackVariableToRefocusChatBar}`}
        alt
        placeholder={$_("generic.placeholder")}
        autoFocus={true}
        bind:value={$message}
        rounded
        rich={markdown}
        on:input={_ => replaceEmojis($message)}
        on:enter={_ => sendMessage($message)} />

    <slot></slot>
    {#if replyTo}
        <div class="chatbar-reply">
            <StoreResolver value={replyTo.details.origin} resolver={v => Store.getUser(v)} let:resolved>
                <Label text={$_("chat.replyTo", { values: { user: resolved.name } })} />
                <div class="reply-message">
                    <Message id={replyTo.id} remote={false} position={MessagePosition.First} morePadding={replyTo.text.length > 1 || replyTo.attachments.length > 0}>
                        {#each replyTo.text as line}
                            {#if getValidPaymentRequest(line) != undefined}
                                <Button text={getValidPaymentRequest(line)?.toDisplayString()} on:click={async () => getValidPaymentRequest(line)?.execute()}></Button>
                            {:else if !line.includes(VoiceRTCMessageType.Calling) && !line.includes(VoiceRTCMessageType.EndingCall) && !line.includes(tempCDN)}
                                <Text hook="text-chat-message" markdown={line} />
                            {:else if line.includes(tempCDN)}
                                <div class="sticker">
                                    <Text hook="text-chat-message" markdown={line} size={Size.Smallest} />
                                </div>
                            {/if}
                        {/each}

                        {#if replyTo.attachments.length > 0}
<<<<<<< HEAD
                            {#each replyTo.attachments as attachment}
                                {#if attachment.kind === MessageAttachmentKind.File || attachment.location.length == 0}
                                    <FileEmbed
                                        fileInfo={{
                                            id: "1",
                                            isRenaming: OperationState.Initial,
                                            source: "unknown",
                                            name: attachment.name,
                                            size: attachment.size,
                                            icon: Shape.Document,
                                            type: "unknown/unknown",
                                            remotePath: "",
                                            displayName: attachment.name,
                                        }} />
                                {:else if attachment.kind === MessageAttachmentKind.Image}
                                    <ImageEmbed source={attachment.location} name={attachment.name} filesize={attachment.size} />
                                {:else if attachment.kind === MessageAttachmentKind.Text}
                                    <TextDocument />
                                {:else if attachment.kind === MessageAttachmentKind.STL}
                                    <STLViewer url={attachment.location} name={attachment.name} filesize={attachment.size} />
                                {:else if attachment.kind === MessageAttachmentKind.Audio}
                                    <AudioEmbed location={attachment.location} name={attachment.name} size={attachment.size} />
                                {:else if attachment.kind === MessageAttachmentKind.Video}
                                    <VideoEmbed location={attachment.location} name={attachment.name} size={attachment.size} />
                                {/if}
                            {/each}
=======
                            <div class="attachment-container">
                                <Icon icon={Shape.Document} size={Size.Large} />
                                {$_("chat.attachments-count", { values: { amount: replyTo.attachments.length } })}
                            </div>
>>>>>>> 87bb322a
                        {/if}
                    </Message>
                    <ProfilePicture id={resolved.key} hook="message-group-remote-profile-picture" size={Size.Small} image={resolved.profile.photo.image} status={resolved.profile.status} highlight={Appearance.Default} notifications={0} />
                    <Button appearance={Appearance.Default} icon={true} small={true} on:click={_ => (replyTo = undefined)}>
                        <Icon icon={Shape.XMark} />
                    </Button>
                </div>
            </StoreResolver>
        </div>
    {/if}
    <PopupButton hook="button-chatbar-emoji-picker" name={$_("chat.emojiPicker")} class="emoji-popup" bind:open={$emojiSelectorOpen}>
        <CombinedSelector active={{ name: $_("chat.emoji"), icon: Shape.Smile }} on:emoji={e => handleEmojiClick(e.detail)} on:gif={e => handleGif(e.detail)} on:sticker={e => handleSticker(e.detail)} />
        <div slot="icon" class="control">
            <Icon icon={Shape.Smile} />
        </div>
    </PopupButton>

    {#if !checkMobile()}
        <PopupButton hook="button-chatbar-gif-picker" name={$_("chat.gifSearch")} class="emoji-popup" bind:open={$gifSelectorOpen}>
            <CombinedSelector active={{ name: "GIFs", icon: Shape.Gif }} on:emoji={e => handleEmojiClick(e.detail)} on:gif={e => handleGif(e.detail)} on:sticker={e => handleSticker(e.detail)} />
            <div slot="icon" class="control">
                <Icon icon={Shape.Gif} />
            </div>
        </PopupButton>

        <PopupButton hook="button-chatbar-sticker-picker" name={$_("chat.stickers")} class="emoji-popup" bind:open={$stickerSelectorOpen}>
            <CombinedSelector active={{ name: $_("chat.stickers"), icon: Shape.Sticker }} on:emoji={e => handleEmojiClick(e.detail)} on:gif={e => handleGif(e.detail)} on:sticker={e => handleSticker(e.detail)} />
            <div slot="icon" class="control">
                <Icon icon={Shape.Sticker} />
            </div>
        </PopupButton>
    {/if}

    <Button hook="button-chatbar-send-message" icon appearance={Appearance.Primary} tooltip={$_("chat.send")} on:click={_ => sendMessage($message)}>
        <Icon icon={Shape.ChevronRight} alt />
    </Button>
</div>

<style lang="scss">
    .chatbar {
        display: inline-flex;
        align-items: center;
        padding: var(--padding-less);
        gap: var(--gap);
        width: 100%;
        border-top: var(--border-width) solid var(--border-color);
        position: relative;

        :global(.emoji-popup) {
            position: absolute;
            right: 1rem;
            bottom: var(--input-height);
        }

        .chatbar-reply {
            display: flex;
            flex-direction: column;
            position: absolute;
            bottom: 100%;
            left: var(--gap);
            right: var(--gap);
            padding: var(--padding-minimal);
            padding-left: var(--padding);
            padding-right: var(--padding);
            background-color: var(--alt-color-alt);
            border-radius: var(--border-radius) var(--border-radius) 0 0;
            max-height: 160px;
            .reply-message {
                display: flex;
                align-items: center;
                gap: var(--gap);
                margin-top: var(--padding-less);
                margin-bottom: var(--padding-less);
                :global(.text) {
                    display: -webkit-box;
                    -webkit-line-clamp: 2;
                    -webkit-box-orient: vertical;
                    overflow: hidden;
                    text-overflow: ellipsis;
                    overflow: hidden;
                    text-align: left;
                }
                .attachment-container {
                    display: flex;
                    align-items: center;
                    background-color: var(--alt-color);
                    padding: var(--padding-minimal);
                    border-radius: var(--border-radius-less);
                }
                .sticker {
                    width: 45px;
                }
            }
            :global(.button) {
                position: absolute;
                top: var(--padding-less);
                right: var(--padding-less);
                z-index: 1;
            }
        }
    }

    @media only screen and (max-width: 600px) {
        .chatbar {
            :global(.emoji-popup) {
                position: absolute;
                right: var(--padding-less);
                left: var(--padding-less);
                bottom: var(--input-height);
                top: var(--padding-less);
                width: 100%;
            }
        }
    }
</style><|MERGE_RESOLUTION|>--- conflicted
+++ resolved
@@ -1,6 +1,6 @@
 <script lang="ts">
     import { Button, Icon, Input, Label } from "$lib/elements"
-    import { Appearance, MessageAttachmentKind, MessagePosition, Shape, Size } from "$lib/enums"
+    import { Appearance, MessagePosition, Shape, Size } from "$lib/enums"
     import { _ } from "svelte-i18n"
     import Controls from "./Controls.svelte"
     import { Store } from "$lib/state/Store"
@@ -11,16 +11,13 @@
     import { ConversationStore } from "$lib/state/conversation"
     import type { Chat, FileInfo, GiphyGif, User } from "$lib/types"
     import { Message, PopupButton } from "$lib/components"
-    import { OperationState, type Message as MessageType } from "$lib/types"
-    import { FileEmbed, ImageEmbed, ProfilePicture, STLViewer } from "$lib/components"
+    import { type Message as MessageType } from "$lib/types"
+    import { ProfilePicture } from "$lib/components"
     import CombinedSelector from "$lib/components/messaging/CombinedSelector.svelte"
     import { checkMobile } from "$lib/utils/Mobile"
     import { UIStore } from "$lib/state/ui"
     import { emojiList, emojiRegexMap } from "$lib/components/messaging/emoji/EmojiList"
     import { tempCDN } from "$lib/utils/CommonVariables"
-    import AudioEmbed from "$lib/components/messaging/embeds/AudioEmbed.svelte"
-    import VideoEmbed from "$lib/components/messaging/embeds/VideoEmbed.svelte"
-    import TextDocument from "$lib/components/messaging/embeds/TextDocument.svelte"
     import { getValidPaymentRequest } from "$lib/utils/Wallet"
     import { VoiceRTCMessageType } from "$lib/media/Voice"
     import Text from "$lib/elements/Text.svelte"
@@ -185,39 +182,10 @@
                         {/each}
 
                         {#if replyTo.attachments.length > 0}
-<<<<<<< HEAD
-                            {#each replyTo.attachments as attachment}
-                                {#if attachment.kind === MessageAttachmentKind.File || attachment.location.length == 0}
-                                    <FileEmbed
-                                        fileInfo={{
-                                            id: "1",
-                                            isRenaming: OperationState.Initial,
-                                            source: "unknown",
-                                            name: attachment.name,
-                                            size: attachment.size,
-                                            icon: Shape.Document,
-                                            type: "unknown/unknown",
-                                            remotePath: "",
-                                            displayName: attachment.name,
-                                        }} />
-                                {:else if attachment.kind === MessageAttachmentKind.Image}
-                                    <ImageEmbed source={attachment.location} name={attachment.name} filesize={attachment.size} />
-                                {:else if attachment.kind === MessageAttachmentKind.Text}
-                                    <TextDocument />
-                                {:else if attachment.kind === MessageAttachmentKind.STL}
-                                    <STLViewer url={attachment.location} name={attachment.name} filesize={attachment.size} />
-                                {:else if attachment.kind === MessageAttachmentKind.Audio}
-                                    <AudioEmbed location={attachment.location} name={attachment.name} size={attachment.size} />
-                                {:else if attachment.kind === MessageAttachmentKind.Video}
-                                    <VideoEmbed location={attachment.location} name={attachment.name} size={attachment.size} />
-                                {/if}
-                            {/each}
-=======
                             <div class="attachment-container">
                                 <Icon icon={Shape.Document} size={Size.Large} />
                                 {$_("chat.attachments-count", { values: { amount: replyTo.attachments.length } })}
                             </div>
->>>>>>> 87bb322a
                         {/if}
                     </Message>
                     <ProfilePicture id={resolved.key} hook="message-group-remote-profile-picture" size={Size.Small} image={resolved.profile.photo.image} status={resolved.profile.status} highlight={Appearance.Default} notifications={0} />
