<script lang="ts">
    import { Button, Icon, Input } from "$lib/elements"
    import { Shape } from "$lib/enums"
    import { initLocale } from "$lib/lang"
    import { _ } from "svelte-i18n"
    import Controls from "./Controls.svelte"
    import { Store } from "$lib/state/store"
    import { get, writable } from "svelte/store"
    import { SettingsStore } from "$lib/state"
<<<<<<< HEAD
    import { RaygunStoreInstance, type FileAttachment } from "$lib/wasm/RaygunStore"
    import { type Message } from "$lib/types"
    import { createEventDispatcher, type EventDispatcher } from "svelte"
=======
    import { ConversationStore } from "$lib/state/conversation"
    import { RaygunStoreInstance } from "$lib/wasm/RaygunStore"
    import type { Message } from "$lib/types"
    import { PopupButton } from "$lib/components"
    import EmojiSelector from "$lib/components/messaging/emoji/EmojiSelector.svelte"
    import GifSelector from "$lib/components/messaging/gif/GifSelector.svelte"
>>>>>>> f2e4e082

    initLocale()
    export let replyTo: Message | undefined = undefined
    export let filesSelected: [File?, string?][] = []

    const dispatch = createEventDispatcher()

    let markdown = get(SettingsStore.state).messaging.markdownSupport
    let message = writable("")
    let emojiSelectorOpen = writable(false)
    let gifPickerOpen = writable(false)

    async function sendMessage(text: string) {
        let attachments: FileAttachment[] = []
        filesSelected.forEach(([file, path]) => {
            if (file) {
                attachments.push({
                    file: file.name,
                    attachment: file.stream(),
                })
            } else if (path) {
                attachments.push({
                    file: path,
                })
            }
        })
        let chat = get(Store.state.activeChat)
        let txt = text.split("\n")
<<<<<<< HEAD
        let result = replyTo ? await RaygunStoreInstance.reply(chat.id, replyTo.id, txt) : await RaygunStoreInstance.send(get(Store.state.activeChat).id, text.split("\n"), attachments)
=======
        let result = replyTo ? await RaygunStoreInstance.reply(chat.id, replyTo.id, txt) : await RaygunStoreInstance.send(chat.id, text.split("\n"))
>>>>>>> f2e4e082
        result.onSuccess(res => {
            ConversationStore.addPendingMessages(chat.id, res.message, txt, attachments)
        })
        message.set("")
        replyTo = undefined
        dispatch("onsend")
    }
</script>

<div class="chatbar">
    <Controls>
        <slot name="pre-controls"></slot>
    </Controls>

    <Input alt placeholder={$_("generic.placeholder")} autoFocus bind:value={$message} rounded rich={markdown} on:enter={_ => sendMessage($message)} />

    <slot></slot>

    <PopupButton name="Emoji Picker" class="emoji-popup" bind:open={$emojiSelectorOpen}>
        <EmojiSelector
            on:emoji={e => {
                emojiSelectorOpen.set(false)
                message.update(current => current + e.detail)
            }} />
        <div slot="icon" class="control">
            <Icon icon={Shape.Smile} />
        </div>
    </PopupButton>

    <PopupButton name="GIF Search" class="emoji-popup" bind:open={$gifPickerOpen}>
        <GifSelector />
        <div slot="icon" class="control">
            <Icon icon={Shape.Document} />
        </div>
    </PopupButton>

    <Button icon tooltip={$_("chat.send")} on:click={_ => sendMessage($message)}>
        <Icon icon={Shape.ChevronRight} />
    </Button>
</div>

<style lang="scss">
    .chatbar {
        display: inline-flex;
        align-items: center;
        padding: var(--padding-less);
        gap: var(--gap);
        width: 100%;
        border-top: var(--border-width) solid var(--border-color);

        :global(.emoji-popup) {
            position: absolute;
            right: 1rem;
            bottom: var(--input-height);
        }
    }

    @media only screen and (max-width: 600px) {
        .chatbar {
            :global(.emoji-popup) {
                position: absolute;
                right: var(--padding-less);
                left: var(--padding-less);
                bottom: var(--input-height);
                top: var(--padding-less);
                width: 100%;
            }
        }
    }
</style><|MERGE_RESOLUTION|>--- conflicted
+++ resolved
@@ -7,18 +7,13 @@
     import { Store } from "$lib/state/store"
     import { get, writable } from "svelte/store"
     import { SettingsStore } from "$lib/state"
-<<<<<<< HEAD
     import { RaygunStoreInstance, type FileAttachment } from "$lib/wasm/RaygunStore"
-    import { type Message } from "$lib/types"
     import { createEventDispatcher, type EventDispatcher } from "svelte"
-=======
     import { ConversationStore } from "$lib/state/conversation"
-    import { RaygunStoreInstance } from "$lib/wasm/RaygunStore"
     import type { Message } from "$lib/types"
     import { PopupButton } from "$lib/components"
     import EmojiSelector from "$lib/components/messaging/emoji/EmojiSelector.svelte"
     import GifSelector from "$lib/components/messaging/gif/GifSelector.svelte"
->>>>>>> f2e4e082
 
     initLocale()
     export let replyTo: Message | undefined = undefined
@@ -47,11 +42,8 @@
         })
         let chat = get(Store.state.activeChat)
         let txt = text.split("\n")
-<<<<<<< HEAD
         let result = replyTo ? await RaygunStoreInstance.reply(chat.id, replyTo.id, txt) : await RaygunStoreInstance.send(get(Store.state.activeChat).id, text.split("\n"), attachments)
-=======
-        let result = replyTo ? await RaygunStoreInstance.reply(chat.id, replyTo.id, txt) : await RaygunStoreInstance.send(chat.id, text.split("\n"))
->>>>>>> f2e4e082
+
         result.onSuccess(res => {
             ConversationStore.addPendingMessages(chat.id, res.message, txt, attachments)
         })
