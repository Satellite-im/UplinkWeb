--- conflicted
+++ resolved
@@ -16,11 +16,8 @@
     import { checkMobile } from "$lib/utils/Mobile"
     import { VoiceRTCMessageType } from "$lib/media/Voice"
     import { UIStore } from "$lib/state/ui"
-<<<<<<< HEAD
     import { emojiList } from "$lib/components/messaging/emoji/EmojiList"
-=======
     import { tempCDN } from "$lib/utils/CommonVariables"
->>>>>>> 8e648dd7
 
     export let replyTo: Message | undefined = undefined
     export let filesSelected: [File?, string?][] = []
