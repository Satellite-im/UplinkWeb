<script lang="ts">
    import { Button, Icon, Input } from "$lib/elements"
    import { Shape } from "$lib/enums"

    import { _ } from "svelte-i18n"
    import Controls from "./Controls.svelte"
    import { Store } from "$lib/state/Store"
    import { get, writable } from "svelte/store"
    import { SettingsStore } from "$lib/state"
    import { RaygunStoreInstance, type FileAttachment } from "$lib/wasm/RaygunStore"
    import { createEventDispatcher } from "svelte"
    import { ConversationStore } from "$lib/state/conversation"
    import type { Chat, GiphyGif, Message } from "$lib/types"
    import { PopupButton } from "$lib/components"
    import CombinedSelector from "$lib/components/messaging/CombinedSelector.svelte"
    import { checkMobile } from "$lib/utils/Mobile"
    import { UIStore } from "$lib/state/ui"
    import { emojiList } from "$lib/components/messaging/emoji/EmojiList"
    import { tempCDN } from "$lib/utils/CommonVariables"

    export let replyTo: Message | undefined = undefined
    export let filesSelected: [File?, string?][] = []
    export let emojiClickHook: (emoji: string) => boolean
    export let activeChat: Chat

    const dispatch = createEventDispatcher()

    let markdown = get(SettingsStore.state).messaging.markdownSupport
    let message = writable("")
    $: emojiSelectorOpen = UIStore.state.emojiSelector
    let gifSelectorOpen = writable(false)
    let stickerSelectorOpen = writable(false)
    let hackVariableToRefocusChatBar = writable("")

    let chatMessages = writable<{ [key: string]: string }>({})

    $: if (activeChat) {
        message.set(get(chatMessages)[activeChat.id] || "")
    }

    $: if (message) {
        chatMessages.update(messages => {
            messages[activeChat.id] = $message
            return messages
        })
    }

    async function sendMessage(text: string) {
        let attachments: FileAttachment[] = []
        filesSelected.forEach(([file, path]) => {
            if (file) {
                attachments.push({
                    file: file.name,
                    attachment: [file.stream(), file.size],
                })
            } else if (path) {
                attachments.push({
                    file: path,
                })
            }
        })
        let chat = get(Store.state.activeChat)
        let txt = text.split("\n")
        let result = replyTo ? await RaygunStoreInstance.reply(chat.id, replyTo.id, txt) : await RaygunStoreInstance.send(get(Store.state.activeChat).id, text.split("\n"), attachments)

        result.onSuccess(res => {
            ConversationStore.addPendingMessages(chat.id, res.message, txt)
        })
        message.set("")
        chatMessages.update(messages => {
            messages[activeChat.id] = ""
            return messages
        })
        replyTo = undefined
        dispatch("onsend")
    }

    function handleEmojiClick(emoji: string) {
        emojiSelectorOpen.set(false)
        gifSelectorOpen.set(false)
        stickerSelectorOpen.set(false)
        if (emojiClickHook(emoji)) return
        message.update(m => m + emoji)
        hackVariableToRefocusChatBar.set(Math.random().toString())
    }

    function handleGif(gif: GiphyGif) {
        emojiSelectorOpen.set(false)
        gifSelectorOpen.set(false)
<<<<<<< HEAD
        hackVariableToRefocusChatBar.set(Math.random().toString())
=======
        stickerSelectorOpen.set(false)
        sendMessage(`![${gif.title}](${gif.images.fixed_height_small.url})`)
>>>>>>> 5d84bc78
    }

    async function handleSticker(sticker: any) {
        emojiSelectorOpen.set(false)
        gifSelectorOpen.set(false)
        stickerSelectorOpen.set(false)
<<<<<<< HEAD
        hackVariableToRefocusChatBar.set(Math.random().toString())
=======
        let stickerUrl = `${tempCDN}${sticker.sticker.path}`
        sendMessage(`![${sticker.sticker.name}](${stickerUrl})`)
    }

    function replaceEmojis(inputText: string) {
        let result = inputText

        if (!get(SettingsStore.state).messaging.convertEmoji) {
            return result
        }

        let isThereEmoji = false

        emojiList.smileys_and_emotion.forEach(emoji => {
            if (emoji.text && result.includes(emoji.text)) {
                result = result.replaceAll(emoji.text, emoji.glyph)
                isThereEmoji = true
            }
            if (emoji.shortname && result.includes(emoji.shortname)) {
                result = result.replaceAll(emoji.shortname, emoji.glyph)
                isThereEmoji = true
            }
        })

        if (isThereEmoji) {
            message.set(result)
        }
        return result
>>>>>>> 5d84bc78
    }
</script>

<div class="chatbar" data-cy="chatbar" id={activeChat.id}>
    <Controls>
        <slot name="pre-controls"></slot>
    </Controls>
<<<<<<< HEAD
    <Input hook={`${activeChat.id}-${$hackVariableToRefocusChatBar}`} alt placeholder={$_("generic.placeholder")} autoFocus={true} bind:value={$message} rounded rich={markdown} on:input on:enter={_ => sendMessage($message)} />
=======

    <Input hook="chatbar-input" alt placeholder={$_("generic.placeholder")} autoFocus bind:value={$message} rounded rich={markdown} on:input={_ => replaceEmojis($message)} on:enter={_ => sendMessage($message)} />
>>>>>>> 5d84bc78

    <slot></slot>

    <PopupButton hook="button-chatbar-emoji-picker" name={$_("chat.emojiPicker")} class="emoji-popup" bind:open={$emojiSelectorOpen}>
        <CombinedSelector active={{ name: $_("chat.emoji"), icon: Shape.Smile }} on:emoji={e => handleEmojiClick(e.detail)} on:gif={e => handleGif(e.detail)} on:sticker={e => handleSticker(e.detail)} />
        <div slot="icon" class="control">
            <Icon icon={Shape.Smile} />
        </div>
    </PopupButton>

    {#if !checkMobile()}
        <PopupButton hook="button-chatbar-gif-picker" name={$_("chat.gifSearch")} class="emoji-popup" bind:open={$gifSelectorOpen}>
            <CombinedSelector active={{ name: "GIFs", icon: Shape.Gif }} on:emoji={e => handleEmojiClick(e.detail)} on:gif={e => handleGif(e.detail)} on:sticker={e => handleSticker(e.detail)} />
            <div slot="icon" class="control">
                <Icon icon={Shape.Gif} />
            </div>
        </PopupButton>

        <PopupButton hook="button-chatbar-sticker-picker" name={$_("chat.stickers")} class="emoji-popup" bind:open={$stickerSelectorOpen}>
            <CombinedSelector active={{ name: $_("chat.stickers"), icon: Shape.Sticker }} on:emoji={e => handleEmojiClick(e.detail)} on:gif={e => handleGif(e.detail)} on:sticker={e => handleSticker(e.detail)} />
            <div slot="icon" class="control">
                <Icon icon={Shape.Sticker} />
            </div>
        </PopupButton>
    {/if}

    <Button hook="button-chatbar-send-message" icon tooltip={$_("chat.send")} on:click={_ => sendMessage($message)}>
        <Icon icon={Shape.ChevronRight} />
    </Button>
</div>

<style lang="scss">
    .chatbar {
        display: inline-flex;
        align-items: center;
        padding: var(--padding-less);
        gap: var(--gap);
        width: 100%;
        border-top: var(--border-width) solid var(--border-color);

        :global(.emoji-popup) {
            position: absolute;
            right: 1rem;
            bottom: var(--input-height);
        }
    }

    @media only screen and (max-width: 600px) {
        .chatbar {
            :global(.emoji-popup) {
                position: absolute;
                right: var(--padding-less);
                left: var(--padding-less);
                bottom: var(--input-height);
                top: var(--padding-less);
                width: 100%;
            }
        }
    }
</style><|MERGE_RESOLUTION|>--- conflicted
+++ resolved
@@ -45,7 +45,7 @@
         })
     }
 
-    async function sendMessage(text: string) {
+    async function sendMessage(text: string, isStickerOrGif: boolean = false) {
         let attachments: FileAttachment[] = []
         filesSelected.forEach(([file, path]) => {
             if (file) {
@@ -66,11 +66,14 @@
         result.onSuccess(res => {
             ConversationStore.addPendingMessages(chat.id, res.message, txt)
         })
-        message.set("")
-        chatMessages.update(messages => {
-            messages[activeChat.id] = ""
-            return messages
-        })
+        if (!isStickerOrGif) {
+            message.set("")
+            chatMessages.update(messages => {
+                messages[activeChat.id] = ""
+                return messages
+            })
+        }
+
         replyTo = undefined
         dispatch("onsend")
     }
@@ -87,23 +90,18 @@
     function handleGif(gif: GiphyGif) {
         emojiSelectorOpen.set(false)
         gifSelectorOpen.set(false)
-<<<<<<< HEAD
+        stickerSelectorOpen.set(false)
+        sendMessage(`![${gif.title}](${gif.images.fixed_height_small.url})`, true)
         hackVariableToRefocusChatBar.set(Math.random().toString())
-=======
-        stickerSelectorOpen.set(false)
-        sendMessage(`![${gif.title}](${gif.images.fixed_height_small.url})`)
->>>>>>> 5d84bc78
     }
 
     async function handleSticker(sticker: any) {
         emojiSelectorOpen.set(false)
         gifSelectorOpen.set(false)
         stickerSelectorOpen.set(false)
-<<<<<<< HEAD
+        let stickerUrl = `${tempCDN}${sticker.sticker.path}`
+        sendMessage(`![${sticker.sticker.name}](${stickerUrl})`, true)
         hackVariableToRefocusChatBar.set(Math.random().toString())
-=======
-        let stickerUrl = `${tempCDN}${sticker.sticker.path}`
-        sendMessage(`![${sticker.sticker.name}](${stickerUrl})`)
     }
 
     function replaceEmojis(inputText: string) {
@@ -130,7 +128,6 @@
             message.set(result)
         }
         return result
->>>>>>> 5d84bc78
     }
 </script>
 
@@ -138,12 +135,16 @@
     <Controls>
         <slot name="pre-controls"></slot>
     </Controls>
-<<<<<<< HEAD
-    <Input hook={`${activeChat.id}-${$hackVariableToRefocusChatBar}`} alt placeholder={$_("generic.placeholder")} autoFocus={true} bind:value={$message} rounded rich={markdown} on:input on:enter={_ => sendMessage($message)} />
-=======
-
-    <Input hook="chatbar-input" alt placeholder={$_("generic.placeholder")} autoFocus bind:value={$message} rounded rich={markdown} on:input={_ => replaceEmojis($message)} on:enter={_ => sendMessage($message)} />
->>>>>>> 5d84bc78
+    <Input
+        hook={`${activeChat.id}-${$hackVariableToRefocusChatBar}`}
+        alt
+        placeholder={$_("generic.placeholder")}
+        autoFocus={true}
+        bind:value={$message}
+        rounded
+        rich={markdown}
+        on:input={_ => replaceEmojis($message)}
+        on:enter={_ => sendMessage($message)} />
 
     <slot></slot>
 
