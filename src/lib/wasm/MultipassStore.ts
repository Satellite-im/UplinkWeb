import { get, writable, type Writable } from "svelte/store"
import * as wasm from "warp-wasm"
import { WarpStore } from "./WarpStore"
import { WarpError, handleErrors } from "./HandleWarpErrors"
import { failure, success, type Result } from "$lib/utils/Result"
import { MAX_STATUS_MESSAGE_LENGTH } from "$lib/globals/constLimits"
import { log } from "$lib/utils/Logger"
import { defaultProfileData, defaultUser, type FriendRequest, type User } from "$lib/types"
import { Store } from "$lib/state/Store"
import { MessageDirection, Status } from "$lib/enums"
import { parseJSValue } from "./EnumParser"
import { ToastMessage } from "$lib/state/ui/toast"
import { SettingsStore } from "$lib/state"
import { Sounds } from "$lib/components/utils/SoundHandler"
import { MAX_RETRY_COUNT, RETRY_DELAY } from "$lib/config"

/**
 * A class that provides various methods to interact with a MultiPassBox.
 */
class MultipassStore {
    private multipassWritable: Writable<wasm.MultiPassBox | null>
    private identity: Writable<wasm.Identity | null> = writable(null)

    /**
     * Creates an instance of MultipassStore.
     * @param multipass - A writable store containing a MultiPassBox or null.
     */
    constructor(multipass: Writable<wasm.MultiPassBox | null>) {
        this.multipassWritable = multipass
    }

    initMultipassListener() {
        this.multipassWritable.subscribe(async multipass => {
            if (multipass) {
                try {
                    this.handleMultipassEvents(multipass)
                } catch (error) {
                    log.error("Error handling multipass events: " + error)
                }
            } else {
                log.error("Multipass or tesseract not found")
            }
        })
    }

    private async handleMultipassEvents(multipass: wasm.MultiPassBox) {
        try {
            let events = await multipass.multipass_subscribe()
            let listener = {
                [Symbol.asyncIterator]() {
                    return events
                },
            }
            log.info("Listening to multipass events!")
            for await (const value of listener) {
                let event = value as wasm.MultiPassEventKind
                log.info(`Handling multipass events: ${wasm.MultiPassEventKindEnum[event.kind]} with did ${event.did}`)
                switch (event.kind) {
                    case wasm.MultiPassEventKindEnum.FriendRequestSent:
                    case wasm.MultiPassEventKindEnum.OutgoingFriendRequestClosed:
                    case wasm.MultiPassEventKindEnum.OutgoingFriendRequestRejected: {
                        await this.listOutgoingFriendRequests()
                        break
                    }
                    case wasm.MultiPassEventKindEnum.FriendRequestReceived: {
                        if (get(SettingsStore.state).notifications.friends) {
                            let incoming = await this.identity_from_did(event.did)
                            let count = 0
                            while (incoming === undefined && count < MAX_RETRY_COUNT) {
                                incoming = await this.identity_from_did(event.did)
                                count++
                                await new Promise(resolve => setTimeout(resolve, RETRY_DELAY))
                            }
                            if (incoming) {
                                Store.addToastNotification(new ToastMessage("New friend request.", `${incoming?.name} sent a request.`, 2), Sounds.Notification)
                            } else {
                                Store.addToastNotification(new ToastMessage("New friend request.", `You received a new friend request.`, 2), Sounds.Notification)
                            }
                        }
                        await this.listIncomingFriendRequests()
                        break
                    }
                    case wasm.MultiPassEventKindEnum.IncomingFriendRequestClosed:
                    case wasm.MultiPassEventKindEnum.IncomingFriendRequestRejected: {
                        await this.listIncomingFriendRequests()
                        break
                    }
                    case wasm.MultiPassEventKindEnum.FriendAdded: {
                        await this.listOutgoingFriendRequests()
                        await this.listIncomingFriendRequests()
                        await this.listFriends()
                        break
                    }
                    case wasm.MultiPassEventKindEnum.FriendRemoved: {
                        await this.listFriends()
                        break
                    }
                    case wasm.MultiPassEventKindEnum.Blocked: {
                        await this.listBlockedFriends()
                        break
                    }
                    default: {
                        log.error(`Unhandled message event: ${wasm.MultiPassEventKindEnum[event.kind]}`)
                        break
                    }
                }
            }
        } catch (error) {
            log.error("Error handling multipass events: " + error)
        }
    }

    /**
     * Creates a new identity.
     * @param username - The username for the new identity.
     * @param statusMessage - The status message for the new identity.
     * @param passphrase - The passphrase for the new identity (optional).
     * @returns A Result containing either a passphrase assigned to the identity or a failure with a WarpError.
     */
    async createIdentity(username: string, statusMessage: string, profilePicture: string): Promise<Result<WarpError, string>> {
        const multipass = get(this.multipassWritable)

        if (multipass) {
            try {
                let id = await multipass.create_identity(username)
                if (statusMessage.length > 0) {
                    if (statusMessage.length > MAX_STATUS_MESSAGE_LENGTH) {
                        log.warn(`Status message len is ${statusMessage.length}. Max is ${MAX_STATUS_MESSAGE_LENGTH}. Truncating to fit.`)
                        statusMessage = statusMessage.substring(0, MAX_STATUS_MESSAGE_LENGTH)
                    }
                    await this.updateStatusMessage(statusMessage)
                }
                if (profilePicture.length > 0) {
                    await this.updateProfilePhoto(profilePicture)
                }
                const identity = get(this.identity)
                log.info(`New account created. \n
                Username: ${identity?.username()} \n 
                StatusMessage: ${identity?.status_message()} \n
                Did Key: ${identity?.did_key()} \n`)
                return success(id.passphrase()!)
            } catch (error) {
                log.error("Error creating identity: " + error)
                return failure(handleErrors(error))
            }
        }
        return failure(WarpError.MULTIPASS_NOT_FOUND)
    }

    async fetchAllFriendsAndRequests() {
        await this.listIncomingFriendRequests()
        await this.listOutgoingFriendRequests()
        await this.listBlockedFriends()
        await this.listFriends()
    }

    /**
     * Lists outgoing friend requests.
     * @returns A list of outgoing friend requests or an empty array in case of error.
     */
    async listOutgoingFriendRequests() {
        const multipass = get(this.multipassWritable)

        if (multipass) {
            try {
                let outgoingFriendRequests: Array<any> = await multipass.list_outgoing_request()
                let outgoingFriendRequestsUsers: Array<FriendRequest> = []
                for (let i = 0; i < outgoingFriendRequests.length; i++) {
                    let friendUser = await this.identity_from_did(outgoingFriendRequests[i])
                    if (friendUser) {
                        let friendRequest: FriendRequest = {
                            direction: MessageDirection.Outbound,
                            to: friendUser.key,
                            from: get(Store.state.user).key,
                            at: new Date(),
                        }
                        outgoingFriendRequestsUsers.push(friendRequest)
                        Store.updateUser(friendUser)
                    }
                }
                Store.setFriendRequests(
                    get(Store.state.activeRequests).filter(r => r.direction === MessageDirection.Inbound),
                    outgoingFriendRequestsUsers
                )
            } catch (error) {
                log.error("Error listing incoming friend requests: " + error)
            }
        }
    }

    /**
     * Sends a friend request.
     * @param did - The DID of the user to send a friend request to.
     * @returns A Result containing either success or failure with a WarpError.
     */
    async sendFriendRequest(did: string): Promise<Result<WarpError, void>> {
        const multipass = get(this.multipassWritable)

        if (multipass) {
            try {
                log.debug("Sending friend request to: " + did)
                return success(await multipass.send_request(did))
            } catch (error) {
                return failure(handleErrors(error))
            }
        } else {
            return failure(WarpError.MULTIPASS_NOT_FOUND)
        }
    }

    /**
     * Accepts a friend request.
     * @param did - The DID of the user whose friend request is to be accepted.
     * @returns A Result containing either success or failure with a WarpError.
     */
    async acceptFriendRequest(did: string): Promise<Result<WarpError, void>> {
        const multipass = get(this.multipassWritable)

        if (multipass) {
            try {
                return success(await multipass.accept_request(did))
            } catch (error) {
                log.error("Error accepting friend request: " + error)
                return failure(handleErrors(error))
            }
        }
        return failure(WarpError.MULTIPASS_NOT_FOUND)
    }

    /**
     * Denies a friend request.
     * @param did - The DID of the user whose friend request is to be denied.
     * @returns A Result containing either success or failure with a WarpError.
     */
    async denyFriendRequest(did: string): Promise<Result<WarpError, void>> {
        const multipass = get(this.multipassWritable)

        if (multipass) {
            try {
                return success(await multipass.deny_request(did))
            } catch (error) {
                log.error("Error denying friend request: " + error)
                return failure(handleErrors(error))
            }
        }
        return failure(WarpError.MULTIPASS_NOT_FOUND)
    }

    /**
     * Cancels a friend request.
     * @param did - The DID of the user whose friend request is to be canceled.
     * @returns A Result containing either success or failure with a WarpError.
     */
    async cancelFriendRequest(did: string): Promise<Result<WarpError, void>> {
        const multipass = get(this.multipassWritable)

        if (multipass) {
            try {
                return success(await multipass.close_request(did))
            } catch (error) {
                log.error("Error canceling friend request: " + error)
                return failure(handleErrors(error))
            }
        }
        return failure(WarpError.MULTIPASS_NOT_FOUND)
    }

    /**
     * Lists incoming friend requests.
     * @returns A list of incoming friend requests or an empty array in case of error.
     */
    async listIncomingFriendRequests() {
        const multipass = get(this.multipassWritable)

        if (multipass) {
            try {
                let incomingFriendRequests: Array<any> = await multipass.list_incoming_request()
                let incomingFriendRequestsUsers: Array<FriendRequest> = []
                for (let i = 0; i < incomingFriendRequests.length; i++) {
                    let friendUser = await this.identity_from_did(incomingFriendRequests[i])
                    if (friendUser) {
                        let friendRequest: FriendRequest = {
                            direction: MessageDirection.Inbound,
                            to: get(Store.state.user).key,
                            from: friendUser.key,
                            at: new Date(),
                        }
                        incomingFriendRequestsUsers.push(friendRequest)
                        Store.updateUser(friendUser)
                    }
                }
                Store.setFriendRequests(
                    incomingFriendRequestsUsers,
                    get(Store.state.activeRequests).filter(r => r.direction === MessageDirection.Outbound)
                )
            } catch (error) {
                log.error("Error listing incoming friend requests: " + error)
            }
        }
    }

    /**
     * Lists blocked friends.
     * @returns A list of blocked friends or an empty array in case of error.
     */
    async listBlockedFriends() {
        const multipass = get(this.multipassWritable)

        if (multipass) {
            try {
                let blockedUsersAny: Array<any> = await multipass.block_list()
                let blockedUsers: Array<string> = []
                for (let i = 0; i < blockedUsersAny.length; i++) {
                    let friendUser = await this.identity_from_did(blockedUsersAny[i])
                    if (friendUser) {
                        blockedUsers.push(friendUser.key)
                        Store.updateUser(friendUser)
                    }
                }
                Store.setBlockedUsers(blockedUsers)
            } catch (error) {
                log.error("Error listing blocked friends: " + error)
            }
        }
    }

    /**
     * Lists friends.
     * @returns A list of friends or an empty array in case of error.
     */
    async listFriends() {
        const multipass = get(this.multipassWritable)

        if (multipass) {
            try {
                let friendsAny: Array<any> = await multipass.list_friends()
                let friendsUsers: Array<string> = []
                for (let i = 0; i < friendsAny.length; i++) {
                    let friendUser = await this.identity_from_did(friendsAny[i])
                    if (friendUser) {
                        friendsUsers.push(friendUser.key)
                        Store.updateUser(friendUser)
                    }
                }
                Store.setFriends(friendsUsers)
            } catch (error) {
                log.error("Error listing friends: " + error)
            }
        }
    }

    /**
     * Removes a friend.
     * @param did - The DID of the friend to be removed.
     * @returns A Result containing either success or failure with a WarpError.
     */
    async removeFriend(did: string): Promise<Result<WarpError, void>> {
        const multipass = get(this.multipassWritable)

        if (multipass) {
            try {
                return success(await multipass.remove_friend(did))
            } catch (error) {
                log.error("Error removing friend: " + error)
                return failure(handleErrors(error))
            }
        }
        return failure(WarpError.MULTIPASS_NOT_FOUND)
    }

    /**
     * Blocks a user.
     * @param did - The DID of the user to be blocked.
     * @returns A Result containing either success or failure with a WarpError.
     */
    async blockUser(did: string): Promise<Result<WarpError, void>> {
        const multipass = get(this.multipassWritable)

        if (multipass) {
            try {
                return success(await multipass.block(did))
            } catch (error) {
                log.error("Error blocking user: " + error)
                return failure(handleErrors(error))
            }
        }
        return failure(WarpError.MULTIPASS_NOT_FOUND)
    }

    /**
     * Unblocks a user.
     * @param did - The DID of the user to be unblocked.
     * @returns A Result containing either success or failure with a WarpError.
     */
    async unblockUser(did: string): Promise<Result<WarpError, void>> {
        const multipass = get(this.multipassWritable)

        if (multipass) {
            try {
                return success(await multipass.unblock(did))
            } catch (error) {
                log.error("Error unblocking user: " + error)
                return failure(handleErrors(error))
            }
        }
        return failure(WarpError.MULTIPASS_NOT_FOUND)
    }

    /**
     * Retrieves the own identity of the user.
     * @returns A Result containing either the own identity or a WarpError.
     */
    async getOwnIdentity(): Promise<Result<WarpError, wasm.Identity>> {
        const multipass = get(this.multipassWritable)

        if (multipass) {
            try {
                const identity = await multipass.identity()
                return success(identity)
            } catch (error) {
                log.error("Error getting own identity: " + error)
                return failure(handleErrors(error))
            }
        }
        return failure(WarpError.MULTIPASS_NOT_FOUND)
    }

    /**
     * Updates the username.
     * @param new_username - The new username to be set.
     */
    async updateUsername(new_username: string) {
        const multipass = get(this.multipassWritable)

        if (multipass) {
            await multipass.update_identity(wasm.IdentityUpdate.Username, new_username)
            await this._updateIdentity()
        }
    }

    /**
     * Updates the status message.
     * @param newStatusMessage - The new status message to be set.
     */
    async updateStatusMessage(newStatusMessage: string) {
        const multipass = get(this.multipassWritable)

        if (multipass) {
            await multipass.update_identity(wasm.IdentityUpdate.StatusMessage, newStatusMessage)
            await this._updateIdentity()
        }
    }

    /**
     * Updates the profile photo.
     * @param newPictureBase64 - The new profile photo in base64 format.
     */
    async updateProfilePhoto(newPictureBase64: string) {
        const multipass = get(this.multipassWritable)

        if (multipass) {
            const buffer = Buffer.from(newPictureBase64, "base64")
            let pictureAsBytes = new Uint8Array(buffer)
            await multipass.update_identity(wasm.IdentityUpdate.Picture, pictureAsBytes)
            await this._updateIdentity()
        }
    }

    /**
     * Updates the banner picture.
     * @param newPictureBase64 - The new banner picture in base64 format.
     */
    async updateBannerPicture(newPictureBase64: string) {
        const multipass = get(this.multipassWritable)

        if (multipass) {
            const buffer = Buffer.from(newPictureBase64, "base64")
            let pictureAsBytes = new Uint8Array(buffer)
            await multipass.update_identity(wasm.IdentityUpdate.Banner, pictureAsBytes)
            await this._updateIdentity()
        }
    }

    /**
     * Updates the status.
     * @param newStatus - The new status to be set.
     */
    async updateStatus(newStatus: string) {
        const multipass = get(this.multipassWritable)
        if (multipass) {
            try {
                let identityStatus: wasm.IdentityStatus
                switch (newStatus) {
                    case "online":
                        identityStatus = wasm.IdentityStatus.Online
                        break
                    case "idle":
                        identityStatus = wasm.IdentityStatus.Away
                        break
                    case "do-not-disturb":
                        identityStatus = wasm.IdentityStatus.Busy
                        break
                    case "offline":
                        identityStatus = wasm.IdentityStatus.Offline
                        break
                    default:
                        identityStatus = wasm.IdentityStatus.Offline
                        break
                }
                await multipass.set_identity_status(identityStatus)
            } catch (error) {
                log.error("Error updating status: " + error)
            }
        }
    }

    async identity_from_did(id: string): Promise<User | undefined> {
        let multipass = get(this.multipassWritable)
        if (multipass) {
            try {
                let identity = (await multipass.get_identity(wasm.Identifier.DID, id))[0]
                let profilePicture = await this.getUserProfilePicture(id)
                let bannerPicture = await this.getUserBannerPicture(id)
                let status = await this.getUserStatus(id)
                return {
                    ...defaultUser,
                    key: identity === undefined ? id : identity.did_key,
                    name: identity === undefined ? id : identity.username,
                    profile: {
                        ...defaultProfileData,
                        photo: {
                            image: profilePicture,
                            frame: {
                                name: "",
                                image: "",
                            },
                        },
                        banner: {
                            image: bannerPicture,
                            overlay: "",
                        },
                        status: status,
                        status_message: identity === undefined ? "" : identity.status_message ?? "",
                    },
                    media: {
                        is_playing_audio: false,
                        is_streaming_video: false,
                        is_muted: false,
                        is_deafened: false,
                        is_unknown_status: false,
                    },
                }
            } catch (error) {
                log.error(`Couldn't fetch identity ${id}: ${error}`)
            }
        }
        return undefined
    }

    private async getUserStatus(did: string): Promise<Status> {
        let multipass = get(this.multipassWritable)
        let status = Status.Offline
        if (multipass) {
            try {
                let identityStatus = await multipass.identity_status(did)
                const identityStatusMap: { [key in wasm.IdentityStatus]: Status } = {
                    [wasm.IdentityStatus.Online]: Status.Online,
                    [wasm.IdentityStatus.Away]: Status.Idle,
                    [wasm.IdentityStatus.Busy]: Status.DoNotDisturb,
                    [wasm.IdentityStatus.Offline]: Status.Offline,
                }
                status = identityStatusMap[identityStatus] ?? Status.Offline
            } catch (error) {
                log.error(`Couldn't fetch status for ${did}: ${error}`)
            }
        }
        return status
    }

    private async getUserProfilePicture(did: string): Promise<string> {
        let multipass = get(this.multipassWritable)
        let profilePicture = ""
        if (multipass) {
            try {
                let identityProfilePicture = await multipass.identity_picture(did)
                profilePicture = identityProfilePicture && identityProfilePicture.data ? (identityProfilePicture.data().length > 2 ? this.to_base64(identityProfilePicture.data()) : "") : ""
            } catch (error) {
                // log.error(`Couldn't fetch profile picture for ${did}: ${error}`)
            }
        }
        return profilePicture
    }

    private async getUserBannerPicture(did: string): Promise<string> {
        let multipass = get(this.multipassWritable)
        let bannerPicture = ""
        if (multipass) {
            try {
                let identityBannerPicture = await multipass.identity_banner(did)
                bannerPicture = identityBannerPicture && identityBannerPicture.data ? (identityBannerPicture.data().length > 2 ? this.to_base64(identityBannerPicture.data()) : "") : ""
            } catch (error) {
                // log.error(`Couldn't fetch banner picture for ${did}: ${error}`)
            }
        }
        return bannerPicture
    }

    private to_base64(data: Uint8Array) {
        const binaryString = Array.from(data)
            .map(byte => String.fromCharCode(byte))
            .join("")
        const base64String = btoa(binaryString)
        const cleanedBase64String = base64String.replace("dataimage/jpegbase64", "")
        return `data:image/jpeg;base64,${cleanedBase64String}`
    }

    /**
     * Updates the identity state.
     * @private
     */
    private async _updateIdentity() {
        const multipass = get(this.multipassWritable)

        if (multipass) {
            try {
                const updated_identity = await multipass.identity()
                let profilePicture = await this.getUserProfilePicture(updated_identity.did_key())
                let bannerPicture = await this.getUserBannerPicture(updated_identity.did_key())
                this.identity.update(() => updated_identity)
<<<<<<< HEAD
=======
                Store.setUserFromIdentity(updated_identity, profilePicture, bannerPicture)
>>>>>>> 11c72ec1
                log.info(`Identity updated\n 
                  Username: ${updated_identity.username()} \n
                  StatusMessage: ${updated_identity.status_message()} \n`)
            } catch (error) {
                log.error("Error updating identity: " + error)
            }
        }
    }
}

export const MultipassStoreInstance = new MultipassStore(WarpStore.warp.multipass)<|MERGE_RESOLUTION|>--- conflicted
+++ resolved
@@ -627,10 +627,7 @@
                 let profilePicture = await this.getUserProfilePicture(updated_identity.did_key())
                 let bannerPicture = await this.getUserBannerPicture(updated_identity.did_key())
                 this.identity.update(() => updated_identity)
-<<<<<<< HEAD
-=======
                 Store.setUserFromIdentity(updated_identity, profilePicture, bannerPicture)
->>>>>>> 11c72ec1
                 log.info(`Identity updated\n 
                   Username: ${updated_identity.username()} \n
                   StatusMessage: ${updated_identity.status_message()} \n`)
