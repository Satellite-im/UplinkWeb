<<<<<<< HEAD
import { get, writable, type Writable } from "svelte/store";
import * as wasm from "warp-wasm";
import { WarpStore } from "./WarpStore";
import { WarpError, handleErrors } from "./HandleWarpErrors";
import { failure, success, type Result } from "$lib/utils/Result";
import { Store } from "$lib/state/store";
import { MAX_STATUS_LENGTH } from "$lib/globals/constLimits";
=======
import { get, writable, type Writable } from "svelte/store"
import * as wasm from "warp-wasm"
import { WarpStore } from "./WarpStore"
import { WarpError, handleErrors } from "./HandleWarpErrors"
import { failure, success, type Result } from "$lib/utils/Result"
import { Store } from "$lib/state/store"
>>>>>>> 34a35db4

/**
 * A class that provides various methods to interact with a MultiPassBox.
 */
class MultipassStore {
    private multipassWritable: Writable<wasm.MultiPassBox | null>
    private identity: Writable<wasm.Identity | null> = writable(null)

    /**
     * Creates an instance of MultipassStore.
     * @param multipass - A writable store containing a MultiPassBox or null.
     */
    constructor(multipass: Writable<wasm.MultiPassBox | null>) {
        this.multipassWritable = multipass
    }

    /**
     * Creates a new identity.
     * @param username - The username for the new identity.
     * @param statusMessage - The status message for the new identity.
     * @param passphrase - The passphrase for the new identity (optional).
     */
    async createIdentity(username: string, statusMessage: string, passphrase: string | undefined): Promise<void> {
        const multipass = get(this.multipassWritable)

        if (multipass) {
            try {
                await multipass.create_identity(username, passphrase)
                if (statusMessage.length > 0) {
                    if (statusMessage.length > MAX_STATUS_LENGTH) {
                        get(Store.state.logger).warn(`Status message len is ${statusMessage.length}. Max is ${MAX_STATUS_LENGTH}. Truncating to fit.`)
                        statusMessage = statusMessage.substring(0, MAX_STATUS_LENGTH)
                    }
                    await this.updateStatusMessage(statusMessage)
                }
                const identity = get(this.identity)
                get(Store.state.logger).info(`New account created. \n
                Username: ${identity?.username()} \n 
                StatusMessage: ${identity?.status_message()} \n
                Did Key: ${identity?.did_key()} \n`)
            } catch (error) {
                get(Store.state.logger).error("Error creating identity: " + error)
            }
        }
    }

    /**
     * Sends a friend request.
     * @param did - The DID of the user to send a friend request to.
     * @returns A Result containing either success or failure with a WarpError.
     */
    async sendFriendRequest(did: string): Promise<Result<WarpError, void>> {
        const multipass = get(this.multipassWritable)

        if (multipass) {
            try {
                get(Store.state.logger).debug("Sending friend request to: " + did)
                return success(await multipass.send_request(did))
            } catch (error) {
                return failure(handleErrors(error))
            }
        } else {
            return failure(WarpError.MULTIPASS_NOT_FOUND)
        }
    }

    /**
     * Accepts a friend request.
     * @param did - The DID of the user whose friend request is to be accepted.
     * @returns A Result containing either success or failure with a WarpError.
     */
    async acceptFriendRequest(did: string): Promise<Result<WarpError, void>> {
        const multipass = get(this.multipassWritable)

        if (multipass) {
            try {
                return success(await multipass.accept_request(did))
            } catch (error) {
                get(Store.state.logger).error("Error accepting friend request: " + error)
                return failure(handleErrors(error))
            }
        }
        return failure(WarpError.MULTIPASS_NOT_FOUND)
    }

    /**
     * Denies a friend request.
     * @param did - The DID of the user whose friend request is to be denied.
     * @returns A Result containing either success or failure with a WarpError.
     */
    async denyFriendRequest(did: string): Promise<Result<WarpError, void>> {
        const multipass = get(this.multipassWritable)

        if (multipass) {
            try {
                return success(await multipass.deny_request(did))
            } catch (error) {
                get(Store.state.logger).error("Error denying friend request: " + error)
                return failure(handleErrors(error))
            }
        }
        return failure(WarpError.MULTIPASS_NOT_FOUND)
    }

    /**
     * Cancels a friend request.
     * @param did - The DID of the user whose friend request is to be canceled.
     * @returns A Result containing either success or failure with a WarpError.
     */
    async cancelFriendRequest(did: string): Promise<Result<WarpError, void>> {
        const multipass = get(this.multipassWritable)

        if (multipass) {
            try {
                return success(await multipass.close_request(did))
            } catch (error) {
                get(Store.state.logger).error("Error canceling friend request: " + error)
                return failure(handleErrors(error))
            }
        }
        return failure(WarpError.MULTIPASS_NOT_FOUND)
    }

    /**
     * Lists incoming friend requests.
     * @returns A list of incoming friend requests or an empty array in case of error.
     */
    async listIncomingFriendRequests(): Promise<any> {
        const multipass = get(this.multipassWritable)

        if (multipass) {
            try {
                let friends = await multipass.list_incoming_request()
                return friends
            } catch (error) {
                get(Store.state.logger).error("Error listing incoming friend requests: " + error)
                return []
            }
        }
    }

    /**
     * Lists outgoing friend requests.
     * @returns A list of outgoing friend requests or an empty array in case of error.
     */
    async listOutgoingFriendRequests(): Promise<any> {
        const multipass = get(this.multipassWritable)

        if (multipass) {
            try {
                let friends = await multipass.list_outgoing_request()
                return friends
            } catch (error) {
                get(Store.state.logger).error("Error listing outgoing friend requests: " + error)
                return []
            }
        }
    }

    /**
     * Lists blocked friends.
     * @returns A list of blocked friends or an empty array in case of error.
     */
    async listBlockedFriends(): Promise<any> {
        const multipass = get(this.multipassWritable)

        if (multipass) {
            try {
                let blockedFriends = await multipass.block_list()
                return blockedFriends
            } catch (error) {
                get(Store.state.logger).error("Error listing blocked friends: " + error)
                return []
            }
        }
    }

    /**
     * Lists friends.
     * @returns A list of friends or an empty array in case of error.
     */
    async listFriends(): Promise<any> {
        const multipass = get(this.multipassWritable)

        if (multipass) {
            try {
                let friends = await multipass.list_friends()
                return friends
            } catch (error) {
                get(Store.state.logger).error("Error listing friends: " + error)
                return []
            }
        }
    }

    /**
     * Removes a friend.
     * @param did - The DID of the friend to be removed.
     * @returns A Result containing either success or failure with a WarpError.
     */
    async removeFriend(did: string): Promise<Result<WarpError, void>> {
        const multipass = get(this.multipassWritable)

        if (multipass) {
            try {
                return success(await multipass.remove_friend(did))
            } catch (error) {
                get(Store.state.logger).error("Error removing friend: " + error)
                return failure(handleErrors(error))
            }
        }
        return failure(WarpError.MULTIPASS_NOT_FOUND)
    }

    /**
     * Blocks a user.
     * @param did - The DID of the user to be blocked.
     * @returns A Result containing either success or failure with a WarpError.
     */
    async blockUser(did: string): Promise<Result<WarpError, void>> {
        const multipass = get(this.multipassWritable)

        if (multipass) {
            try {
                return success(await multipass.block(did))
            } catch (error) {
                get(Store.state.logger).error("Error blocking user: " + error)
                return failure(handleErrors(error))
            }
        }
        return failure(WarpError.MULTIPASS_NOT_FOUND)
    }

    /**
     * Unblocks a user.
     * @param did - The DID of the user to be unblocked.
     * @returns A Result containing either success or failure with a WarpError.
     */
    async unblockUser(did: string): Promise<Result<WarpError, void>> {
        const multipass = get(this.multipassWritable)

        if (multipass) {
            try {
                return success(await multipass.unblock(did))
            } catch (error) {
                get(Store.state.logger).error("Error unblocking user: " + error)
                return failure(handleErrors(error))
            }
        }
        return failure(WarpError.MULTIPASS_NOT_FOUND)
    }

    /**
     * Retrieves the own identity of the user.
     * @returns A Result containing either the own identity or a WarpError.
     */
    async getOwnIdentity(): Promise<Result<WarpError, wasm.Identity>> {
        const multipass = get(this.multipassWritable)

        if (multipass) {
            try {
                const identity = await multipass.get_own_identity()
                return success(identity)
            } catch (error) {
                get(Store.state.logger).error("Error getting own identity: " + error)
                return failure(handleErrors(error))
            }
        }
        return failure(WarpError.MULTIPASS_NOT_FOUND)
    }

    /**
     * Updates the username.
     * @param new_username - The new username to be set.
     */
    async updateUsername(new_username: string) {
        const multipass = get(this.multipassWritable)

        if (multipass) {
            await multipass.update_identity(wasm.IdentityUpdate.Username, new_username)
            await this._updateIdentity()
        }
    }

    /**
     * Updates the status message.
     * @param newStatusMessage - The new status message to be set.
     */
    async updateStatusMessage(newStatusMessage: string) {
        const multipass = get(this.multipassWritable)

        if (multipass) {
            await multipass.update_identity(wasm.IdentityUpdate.StatusMessage, newStatusMessage)
            await this._updateIdentity()
        }
    }

    /**
     * Updates the profile photo.
     * @param newPictureBase64 - The new profile photo in base64 format.
     */
    async updateProfilePhoto(newPictureBase64: string) {
        const multipass = get(this.multipassWritable)

        if (multipass) {
            const buffer = Buffer.from(newPictureBase64, "base64")
            let pictureAsBytes = new Uint8Array(buffer)
            await multipass.update_identity(wasm.IdentityUpdate.Picture, pictureAsBytes)
            await this._updateIdentity()
        }
    }

    /**
     * Updates the banner picture.
     * @param newPictureBase64 - The new banner picture in base64 format.
     */
    async updateBannerPicture(newPictureBase64: string) {
        const multipass = get(this.multipassWritable)

        if (multipass) {
            const buffer = Buffer.from(newPictureBase64, "base64")
            let pictureAsBytes = new Uint8Array(buffer)
            await multipass.update_identity(wasm.IdentityUpdate.Banner, pictureAsBytes)
            await this._updateIdentity()
        }
    }

    /**
     * Updates the identity state.
     * @private
     */
    private async _updateIdentity() {
        const multipass = get(this.multipassWritable)

        if (multipass) {
            try {
                const updated_identity = await multipass.get_own_identity()
                this.identity.update(() => updated_identity)
                get(Store.state.logger).info(`Identity updated\n 
                  Username: ${updated_identity.username()} \n
                  StatusMessage: ${updated_identity.status_message()} \n`)
            } catch (error) {
                get(Store.state.logger).error("Error updating identity: " + error)
            }
        }
    }
}

export const MultipassStoreInstance = new MultipassStore(WarpStore.warp.multipass)<|MERGE_RESOLUTION|>--- conflicted
+++ resolved
@@ -1,19 +1,10 @@
-<<<<<<< HEAD
-import { get, writable, type Writable } from "svelte/store";
-import * as wasm from "warp-wasm";
-import { WarpStore } from "./WarpStore";
-import { WarpError, handleErrors } from "./HandleWarpErrors";
-import { failure, success, type Result } from "$lib/utils/Result";
-import { Store } from "$lib/state/store";
-import { MAX_STATUS_LENGTH } from "$lib/globals/constLimits";
-=======
 import { get, writable, type Writable } from "svelte/store"
 import * as wasm from "warp-wasm"
 import { WarpStore } from "./WarpStore"
 import { WarpError, handleErrors } from "./HandleWarpErrors"
 import { failure, success, type Result } from "$lib/utils/Result"
 import { Store } from "$lib/state/store"
->>>>>>> 34a35db4
+import { MAX_STATUS_LENGTH } from "$lib/globals/constLimits"
 
 /**
  * A class that provides various methods to interact with a MultiPassBox.
