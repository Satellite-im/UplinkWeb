import { get, writable, type Writable } from "svelte/store"
import * as wasm from "warp-wasm"
import { WarpStore } from "./WarpStore"
<<<<<<< HEAD
import { defaultProfileData, type User } from "$lib/types"
=======
import { ULog } from "../../ulog"
import { WarpError, handleErrors } from "./HandleWarpErrors"
import { failure, success, type Result } from "$lib/utils/Result"
>>>>>>> a8e9a3a0

class MultipassStore {
    private multipassWritable: Writable<wasm.MultiPassBox | null>
    private identity: Writable<wasm.Identity | null> = writable(null)

    constructor(multipass: Writable<wasm.MultiPassBox | null>) {
        this.multipassWritable = multipass
    }

    async createIdentity(username: string, statusMessage: string, passphrase: string | undefined): Promise<void> {
        ULog.debug('Started creating identity')
        const multipass = get(this.multipassWritable)

        if (multipass) {
            try {
                await multipass.create_identity(username, passphrase)
                await this.updateStatusMessage(statusMessage)
                const identity = get(this.identity)
                ULog.info(`New account created. \n
                Username: ${identity?.username()} \n 
                StatusMessage: ${identity?.status_message()} \n
                Did Key: ${identity?.did_key()} \n`)
            } catch (error) {
                ULog.error('Error creating identity: ', error)
            }
        }
    }

    async sendFriendRequest(did: string): Promise<Result<WarpError, void>> {
        const multipass = get(this.multipassWritable)

        if (multipass) {
            try {
                ULog.debug('Sending friend request to: ', did)
                return success(await multipass.send_request(did))
            } catch (error) {
                return failure(handleErrors(error))
            }
        } else {
            return failure(WarpError.MULTIPASS_NOT_FOUND)
        }
    }

    async acceptFriendRequest(did: string): Promise<void> {
        const multipass = get(this.multipassWritable)

        if (multipass) {
            try {
                await multipass.accept_request(did)
                ULog.info('Friend request accepted: ', did)
            } catch (error) {
                ULog.error('Error accepting friend request: ', error)
            }
        }
    }


    async listIncomingFriendRequests(): Promise<any> {
        const multipass = get(this.multipassWritable)

        if (multipass) {
            try {
                let friends = await multipass.list_incoming_request()
                ULog.info(`Listed incoming friend requests: ${friends}`)
                return friends
            } catch (error) {
                ULog.error('Error list incoming friend requests: ', error)
                return []
            }
        }
    }

    async listOutgoingFriendRequests(): Promise<any> {
        const multipass = get(this.multipassWritable)

        if (multipass) {
            try {
                let friends = await multipass.list_outgoing_request()
                ULog.info(`Listed outgoing friend requests: ${friends}`)
                return friends
            } catch (error) {
<<<<<<< HEAD
                console.error("Error creating identity: ", error)
=======
                ULog.error('Error list outgoing friend requests: ', error)
                return []
>>>>>>> a8e9a3a0
            }
        }
    }

    async getOwnIdentity(): Promise<Result<WarpError, wasm.Identity>> {
        const multipass = get(this.multipassWritable)

        if (multipass) {
            try {
                const identity = await multipass.get_own_identity()
                return success(identity)
            } catch (error) {
<<<<<<< HEAD
                console.error("Error getting own identity: ", error)
                return undefined
            }
        }
        return undefined
=======
                ULog.error('Error getting own identity: ', error)
                return failure(handleErrors(error))
            }
        }
        return failure(WarpError.MULTIPASS_NOT_FOUND);
>>>>>>> a8e9a3a0
    }

    async updateUsername(new_username: string) {
        const multipass = get(this.multipassWritable)

        if (multipass) {
            await multipass.update_identity(wasm.IdentityUpdate.Username, new_username)
            await this._updateIdentity()
        }
    }

    async updateStatusMessage(newStatusMessage: string) {
        const multipass = get(this.multipassWritable)

        if (multipass) {
            await multipass.update_identity(wasm.IdentityUpdate.StatusMessage, newStatusMessage)
            await this._updateIdentity()
        }
    }

    async updateProfilePhoto(newPictureBase64: string) {
        const multipass = get(this.multipassWritable)

        if (multipass) {
            const buffer = Buffer.from(newPictureBase64, "base64")
            let pictureAsBytes = new Uint8Array(buffer)
            await multipass.update_identity(wasm.IdentityUpdate.Picture, pictureAsBytes)
            await this._updateIdentity()
        }
    }

    async updateBannerPicture(newPictureBase64: string) {
        const multipass = get(this.multipassWritable)

        if (multipass) {
            const buffer = Buffer.from(newPictureBase64, "base64")
            let pictureAsBytes = new Uint8Array(buffer)
            await multipass.update_identity(wasm.IdentityUpdate.Banner, pictureAsBytes)
            await this._updateIdentity()
        }
    }

    async identity_from_did(id: string): Promise<User | undefined> {
        let multipass = get(this.multipassWritable)
        if (multipass) {
            try {
                let identity = await multipass.get_identity(wasm.Identifier.DID, id)
                let profile = {
                    ...defaultProfileData,
                }
                // TODO profile and banner etc. missing from wasm?
                return {
                    id: {
                        short: identity.short_id,
                    },
                    key: identity.did_key,
                    name: identity.username,
                    profile: profile,
                    media: {
                        is_playing_audio: false,
                        is_streaming_video: false,
                        is_muted: false,
                        is_deafened: false,
                        is_unknown_status: false,
                    },
                }
            } catch (error) {
                console.log(`Coultn't fetch identity ${id}: ${error}`)
            }
        }
        return undefined
    }

    private async _updateIdentity() {
        const multipass = get(this.multipassWritable)

        if (multipass) {
            try {
                const updated_identity = await multipass.get_own_identity()
                this.identity.update(() => updated_identity)
                ULog.info(`Identity updated\n 
                  Username: ${updated_identity.username()} \n
                  StatusMessage: ${updated_identity.status_message()} \n`)
            } catch (error) {
<<<<<<< HEAD
                console.error("Error updating identity: ", error)
=======
                ULog.error('Error updating identity: ', error)
>>>>>>> a8e9a3a0
            }
        }
    }
}

export const MultipassStoreInstance = new MultipassStore(WarpStore.warp.multipass)<|MERGE_RESOLUTION|>--- conflicted
+++ resolved
@@ -1,13 +1,10 @@
 import { get, writable, type Writable } from "svelte/store"
 import * as wasm from "warp-wasm"
 import { WarpStore } from "./WarpStore"
-<<<<<<< HEAD
 import { defaultProfileData, type User } from "$lib/types"
-=======
 import { ULog } from "../../ulog"
 import { WarpError, handleErrors } from "./HandleWarpErrors"
 import { failure, success, type Result } from "$lib/utils/Result"
->>>>>>> a8e9a3a0
 
 class MultipassStore {
     private multipassWritable: Writable<wasm.MultiPassBox | null>
@@ -18,7 +15,7 @@
     }
 
     async createIdentity(username: string, statusMessage: string, passphrase: string | undefined): Promise<void> {
-        ULog.debug('Started creating identity')
+        ULog.debug("Started creating identity")
         const multipass = get(this.multipassWritable)
 
         if (multipass) {
@@ -31,7 +28,7 @@
                 StatusMessage: ${identity?.status_message()} \n
                 Did Key: ${identity?.did_key()} \n`)
             } catch (error) {
-                ULog.error('Error creating identity: ', error)
+                ULog.error("Error creating identity: ", error)
             }
         }
     }
@@ -41,7 +38,7 @@
 
         if (multipass) {
             try {
-                ULog.debug('Sending friend request to: ', did)
+                ULog.debug("Sending friend request to: ", did)
                 return success(await multipass.send_request(did))
             } catch (error) {
                 return failure(handleErrors(error))
@@ -57,13 +54,12 @@
         if (multipass) {
             try {
                 await multipass.accept_request(did)
-                ULog.info('Friend request accepted: ', did)
+                ULog.info("Friend request accepted: ", did)
             } catch (error) {
-                ULog.error('Error accepting friend request: ', error)
+                ULog.error("Error accepting friend request: ", error)
             }
         }
     }
-
 
     async listIncomingFriendRequests(): Promise<any> {
         const multipass = get(this.multipassWritable)
@@ -74,7 +70,7 @@
                 ULog.info(`Listed incoming friend requests: ${friends}`)
                 return friends
             } catch (error) {
-                ULog.error('Error list incoming friend requests: ', error)
+                ULog.error("Error list incoming friend requests: ", error)
                 return []
             }
         }
@@ -89,12 +85,8 @@
                 ULog.info(`Listed outgoing friend requests: ${friends}`)
                 return friends
             } catch (error) {
-<<<<<<< HEAD
-                console.error("Error creating identity: ", error)
-=======
-                ULog.error('Error list outgoing friend requests: ', error)
+                ULog.error("Error list outgoing friend requests: ", error)
                 return []
->>>>>>> a8e9a3a0
             }
         }
     }
@@ -107,19 +99,11 @@
                 const identity = await multipass.get_own_identity()
                 return success(identity)
             } catch (error) {
-<<<<<<< HEAD
-                console.error("Error getting own identity: ", error)
-                return undefined
-            }
-        }
-        return undefined
-=======
-                ULog.error('Error getting own identity: ', error)
+                ULog.error("Error getting own identity: ", error)
                 return failure(handleErrors(error))
             }
         }
-        return failure(WarpError.MULTIPASS_NOT_FOUND);
->>>>>>> a8e9a3a0
+        return failure(WarpError.MULTIPASS_NOT_FOUND)
     }
 
     async updateUsername(new_username: string) {
@@ -204,11 +188,7 @@
                   Username: ${updated_identity.username()} \n
                   StatusMessage: ${updated_identity.status_message()} \n`)
             } catch (error) {
-<<<<<<< HEAD
-                console.error("Error updating identity: ", error)
-=======
-                ULog.error('Error updating identity: ', error)
->>>>>>> a8e9a3a0
+                ULog.error("Error updating identity: ", error)
             }
         }
     }
