--- conflicted
+++ resolved
@@ -31,11 +31,6 @@
 
         if (multipass) {
             try {
-<<<<<<< HEAD
-                await multipass.create_identity(username, passphrase)
-                await this.updateStatusMessage(statusMessage)
-                const identity = get(this.identity)
-=======
                 await multipass.create_identity(username, passphrase);
                 if (statusMessage.length > 0) {
                     if (statusMessage.length > 512) {
@@ -45,7 +40,6 @@
                     await this.updateStatusMessage(statusMessage);
                 }
                 const identity = get(this.identity);
->>>>>>> f7507bf4
                 get(Store.state.logger).info(`New account created. \n
                 Username: ${identity?.username()} \n 
                 StatusMessage: ${identity?.status_message()} \n
