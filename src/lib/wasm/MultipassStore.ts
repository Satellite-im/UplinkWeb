import { get, writable, type Writable } from "svelte/store"
import * as wasm from "warp-wasm"
import { WarpStore } from "./WarpStore"
import { defaultProfileData, type User } from "$lib/types"

class MultipassStore {
    private multipassWritable: Writable<wasm.MultiPassBox | null>
    private identity: Writable<wasm.Identity | null> = writable(null)

    constructor(multipass: Writable<wasm.MultiPassBox | null>) {
        this.multipassWritable = multipass
    }

<<<<<<< HEAD
    async createIdentity(username: string, passphrase: string | undefined): Promise<wasm.Identity> {
        console.log("Started creating identity")
        console.log("Get multipass instance")

        let identity = await new Promise<wasm.Identity>((resolve, reject) => {
            this.multipassWritable.subscribe(async value => {
                try {
                    // TODO(Lucas): get_own_identity is not working
                    // let ownIdentity = await value!.get_own_identity()
                    // console.log('Own Identity: ', ownIdentity)
                    const identityProfile = await value!.create_identity(username, passphrase)
                    this.identity.set(identityProfile.identity())
                    this.identity.subscribe(value => {
                        console.log("Create New Account. Username: ", value!.username())
                        resolve(value!)
                    })
                } catch (error) {
                    console.error("Error creating identity: ", error)
                    reject(error)
                }
            })
        })
        console.log("Created identity")
        return identity
=======
    async createIdentity(username: string, statusMessage: string, passphrase: string | undefined): Promise<void> {
        const multipass = get(this.multipassWritable)

        if (multipass) {
            try {
                await multipass.create_identity(username, passphrase)
                await this.updateStatusMessage(statusMessage)
            } catch (error) {
                console.error('Error creating identity: ', error)
            }
        }
>>>>>>> 2f51a51a
    }

    async getOwnIdentity(): Promise<wasm.Identity | undefined> {
        const multipass = get(this.multipassWritable)

        if (multipass) {
            try {
                const identity = await multipass.get_own_identity()
                return identity
            } catch (error) {
                console.error('Error getting own identity: ', error)
                return undefined
            }
        }
        return undefined;
    }

    async updateUsername(new_username: string) {
<<<<<<< HEAD
        this.multipassWritable.subscribe(value => {
            value!.update_identity(wasm.IdentityUpdate.Username, new_username)
        })
        await this._updateIdentity()
    }

    async updateStatusMessage(new_status_message: string) {
        this.multipassWritable.subscribe(value => {
            value!.update_identity(wasm.IdentityUpdate.StatusMessage, new_status_message)
        })
        await this._updateIdentity()
    }

    async _updateIdentity() {
        let multipass = get(this.multipassWritable)!
        this.multipassWritable.subscribe(async value => {
            let updated_identity = await multipass.get_own_identity()
            this.identity.subscribe(value => {
                value! = updated_identity
            })
        })
    }

    async identity_from_did(id: string): Promise<User | undefined> {
        let multipass = get(this.multipassWritable)
        if (multipass) {
            try {
                let identity = await multipass.get_identity(wasm.Identifier.DID, id)
                let profile = {
                    ...defaultProfileData,
                }
                // TODO profile and banner etc. missing from wasm?
                return {
                    id: {
                        short: identity.short_id,
                    },
                    key: identity.did_key,
                    name: identity.username,
                    profile: profile,
                    media: {
                        is_playing_audio: false,
                        is_streaming_video: false,
                        is_muted: false,
                        is_deafened: false,
                        is_unknown_status: false,
                    },
                }
            } catch (error) {
                console.log(`Coultn't fetch identity ${id}: ${error}`)
            }
        }
        return undefined
=======
        const multipass = get(this.multipassWritable)

        if (multipass) {
            await multipass.update_identity(wasm.IdentityUpdate.Username, new_username)
            await this._updateIdentity()
        }
    }

    async updateStatusMessage(newStatusMessage: string) {
        const multipass = get(this.multipassWritable)

        if (multipass) {
            await multipass.update_identity(wasm.IdentityUpdate.StatusMessage, newStatusMessage)
            await this._updateIdentity()
        }
    }

    async updateProfilePhoto(newPictureBase64: string) {
        const multipass = get(this.multipassWritable)

        if (multipass) {
            const buffer = Buffer.from(newPictureBase64, 'base64')
            let pictureAsBytes = new Uint8Array(buffer)
            await multipass.update_identity(wasm.IdentityUpdate.Picture, pictureAsBytes)
            await this._updateIdentity()
        }
    }

    async updateBannerPicture(newPictureBase64: string) {
        const multipass = get(this.multipassWritable)

        if (multipass) {
            const buffer = Buffer.from(newPictureBase64, 'base64')
            let pictureAsBytes = new Uint8Array(buffer)
            await multipass.update_identity(wasm.IdentityUpdate.Banner, pictureAsBytes)
            await this._updateIdentity()
        }
    }

    private async _updateIdentity() {
        const multipass = get(this.multipassWritable)

        if (multipass) {
            try {
                const updated_identity = await multipass.get_own_identity()
                this.identity.update(() => updated_identity)
            } catch (error) {
                console.error('Error updating identity: ', error)
            }
        }
>>>>>>> 2f51a51a
    }
}

export const MultipassStoreInstance = new MultipassStore(WarpStore.warp.multipass);<|MERGE_RESOLUTION|>--- conflicted
+++ resolved
@@ -11,32 +11,6 @@
         this.multipassWritable = multipass
     }
 
-<<<<<<< HEAD
-    async createIdentity(username: string, passphrase: string | undefined): Promise<wasm.Identity> {
-        console.log("Started creating identity")
-        console.log("Get multipass instance")
-
-        let identity = await new Promise<wasm.Identity>((resolve, reject) => {
-            this.multipassWritable.subscribe(async value => {
-                try {
-                    // TODO(Lucas): get_own_identity is not working
-                    // let ownIdentity = await value!.get_own_identity()
-                    // console.log('Own Identity: ', ownIdentity)
-                    const identityProfile = await value!.create_identity(username, passphrase)
-                    this.identity.set(identityProfile.identity())
-                    this.identity.subscribe(value => {
-                        console.log("Create New Account. Username: ", value!.username())
-                        resolve(value!)
-                    })
-                } catch (error) {
-                    console.error("Error creating identity: ", error)
-                    reject(error)
-                }
-            })
-        })
-        console.log("Created identity")
-        return identity
-=======
     async createIdentity(username: string, statusMessage: string, passphrase: string | undefined): Promise<void> {
         const multipass = get(this.multipassWritable)
 
@@ -45,10 +19,9 @@
                 await multipass.create_identity(username, passphrase)
                 await this.updateStatusMessage(statusMessage)
             } catch (error) {
-                console.error('Error creating identity: ', error)
+                console.error("Error creating identity: ", error)
             }
         }
->>>>>>> 2f51a51a
     }
 
     async getOwnIdentity(): Promise<wasm.Identity | undefined> {
@@ -59,68 +32,14 @@
                 const identity = await multipass.get_own_identity()
                 return identity
             } catch (error) {
-                console.error('Error getting own identity: ', error)
+                console.error("Error getting own identity: ", error)
                 return undefined
             }
         }
-        return undefined;
+        return undefined
     }
 
     async updateUsername(new_username: string) {
-<<<<<<< HEAD
-        this.multipassWritable.subscribe(value => {
-            value!.update_identity(wasm.IdentityUpdate.Username, new_username)
-        })
-        await this._updateIdentity()
-    }
-
-    async updateStatusMessage(new_status_message: string) {
-        this.multipassWritable.subscribe(value => {
-            value!.update_identity(wasm.IdentityUpdate.StatusMessage, new_status_message)
-        })
-        await this._updateIdentity()
-    }
-
-    async _updateIdentity() {
-        let multipass = get(this.multipassWritable)!
-        this.multipassWritable.subscribe(async value => {
-            let updated_identity = await multipass.get_own_identity()
-            this.identity.subscribe(value => {
-                value! = updated_identity
-            })
-        })
-    }
-
-    async identity_from_did(id: string): Promise<User | undefined> {
-        let multipass = get(this.multipassWritable)
-        if (multipass) {
-            try {
-                let identity = await multipass.get_identity(wasm.Identifier.DID, id)
-                let profile = {
-                    ...defaultProfileData,
-                }
-                // TODO profile and banner etc. missing from wasm?
-                return {
-                    id: {
-                        short: identity.short_id,
-                    },
-                    key: identity.did_key,
-                    name: identity.username,
-                    profile: profile,
-                    media: {
-                        is_playing_audio: false,
-                        is_streaming_video: false,
-                        is_muted: false,
-                        is_deafened: false,
-                        is_unknown_status: false,
-                    },
-                }
-            } catch (error) {
-                console.log(`Coultn't fetch identity ${id}: ${error}`)
-            }
-        }
-        return undefined
-=======
         const multipass = get(this.multipassWritable)
 
         if (multipass) {
@@ -142,7 +61,7 @@
         const multipass = get(this.multipassWritable)
 
         if (multipass) {
-            const buffer = Buffer.from(newPictureBase64, 'base64')
+            const buffer = Buffer.from(newPictureBase64, "base64")
             let pictureAsBytes = new Uint8Array(buffer)
             await multipass.update_identity(wasm.IdentityUpdate.Picture, pictureAsBytes)
             await this._updateIdentity()
@@ -153,7 +72,7 @@
         const multipass = get(this.multipassWritable)
 
         if (multipass) {
-            const buffer = Buffer.from(newPictureBase64, 'base64')
+            const buffer = Buffer.from(newPictureBase64, "base64")
             let pictureAsBytes = new Uint8Array(buffer)
             await multipass.update_identity(wasm.IdentityUpdate.Banner, pictureAsBytes)
             await this._updateIdentity()
@@ -168,11 +87,10 @@
                 const updated_identity = await multipass.get_own_identity()
                 this.identity.update(() => updated_identity)
             } catch (error) {
-                console.error('Error updating identity: ', error)
+                console.error("Error updating identity: ", error)
             }
         }
->>>>>>> 2f51a51a
     }
 }
 
-export const MultipassStoreInstance = new MultipassStore(WarpStore.warp.multipass);+export const MultipassStoreInstance = new MultipassStore(WarpStore.warp.multipass)