--- conflicted
+++ resolved
@@ -49,7 +49,6 @@
             switch (value.kind) {
                 case wasm.MultiPassEventKindEnum.FriendRequestSent:
                 case wasm.MultiPassEventKindEnum.OutgoingFriendRequestClosed:
-<<<<<<< HEAD
                 case wasm.MultiPassEventKindEnum.OutgoingFriendRequestRejected:
                     {
                         await this.listOutgoingFriendRequests()
@@ -79,39 +78,6 @@
                         await this.listBlockedFriends()
                         break
                     }
-=======
-                case wasm.MultiPassEventKindEnum.OutgoingFriendRequestRejected: {
-                    let outgoingFriendRequests: Array<any> = await this.listOutgoingFriendRequests()
-                    Store.setFriendRequests(
-                        get(Store.state.activeRequests).filter(r => r.direction === MessageDirection.Inbound),
-                        outgoingFriendRequests
-                    )
-                    break
-                }
-                case wasm.MultiPassEventKindEnum.FriendRequestReceived:
-                case wasm.MultiPassEventKindEnum.IncomingFriendRequestClosed:
-                case wasm.MultiPassEventKindEnum.IncomingFriendRequestRejected: {
-                    let incomingFriendRequests: Array<any> = await this.listIncomingFriendRequests()
-                    Store.setFriendRequests(
-                        incomingFriendRequests,
-                        get(Store.state.activeRequests).filter(r => r.direction === MessageDirection.Outbound)
-                    )
-                    break
-                }
-                case wasm.MultiPassEventKindEnum.FriendAdded: {
-                    let outgoingFriendRequests: Array<any> = await this.listOutgoingFriendRequests()
-                    let incomingFriendRequests: Array<any> = await this.listIncomingFriendRequests()
-                    let friends = await this.listFriends()
-                    Store.setFriendRequests(incomingFriendRequests, outgoingFriendRequests)
-                    Store.setFriends(friends)
-                    break
-                }
-                case wasm.MultiPassEventKindEnum.FriendRemoved: {
-                    let friends = await this.listFriends()
-                    Store.setFriends(friends)
-                    break
-                }
->>>>>>> e04e4511
                 default: {
                     log.error(`Unhandled message event: ${JSON.stringify(event)}`)
                     break
