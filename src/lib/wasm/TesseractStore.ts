--- conflicted
+++ resolved
@@ -11,10 +11,7 @@
 
     async unlock(pin: string) {
         await init()
-<<<<<<< HEAD
         ULog.debug('TesseractStore: Warp WASM initialized')
-=======
->>>>>>> 4ff2f5fa
         const tesseractInstance = new wasm.Tesseract()
         this.tesseractWritable.set(tesseractInstance)
 
@@ -28,11 +25,8 @@
             if (!tesseractInstance.autosave_enabled()) {
                 tesseractInstance.set_autosave()
             }
-<<<<<<< HEAD
             
             ULog.info('Tesseract: ',  tesseractInstance)
-=======
->>>>>>> 4ff2f5fa
         } catch (error) {
             ULog.error('Error unlocking Tesseract: ', error)
         }
