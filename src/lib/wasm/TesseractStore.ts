--- conflicted
+++ resolved
@@ -1,26 +1,17 @@
-<<<<<<< HEAD
-import { Store } from "$lib/state/store";
-import { get, writable, type Writable } from "svelte/store";
-import * as wasm from "warp-wasm";
-import { WarpStore } from "./WarpStore";
-=======
+import { get, writable, type Writable } from "svelte/store"
+import * as wasm from "warp-wasm"
+import { WarpStore } from "./WarpStore"
 import { log } from "$lib/utils/Logger"
-import { get, writable, type Writable } from "svelte/store"
-import init, * as wasm from "warp-wasm"
->>>>>>> b7165053
 
 /**
  * Class representing the TesseractStore, which manages the state and interactions with a Tesseract instance.
  */
 class TesseractStore {
     private tesseractWritable: Writable<wasm.Tesseract | null> = writable(null)
-<<<<<<< HEAD
 
     constructor(tesseract: Writable<wasm.Tesseract | null>) {
         this.tesseractWritable = tesseract
     }
-=======
->>>>>>> b7165053
 
     /**
      * Retrieves the Tesseract instance.
@@ -35,39 +26,19 @@
      * @param {string} pin - The pin to unlock the Tesseract.
      */
     async unlock(pin: string) {
-<<<<<<< HEAD
         const tesseract = get(this.tesseractWritable);
-=======
-        await init()
-        log.debug("TesseractStore: Warp WASM initialized")
-        const tesseractInstance = new wasm.Tesseract()
-        this.tesseractWritable.set(tesseractInstance)
->>>>>>> b7165053
 
         const encoder = new TextEncoder()
         const passphrase = encoder.encode(pin)
 
         try {
-<<<<<<< HEAD
             if (tesseract) {
                 await tesseract.unlock(passphrase)
     
-                get(Store.state.logger).info('Tesseract: ' + tesseract)
+                log.info('Tesseract: ' + tesseract)
             }
         } catch (error) {
-            get(Store.state.logger).error('Error unlocking Tesseract: ' + error)
-=======
-            await tesseractInstance.load_from_storage()
-            await tesseractInstance.unlock(passphrase)
-
-            if (!tesseractInstance.autosave_enabled()) {
-                tesseractInstance.set_autosave()
-            }
-
-            log.info("Tesseract: " + tesseractInstance)
-        } catch (error) {
             log.error("Error unlocking Tesseract: " + error)
->>>>>>> b7165053
         }
     }
 
@@ -75,7 +46,6 @@
      * Locks the Tesseract instance.
      */
     lock() {
-<<<<<<< HEAD
         const tesseract = get(this.tesseractWritable)
         if (tesseract) {
             tesseract.lock()
@@ -83,14 +53,4 @@
     }
 }
 
-export const TesseractStoreInstance = new TesseractStore(WarpStore.warp.tesseract)
-=======
-        const tesseractInstance = get(this.tesseractWritable)
-        if (tesseractInstance) {
-            tesseractInstance.lock()
-        }
-    }
-}
-
-export const TesseractStoreInstance = new TesseractStore()
->>>>>>> b7165053
+export const TesseractStoreInstance = new TesseractStore(WarpStore.warp.tesseract)