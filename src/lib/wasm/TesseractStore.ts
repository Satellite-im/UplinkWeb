--- conflicted
+++ resolved
@@ -1,13 +1,7 @@
-<<<<<<< HEAD
-import { Store } from "$lib/state/store";
-import { Logger } from "$lib/utils/Logger";
-import { get, writable, type Writable } from "svelte/store";
-import init, * as wasm from "warp-wasm";
-=======
 import { Store } from "$lib/state/store"
+import { Logger } from "$lib/utils/Logger"
 import { get, writable, type Writable } from "svelte/store"
 import init, * as wasm from "warp-wasm"
->>>>>>> da2a28e2
 
 /**
  * Class representing the TesseractStore, which manages the state and interactions with a Tesseract instance.
@@ -28,23 +22,16 @@
      * @param {string} pin - The pin to unlock the Tesseract.
      */
     async unlock(pin: string) {
-<<<<<<< HEAD
-        await init();
-        let store = get(Store.state.logger);
+        await init()
+        let store = get(Store.state.logger)
         if (store.debug == null) {
-            Store.state.logger.set(new Logger({ relay_to_js_console: true }));
-            store = get(Store.state.logger);
-            store.warn(`Logger was not initialized properly. Initialized Logger. (This only seems to happen when we don't clear the data)`);
+            Store.state.logger.set(new Logger({ relay_to_js_console: true }))
+            store = get(Store.state.logger)
+            store.warn(`Logger was not initialized properly. Initialized Logger. (This only seems to happen when we don't clear the data)`)
         }
-        store.debug('TesseractStore: Warp WASM initialized');
-        const tesseractInstance = new wasm.Tesseract();
-        this.tesseractWritable.set(tesseractInstance);
-=======
-        await init()
-        get(Store.state.logger).debug("TesseractStore: Warp WASM initialized")
+        store.debug("TesseractStore: Warp WASM initialized")
         const tesseractInstance = new wasm.Tesseract()
         this.tesseractWritable.set(tesseractInstance)
->>>>>>> da2a28e2
 
         const encoder = new TextEncoder()
         const passphrase = encoder.encode(pin)
