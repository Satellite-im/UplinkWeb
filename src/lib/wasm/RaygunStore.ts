import { get, writable, type Writable } from "svelte/store"
import * as wasm from "warp-wasm"
import { WarpStore } from "./WarpStore"
import { Store } from "../state/store"
import { UIStore } from "../state/ui"
import { ConversationStore } from "../state/conversation"
import { MessageOptions } from "warp-wasm"
<<<<<<< HEAD
import { ChatType, MessageAttachmentKind } from "$lib/enums"
import { type User, type Chat, defaultChat, type Message, defaultUser, mentions_user, type Attachment } from "$lib/types"
=======
import { ChatType } from "$lib/enums"
import { type User, type Chat, defaultChat, type Message, defaultUser, mentions_user, type FileProgress } from "$lib/types"
>>>>>>> ca741346
import { WarpError, handleErrors } from "./HandleWarpErrors"
import { failure, success, type Result } from "$lib/utils/Result"
import { create_cancellable_handler, type Cancellable } from "$lib/utils/CancellablePromise"
import { parseJSValue } from "./EnumParser"
import { MultipassStoreInstance } from "./MultipassStore"
import { log } from "$lib/utils/Logger"
<<<<<<< HEAD
import { imageFromData } from "./ConstellationStore"
=======
import PendingMessage from "$lib/components/messaging/message/PendingMessage.svelte"
>>>>>>> ca741346

const MAX_PINNED_MESSAGES = 100
// Ok("{\"AttachedProgress\":[{\"Constellation\":{\"path\":\"path\"}},{\"CurrentProgress\":{\"name\":\"name\",\"current\":5,\"total\":null}}]}")
export type FetchMessagesConfig =
    | {
        type: "MostRecent"
        amount: number
    }
    // fetch messages which occur earlier in time
    | {
        type: "Earlier"
        start_date: Date
        limit: number
    }
    // fetch messages which occur later in time
    | {
        type: "Later"
        start_date: Date
        limit: number
    }
    // fetch messages between given time
    | {
        type: "Between"
        from: Date
        to: Date
    }
    // fetch half_size messages before and after center.
    | {
        type: "Window"
        start_date: Date
        half_size: number
    }

export type FetchMessageResponse = {
    messages: Message[]
    has_more: boolean
    most_recent: string | undefined
}

export type SendMessageResult = {
    message: string
    progress?: wasm.AsyncIterator
}

export type MultiSendMessageResult = {
    chat: string
    result: SendMessageResult
}

export type ConversationSettings =
    | {
        direct: {}
    }
    | {
        group: {
            members_can_add_participants: boolean
            members_can_change_name: boolean
        }
    }

export type FileAttachment = {
    file: string
    attachment?: ReadableStream
}

type Range = {
    start: any
    end: any
}

class RaygunStore {
    private raygunWritable: Writable<wasm.RayGunBox | null>
    // A map of message listeners
    private messageListeners: Writable<{ [key: string]: Cancellable }>

    constructor(raygun: Writable<wasm.RayGunBox | null>) {
        this.raygunWritable = raygun
        this.messageListeners = writable({})
        this.raygunWritable.subscribe(r => {
            if (r) {
                this.handleRaygunEvent(r)
                let listeners = get(this.messageListeners)
                if (Object.keys(listeners).length > 0) {
                    // Cancels current message event listeners
                    for (let handler of Object.values(listeners)) {
                        handler.cancel()
                    }
                }
                this.initConversationHandlers(r)
            }
        })
    }

    async createConversation(recipient: User) {
        return await this.get(async r => this.convertWarpConversation(await r.create_conversation(recipient.key), r), "Error creating new conversation")
    }

    async createGroupConversation(name: string | undefined, recipients: User[]) {
        return await this.get(
            async r =>
                this.convertWarpConversation(
                    await r.create_group_conversation(
                        name,
                        recipients.map(r => r.key),
                        new wasm.GroupSettings()
                    ),
                    r
                ),
            "Error creating new group conversation"
        )
    }

    async addGroupParticipants(conversation_id: string, recipients: string[]) {
        return await this.get(r => {
            for (let recipient of recipients) {
                r.add_recipient(conversation_id, recipient)
            }
            return conversation_id
        }, "Error adding participants")
    }

    async removeGroupParticipants(conversation_id: string, recipients: string[]) {
        return await this.get(r => {
            for (let recipient of recipients) {
                r.remove_recipient(conversation_id, recipient)
            }
            return conversation_id
        }, "Error removing participants")
    }

    async updateConversationName(conversation_id: string, name: string) {
        return await this.get(r => {
            r.update_conversation_name(conversation_id, name)
            return conversation_id
        }, "Error updating conversation name")
    }

    async updateConversationSettings(conversation_id: string, settings: ConversationSettings) {
        return await this.get(r => r.update_conversation_settings(conversation_id, settings), "Error deleting message")
    }

    /**
     * Deletes a message for the given chat. If no message id provided will delete the chat
     */
    async delete(conversation_id: string, message_id?: string) {
        return await this.get(r => r.delete(conversation_id, message_id), "Error deleting message")
    }

    /**
     * Deletes direct messages with the given recipient. E.g. when blocking a user
     */
    async deleteAllConversationsFor(recipient: string) {
        return this.get(async r => {
            let convs = (await r.list_conversations()) as wasm.Conversation[]
            convs
                .filter(c => parseJSValue(c.settings()).type === "direct" && recipient in c.recipients())
                .forEach(async conv => {
                    await this.get(r => r.delete(conv.id(), undefined), "Error deleting message")
                })
        }, "Error deleting conversations for " + recipient)
    }

    async getConversation(conversation_id: string) {
        return this.get(async r => this.convertWarpConversation(await r.get_conversation(conversation_id), r), `Error fetching conversation with id ${conversation_id}`)
    }

    async listConversations(): Promise<Result<WarpError, Chat[]>> {
        return this.get(async r => {
            let convs: { inner: wasm.Conversation }[] = await r.list_conversations()
            return await Promise.all(convs.map(c => this.convertWarpConversation(c.inner, r)))
        }, `Error fetching conversations`)
    }

    async fetchMessages(conversation_id: string, config: FetchMessagesConfig & { [type: string]: any }): Promise<Result<WarpError, FetchMessageResponse>> {
        return this.get(async r => {
            let message_options = new MessageOptions()
            switch (config.type) {
                case "Between": {
                    let range: Range = {
                        start: config.from,
                        end: config.to,
                    }
                    message_options.set_date_range(range) //TODO verify that js Date can be parsed to rust DateTime::<Utc>
                }
                case "MostRecent": {
                    let total_messages = await r.get_message_count(conversation_id)
                    let range: Range = {
                        start: Math.min(0, total_messages - config.amount),
                        end: total_messages,
                    }
                    message_options.set_range(range)
                }
                case "Earlier": {
                    let range: Range = {
                        start: new Date(),
                        end: config.start_date,
                    }
                    message_options.set_date_range(range)
                    message_options.set_reverse()
                    message_options.set_limit(config.limit)
                }
                case "Later": {
                    let range: Range = {
                        start: config.start_date,
                        end: new Date(),
                    }
                    message_options.set_date_range(range)
                    message_options.set_limit(config.limit)
                }
            }

            let messages = await this.getMessages(r, conversation_id, message_options)
            if (config.type === "Earlier") {
                messages = messages.reverse()
            }
            let has_more = messages.length >= config.get_limit()

            let opt = new MessageOptions()
            opt.set_limit(1)
            opt.set_last_message()
            let most_recent = await this.getMessages(r, conversation_id, opt)
            return {
                messages: messages,
                has_more: has_more,
                most_recent: most_recent[most_recent.length].id,
            }
        }, "Error fetching messages")
    }

    async fetchPinnedMessages(conversation_id: string) {
        return this.get(async r => {
            let options = new MessageOptions()
            options.set_reverse()
            options.set_limit(MAX_PINNED_MESSAGES)
            options.set_pinned()
            let messages = await this.getMessages(r, conversation_id, options)
            return messages
        }, "Error fetching pinned messages")
    }

    async send(conversation_id: string, message: string[], attachments?: FileAttachment[]): Promise<Result<WarpError, SendMessageResult>> {
        return await this.get(async r => {
<<<<<<< HEAD
            if (attachments && attachments.length > 0) {
                let result = await r.attach(
                    conversation_id,
                    undefined,
                    attachments.map(f => new wasm.AttachmentFile(f.file, f.attachment)),
                    message
                )
                let listener = {
                    [Symbol.asyncIterator]() {
                        return result
                    },
                }
                try {
                    for await (const value of listener) {
                        console.log("val ", value)
                    }
                } catch (e) {}
                return {
                    message: result.get_message_id(),
                    progress: result,
                }
            }
            return {
                message: await r.send(conversation_id, message),
            }
=======
            return await this.sendTo(r, conversation_id, message, attachments)
>>>>>>> ca741346
        }, "Error sending message")
    }

    async sendMultiple(conversation_ids: string[], message: string[], attachments?: FileAttachment[]): Promise<Result<WarpError, MultiSendMessageResult[]>> {
        return await this.get(async r => {
            let sent = []
            for (let conversation_id of conversation_ids) {
                let res: MultiSendMessageResult = { chat: conversation_id, result: await this.sendTo(r, conversation_id, message, attachments) }
                sent.push(res)
            }
            return sent
        }, "Error sending message")
    }

    private async sendTo(raygun: wasm.RayGunBox, conversation_id: string, message: string[], attachments?: FileAttachment[]): Promise<SendMessageResult> {
        if (attachments) {
            let result = await raygun
                .attach(
                    conversation_id,
                    undefined,
                    attachments.map(f => new wasm.AttachmentFile(f.file, f.attachment)),
                    message
                )
                .then(res => {
                    // message_sent event gets fired AFTER this returns
                    ConversationStore.addPendingMessages(conversation_id, res.get_message_id(), message)
                    this.createFileAttachHandler(conversation_id, res)
                    return res
                })
            return {
                message: result.get_message_id(),
                progress: result,
            }
        }
        return {
            message: await raygun.send(conversation_id, message).then(messageId => {
                // message_sent event gets fired BEFORE this returns
                // So to
                // 1. unify this system
                // 2. keep it roughly the same as native (as on native due to some channel delays it handles message_sent after #send returns)
                // We add the pending msg here and remove it in message_sent which has a short delay
                ConversationStore.addPendingMessages(conversation_id, messageId, message)
                return messageId
            }),
        }
    }

    async edit(conversation_id: string, message_id: string, message: string[]) {
        return await this.get(r => r.edit(conversation_id, message_id, message), "Error editing message")
    }

    async downloadAttachment(conversation_id: string, message_id: string, file: string) {
        return await this.get(async r => {
            return r.download_stream(conversation_id, message_id, file)
        }, `Error downloading attachment from ${conversation_id} for message ${message_id}`)
    }

    async react(conversation_id: string, message_id: string, state: wasm.ReactionState, emoji: string) {
        let result = await this.get(r => r.react(conversation_id, message_id, state, emoji), "Error reacting to message")
        return result.map(_ => {
            ConversationStore.editReaction(get(Store.state.activeChat).id, message_id, emoji, state == wasm.ReactionState.Add)
        })
    }

    async pin(conversation_id: string, message_id: string, pin: boolean) {
        return await this.get(r => r.pin(conversation_id, message_id, pin ? wasm.PinState.Pin : wasm.PinState.Unpin), "Error pinning message")
    }

    async reply(conversation_id: string, message_id: string, message: string[], attachments?: FileAttachment[]): Promise<Result<WarpError, SendMessageResult>> {
        return await this.get(async r => {
            if (attachments && attachments.length > 0) {
                let result = await r.attach(
                    conversation_id,
                    message_id,
                    attachments.map(f => new wasm.AttachmentFile(f.file, f.attachment)),
                    message
                )
                return {
                    message: result.get_message_id(),
                    progress: result,
                }
            }
            return {
                message: await r.reply(conversation_id, message_id, message),
            }
        }, "Error replying to message")
    }

    async sendEvent(conversation_id: string, event: wasm.MessageEvent) {
        return await this.get(r => r.send_event(conversation_id, event), `Error sending event ${event}`)
    }

    private async handleRaygunEvent(raygun: wasm.RayGunBox) {
        let events = await raygun.raygun_subscribe()
        let listener = {
            [Symbol.asyncIterator]() {
                return events
            },
        }

        for await (const value of listener) {
            let event = parseJSValue(value)
            log.info(`Handling conversation event: ${JSON.stringify(event)}`)
            switch (event.type) {
                case "conversation_created": {
                    let conversationId: string = event.values["conversation_id"]
                    let conv = await raygun.get_conversation(conversationId)
                    let chat = await this.convertWarpConversation(conv, raygun)
                    let listeners = get(this.messageListeners)
                    let handler = await this.createConversationEventHandler(raygun, conversationId)
                    listeners[conversationId] = handler
                    this.messageListeners.set(listeners)

                    UIStore.addSidebarChat(chat)
                    break
                }
                case "conversation_deleted": {
                    let conversationId: string = event.values["conversation_id"]
                    // Stop message listeners
                    let listeners = get(this.messageListeners)
                    if (conversationId in listeners) {
                        listeners[conversationId].cancel()
                        delete listeners[conversationId]
                        this.messageListeners.set(listeners)
                    }

                    // Update stores
                    UIStore.removeSidebarChat(conversationId)
                    let conversations = get(ConversationStore.conversations)
                    ConversationStore.conversations.set(conversations.filter(c => c.id !== conversationId))
                    if (get(Store.state.activeChat).id === conversationId) {
                        Store.clearActiveChat()
                    }
                    break
                }
            }
        }
    }

    private async initConversationHandlers(raygun: wasm.RayGunBox) {
        let conversations: { inner: wasm.Conversation }[] = await raygun.list_conversations()
        let handlers: { [key: string]: Cancellable } = {}
        for (let conversation of conversations) {
            let handler = await this.createConversationEventHandler(raygun, conversation.inner.id())
            handlers[conversation.inner.id()] = handler
        }
        this.messageListeners.set(handlers)
    }

    private async createConversationEventHandler(raygun: wasm.RayGunBox, conversation_id: string) {
        let stream = await raygun.get_conversation_stream(conversation_id)
        return create_cancellable_handler(async () => {
            let listener = {
                [Symbol.asyncIterator]() {
                    return stream
                },
            }
            for await (const value of listener) {
                let event = parseJSValue(value)
                log.info(`Handling message event: ${JSON.stringify(event)}`)
                switch (event.type) {
                    case "message_sent": {
                        let conversation_id: string = event.values["conversation_id"]
                        let message_id: string = event.values["message_id"]
                        // Needs a delay because raygun does not contain the sent message yet
                        await new Promise(f => setTimeout(f, 10))
                        let message = await this.convertWarpMessage(conversation_id, await raygun.get_message(conversation_id, message_id))
                        ConversationStore.removePendingMessages(conversation_id, message_id)
                        if (message) {
                            ConversationStore.addMessage(conversation_id, message)
                            // TODO move chat to top
                        }
                        break
                    }
                    case "message_received": {
                        let conversation_id: string = event.values["conversation_id"]
                        let message_id: string = event.values["message_id"]
                        let message = await this.convertWarpMessage(conversation_id, await raygun.get_message(conversation_id, message_id))
                        if (message) {
                            let ping = mentions_user(message, get(Store.state.user).key)
                            ConversationStore.addMessage(conversation_id, message)
                            //TODO move chat to top
                            //TODO handle ping and notification
                        }
                        break
                    }
                    case "message_edited": {
                        let conversation_id: string = event.values["conversation_id"]
                        let message_id: string = event.values["message_id"]
                        let message = await this.convertWarpMessage(conversation_id, await raygun.get_message(conversation_id, message_id))
                        if (message) {
                            ConversationStore.editMessage(conversation_id, message_id, message.text.join("\n"))
                        }
                        break
                    }
                    case "message_deleted": {
                        let conversation_id: string = event.values["conversation_id"]
                        let message_id: string = event.values["message_id"]
                        ConversationStore.removeMessage(conversation_id, message_id)
                        break
                    }
                    case "message_pinned": {
                        let conversation_id: string = event.values["conversation_id"]
                        ConversationStore.pinMessage(conversation_id, event.values["message_id"], true)
                        break
                    }
                    case "message_unpinned": {
                        let conversation_id: string = event.values["conversation_id"]
                        ConversationStore.pinMessage(conversation_id, event.values["message_id"], false)
                        break
                    }
                    case "message_reaction_added": {
                        let conversation_id: string = event.values["conversation_id"]
                        ConversationStore.editReaction(conversation_id, event.values["message_id"], event.values["reaction"], true, event.values["did_key"])
                        break
                    }
                    case "message_reaction_removed": {
                        let conversation_id: string = event.values["conversation_id"]
                        ConversationStore.editReaction(conversation_id, event.values["message_id"], event.values["reaction"], false, event.values["did_key"])
                        break
                    }
                    case "conversation_name_updated": {
                        let conversation_id: string = event.values["conversation_id"]
                        let name = event.values["name"]
                        UIStore.mutateChat(conversation_id, c => {
                            c.name = name
                        })
                        break
                    }
                    case "recipient_added": {
                        let conversation_id: string = event.values["conversation_id"]
                        let recipient = await MultipassStoreInstance.identity_from_did(event.values["recipient"])
                        if (recipient) {
                            UIStore.mutateChat(conversation_id, c => {
                                c.users = [...c.users, recipient]
                            })
                        }
                        break
                    }
                    case "recipient_removed": {
                        let conversation_id: string = event.values["conversation_id"]
                        let recipient = event.values["recipient"]
                        UIStore.mutateChat(conversation_id, c => {
                            c.users = c.users.filter(u => u.key !== recipient)
                        })
                        break
                    }
                    case "event_received": {
                        let conversation_id: string = event.values["conversation_id"]
                        let did_key = event.values["did_key"]
                        let msg_event = parseJSValue(event.values["event"])
                        if (msg_event.type === "typing") {
                            UIStore.mutateChat(conversation_id, c => {
                                c.typing_indicator[did_key] = new Date()
                            })
                        }
                        break
                    }
                    case "event_cancelled": {
                        // Handle EventCancelled. Not needed atm
                        break
                    }
                    case "conversation_settings_updated": {
                        let conversation_id: string = event.values["conversation_id"]
                        let settings = event.values["settings"] as ConversationSettings
                        UIStore.mutateChat(conversation_id, c => {
                            c.kind = "direct" in settings ? ChatType.DirectMessage : ChatType.Group
                            if (c.kind === ChatType.Group) {
                                let groupSettings = settings as any
                                let group = groupSettings["group"]
                                c.settings.permissions.allowAnyoneToAddUsers = group["members_can_add_participants"] as boolean
                                c.settings.permissions.allowAnyoneToModifyName = group["members_can_change_name"] as boolean
                            }
                        })
                        break
                    }
                    default: {
                        log.error(`Unhandled message event: ${JSON.stringify(event)}`)
                        break
                    }
                }
            }
        })
    }

    private async getMessages(raygun: wasm.RayGunBox, conversation_id: string, options: MessageOptions) {
        let msgs = await raygun.get_messages(conversation_id, options)
        let messages: Message[] = []
        if (msgs.variant() === wasm.MessagesEnum.List) {
            let warpMsgs = msgs.value() as wasm.Message[]
            messages = (await Promise.all(warpMsgs.map(async msg => await this.convertWarpMessage(conversation_id, msg)))).filter((m: Message | null): m is Message => m !== null)
        }
        return messages
    }

    /**
     * Create a handler for attachment results that uploads the file to chat and updates pending message attachments
     * TODO: verify it works as we dont have a way to upload files yet
     */
    private async createFileAttachHandler(conversationId: string, upload: wasm.AttachmentResult) {
        let listener = {
            [Symbol.asyncIterator]() {
                return upload
            },
        }
        let cancelled = false
        for await (const value of listener) {
            let event = parseJSValue(value)
            log.info(`Handling file progress event: ${JSON.stringify(event)}`)
            switch (event.type) {
                case "AttachedProgress": {
                    let locationKind = parseJSValue(event.values[0])
                    // Only streams need progress update
                    if (locationKind.type === "Stream") {
                        let progress = parseJSValue(event.values[1])
                        let file = progress.values["name"]
                        ConversationStore.updatePendingMessages(conversationId, upload.get_message_id(), file, current => {
                            if (current) {
                                switch (progress.type) {
                                    case "CurrentProgress": {
                                        current.size = progress.values["current"]
                                        current.total = progress.values["total"]
                                        break
                                    }
                                    case "ProgressComplete": {
                                        current.size = progress.values["total"]
                                        current.total = progress.values["total"]
                                        current.done = true
                                        break
                                    }
                                    case "ProgressFailed": {
                                        current.size = progress.values["last_size"]
                                        current.error = progress.values["error"]
                                        break
                                    }
                                }
                                return current
                            } else if (progress.type === "CurrentProgress") {
                                return {
                                    name: file,
                                    size: progress.values["current"],
                                    total: progress.values["total"],
                                    cancellation: {
                                        cancel: () => {
                                            cancelled = true
                                        },
                                    },
                                }
                            }
                            return undefined
                        })
                    }
                    break
                }
                case "Pending": {
                    let res = parseJSValue(event.values[0])
                    if (res.type === "Err") {
                        log.error(`Error uploading file ${res.values[0]}`)
                    }
                    break
                }
            }
            if (cancelled) break
        }
    }

    /**
     * Convenient helper method to get data from raygun
     */
    private async get<T>(handler: (raygun: wasm.RayGunBox) => Promise<T> | T, err: string): Promise<Result<WarpError, T>> {
        let raygun = get(this.raygunWritable)
        if (raygun) {
            try {
                return success(await handler(raygun))
            } catch (error) {
                return failure(handleErrors(`${err}: ${error}`))
            }
        }
        return failure(WarpError.RAYGUN_NOT_FOUND)
    }

    /**
     * Converts warp message to ui message
     */
    private async convertWarpMessage(conversation_id: string, message: wasm.Message | undefined): Promise<Message | null> {
        if (!message) return null
        let user = get(Store.state.user)
        let remote = message.sender() !== user.key
        let sender = remote ? (await MultipassStoreInstance.identity_from_did(message.sender()))! : user
        let attachments: any[] = message.attachments()
        return {
            id: message.id(),
            details: {
                at: message.date(),
                origin: sender,
                remote: remote,
            },
            text: message.lines(),
            inReplyTo: message.replied() ? ConversationStore.getMessage(conversation_id, message.replied()!) : null,
            reactions: message.reactions(),
            attachments: attachments.map(f => this.convertWarpAttachment(f)),
            pinned: message.pinned(),
        }
    }

    private convertWarpAttachment(attachment: any): Attachment {
        let kind: MessageAttachmentKind = MessageAttachmentKind.File
        console.log("att ", attachment)
        let type = parseJSValue(attachment.file_type)
        let mime = "application/octet-stream"
        if (type.type === "mime") {
            mime = type.values as any as string
        }
        if (mime.startsWith("image")) {
            kind = MessageAttachmentKind.Image
        } else if (mime.startsWith("video")) {
            kind = MessageAttachmentKind.Video
        }
        let thumbnail: [] = attachment.thumbnail
        let location = thumbnail.length > 0 ? imageFromData(attachment.thumbnail, "image", mime) : ""
        return {
            kind: kind,
            name: attachment.name,
            size: attachment.size,
            location: location,
        }
    }

    /**
     * Converts warp message to ui message
     */
    private async convertWarpConversation(chat: wasm.Conversation, raygun: wasm.RayGunBox): Promise<Chat> {
        let setting = parseJSValue(chat.settings())
        let direct = setting.type === "direct"
        let msg = await this.getMessages(raygun, chat.id(), new MessageOptions())
        let creator = chat.creator() ? await MultipassStoreInstance.identity_from_did(chat.creator()!) : undefined
        let users = await Promise.all(
            chat.recipients().map(async r => {
                let rec = await MultipassStoreInstance.identity_from_did(r)
                return rec ? rec : defaultUser
            })
        )
        return {
            ...defaultChat,
            id: chat.id(),
            name: chat.name() ? chat.name()! : "",
            kind: direct ? ChatType.DirectMessage : ChatType.Group,
            settings: {
                displayOwnerBadge: true,
                readReciepts: true,
                permissions: {
                    allowAnyoneToAddUsers: !direct && (setting.values["members_can_add_participants"] as boolean),
                    allowAnyoneToModifyPhoto: false,
                    allowAnyoneToModifyName: !direct && (setting.values["members_can_change_name"] as boolean),
                },
            },
            creator: creator,
            users: users,
            last_message_at: msg.length > 0 ? msg[msg.length - 1].details.at : new Date(),
            last_message_preview: msg.length > 0 ? msg[msg.length - 1].text.join("\n") : "",
        }
    }
}

export const RaygunStoreInstance = new RaygunStore(WarpStore.warp.raygun)<|MERGE_RESOLUTION|>--- conflicted
+++ resolved
@@ -5,56 +5,48 @@
 import { UIStore } from "../state/ui"
 import { ConversationStore } from "../state/conversation"
 import { MessageOptions } from "warp-wasm"
-<<<<<<< HEAD
 import { ChatType, MessageAttachmentKind } from "$lib/enums"
-import { type User, type Chat, defaultChat, type Message, defaultUser, mentions_user, type Attachment } from "$lib/types"
-=======
-import { ChatType } from "$lib/enums"
-import { type User, type Chat, defaultChat, type Message, defaultUser, mentions_user, type FileProgress } from "$lib/types"
->>>>>>> ca741346
+import { type User, type Chat, defaultChat, type Message, defaultUser, mentions_user, type FileProgress, type Attachment } from "$lib/types"
 import { WarpError, handleErrors } from "./HandleWarpErrors"
 import { failure, success, type Result } from "$lib/utils/Result"
 import { create_cancellable_handler, type Cancellable } from "$lib/utils/CancellablePromise"
 import { parseJSValue } from "./EnumParser"
 import { MultipassStoreInstance } from "./MultipassStore"
 import { log } from "$lib/utils/Logger"
-<<<<<<< HEAD
+import PendingMessage from "$lib/components/messaging/message/PendingMessage.svelte"
 import { imageFromData } from "./ConstellationStore"
-=======
-import PendingMessage from "$lib/components/messaging/message/PendingMessage.svelte"
->>>>>>> ca741346
 
 const MAX_PINNED_MESSAGES = 100
 // Ok("{\"AttachedProgress\":[{\"Constellation\":{\"path\":\"path\"}},{\"CurrentProgress\":{\"name\":\"name\",\"current\":5,\"total\":null}}]}")
 export type FetchMessagesConfig =
     | {
-        type: "MostRecent"
-        amount: number
-    }
+          type: "MostRecent"
+          amount: number
+      }
     // fetch messages which occur earlier in time
     | {
-        type: "Earlier"
-        start_date: Date
-        limit: number
-    }
+          type: "Earlier"
+          start_date: Date
+          limit: number
+      }
     // fetch messages which occur later in time
     | {
-        type: "Later"
-        start_date: Date
-        limit: number
-    }
+          type: "Later"
+          start_date: Date
+          limit: number
+      }
     // fetch messages between given time
     | {
-        type: "Between"
-        from: Date
-        to: Date
-    }
+          type: "Between"
+          from: Date
+          to: Date
+      }
     // fetch half_size messages before and after center.
     | {
-        type: "Window"
-        start_date: Date
-        half_size: number
-    }
+          type: "Window"
+          start_date: Date
+          half_size: number
+      }
 
 export type FetchMessageResponse = {
     messages: Message[]
@@ -74,14 +66,14 @@
 
 export type ConversationSettings =
     | {
-        direct: {}
-    }
+          direct: {}
+      }
     | {
-        group: {
-            members_can_add_participants: boolean
-            members_can_change_name: boolean
-        }
-    }
+          group: {
+              members_can_add_participants: boolean
+              members_can_change_name: boolean
+          }
+      }
 
 export type FileAttachment = {
     file: string
@@ -265,35 +257,7 @@
 
     async send(conversation_id: string, message: string[], attachments?: FileAttachment[]): Promise<Result<WarpError, SendMessageResult>> {
         return await this.get(async r => {
-<<<<<<< HEAD
-            if (attachments && attachments.length > 0) {
-                let result = await r.attach(
-                    conversation_id,
-                    undefined,
-                    attachments.map(f => new wasm.AttachmentFile(f.file, f.attachment)),
-                    message
-                )
-                let listener = {
-                    [Symbol.asyncIterator]() {
-                        return result
-                    },
-                }
-                try {
-                    for await (const value of listener) {
-                        console.log("val ", value)
-                    }
-                } catch (e) {}
-                return {
-                    message: result.get_message_id(),
-                    progress: result,
-                }
-            }
-            return {
-                message: await r.send(conversation_id, message),
-            }
-=======
             return await this.sendTo(r, conversation_id, message, attachments)
->>>>>>> ca741346
         }, "Error sending message")
     }
 
@@ -309,7 +273,7 @@
     }
 
     private async sendTo(raygun: wasm.RayGunBox, conversation_id: string, message: string[], attachments?: FileAttachment[]): Promise<SendMessageResult> {
-        if (attachments) {
+        if (attachments && attachments.length > 0) {
             let result = await raygun
                 .attach(
                     conversation_id,
@@ -317,10 +281,20 @@
                     attachments.map(f => new wasm.AttachmentFile(f.file, f.attachment)),
                     message
                 )
-                .then(res => {
+                .then(async res => {
                     // message_sent event gets fired AFTER this returns
                     ConversationStore.addPendingMessages(conversation_id, res.get_message_id(), message)
                     this.createFileAttachHandler(conversation_id, res)
+                    let listener = {
+                        [Symbol.asyncIterator]() {
+                            return result
+                        },
+                    }
+                    try {
+                        for await (const value of listener) {
+                            console.log("val ", value)
+                        }
+                    } catch (e) {}
                     return res
                 })
             return {
