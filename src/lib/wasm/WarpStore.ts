--- conflicted
+++ resolved
@@ -3,11 +3,8 @@
 import { get, writable } from "svelte/store"
 import { log } from "$lib/utils/Logger"
 import { TesseractStoreInstance } from "./TesseractStore"
-<<<<<<< HEAD
+import { createLock } from "./AsyncLock"
 import { AuthStore } from "$lib/state/auth"
-=======
-import { createLock } from "./AsyncLock"
->>>>>>> 631f58a7
 
 /**
  * Class representing the Store, which manages the state and interactions with Warp instances.
