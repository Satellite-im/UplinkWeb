import { Store } from "$lib/state/store"
import { get } from "svelte/store"

export enum WarpError {
<<<<<<< HEAD
    SELF_REQUEST = "You cannot send yourself a friend request",
    FRIEND_REQUEST_ALREADY_EXIST = "Friend request already exist",
    IDENTITY_NOT_CREATED = "Identity has not been created",
    USER_HAS_BLOCKED_YOU = "User has blocked you from being able to interact with them",
    USER_ALREADY_EXIST_AS_FRIEND = "User already exist as a friend",
    GENERAL_ERROR = "An unknown error occurred",
    MULTIPASS_NOT_FOUND = "Multipass instance not found",
    RAYGUN_NOT_FOUND = "Raygun instance not found",
}

const errorMessages = {
    SELF_REQUEST: WarpError.SELF_REQUEST,
    SEND_REQUEST_ALREADY_SENT: WarpError.FRIEND_REQUEST_ALREADY_EXIST,
    IDENTITY_NOT_CREATED: WarpError.IDENTITY_NOT_CREATED,
}

export function handleErrors(error: any): WarpError {
    get(Store.state.logger).error("Error: " + error)
=======
    SELF_REQUEST = 'You cannot send yourself a friend request',
    FRIEND_REQUEST_ALREADY_EXIST = 'Friend request already exist',
    IDENTITY_NOT_CREATED = 'Identity has not been created',
    DIRECTORY_ALREADY_EXIST = 'Directory already exist',
    USER_HAS_BLOCKED_YOU = 'User has blocked you from being able to interact with them',
    USER_ALREADY_EXIST_AS_FRIEND = 'User already exist as a friend',
    GENERAL_ERROR = 'An unknown error occurred',
    MULTIPASS_NOT_FOUND = 'Multipass instance not found',
    CONSTELLATION_NOT_FOUND = 'Constellation instance not found'
}

export function handleErrors(error: any): WarpError{
    get(Store.state.logger).error('Error: ' + error)
>>>>>>> 5af1a71a
    if (error instanceof Error) {
        const message = error.message
        switch (true) {
            case message.includes(WarpError.SELF_REQUEST):
                return WarpError.SELF_REQUEST
            case message.includes(WarpError.FRIEND_REQUEST_ALREADY_EXIST):
                return WarpError.FRIEND_REQUEST_ALREADY_EXIST
            case message.includes(WarpError.IDENTITY_NOT_CREATED):
                return WarpError.IDENTITY_NOT_CREATED;
            case message.includes(WarpError.DIRECTORY_ALREADY_EXIST):
                return WarpError.DIRECTORY_ALREADY_EXIST;
            case message.includes(WarpError.USER_HAS_BLOCKED_YOU):
                return WarpError.USER_HAS_BLOCKED_YOU
            case message.includes(WarpError.USER_ALREADY_EXIST_AS_FRIEND):
                return WarpError.USER_ALREADY_EXIST_AS_FRIEND
            default:
                return WarpError.GENERAL_ERROR
        }
    }
    return WarpError.GENERAL_ERROR
}<|MERGE_RESOLUTION|>--- conflicted
+++ resolved
@@ -2,40 +2,20 @@
 import { get } from "svelte/store"
 
 export enum WarpError {
-<<<<<<< HEAD
     SELF_REQUEST = "You cannot send yourself a friend request",
     FRIEND_REQUEST_ALREADY_EXIST = "Friend request already exist",
     IDENTITY_NOT_CREATED = "Identity has not been created",
+    DIRECTORY_ALREADY_EXIST = "Directory already exist",
     USER_HAS_BLOCKED_YOU = "User has blocked you from being able to interact with them",
     USER_ALREADY_EXIST_AS_FRIEND = "User already exist as a friend",
     GENERAL_ERROR = "An unknown error occurred",
     MULTIPASS_NOT_FOUND = "Multipass instance not found",
+    CONSTELLATION_NOT_FOUND = "Constellation instance not found",
     RAYGUN_NOT_FOUND = "Raygun instance not found",
-}
-
-const errorMessages = {
-    SELF_REQUEST: WarpError.SELF_REQUEST,
-    SEND_REQUEST_ALREADY_SENT: WarpError.FRIEND_REQUEST_ALREADY_EXIST,
-    IDENTITY_NOT_CREATED: WarpError.IDENTITY_NOT_CREATED,
 }
 
 export function handleErrors(error: any): WarpError {
     get(Store.state.logger).error("Error: " + error)
-=======
-    SELF_REQUEST = 'You cannot send yourself a friend request',
-    FRIEND_REQUEST_ALREADY_EXIST = 'Friend request already exist',
-    IDENTITY_NOT_CREATED = 'Identity has not been created',
-    DIRECTORY_ALREADY_EXIST = 'Directory already exist',
-    USER_HAS_BLOCKED_YOU = 'User has blocked you from being able to interact with them',
-    USER_ALREADY_EXIST_AS_FRIEND = 'User already exist as a friend',
-    GENERAL_ERROR = 'An unknown error occurred',
-    MULTIPASS_NOT_FOUND = 'Multipass instance not found',
-    CONSTELLATION_NOT_FOUND = 'Constellation instance not found'
-}
-
-export function handleErrors(error: any): WarpError{
-    get(Store.state.logger).error('Error: ' + error)
->>>>>>> 5af1a71a
     if (error instanceof Error) {
         const message = error.message
         switch (true) {
@@ -44,9 +24,9 @@
             case message.includes(WarpError.FRIEND_REQUEST_ALREADY_EXIST):
                 return WarpError.FRIEND_REQUEST_ALREADY_EXIST
             case message.includes(WarpError.IDENTITY_NOT_CREATED):
-                return WarpError.IDENTITY_NOT_CREATED;
+                return WarpError.IDENTITY_NOT_CREATED
             case message.includes(WarpError.DIRECTORY_ALREADY_EXIST):
-                return WarpError.DIRECTORY_ALREADY_EXIST;
+                return WarpError.DIRECTORY_ALREADY_EXIST
             case message.includes(WarpError.USER_HAS_BLOCKED_YOU):
                 return WarpError.USER_HAS_BLOCKED_YOU
             case message.includes(WarpError.USER_ALREADY_EXIST_AS_FRIEND):
