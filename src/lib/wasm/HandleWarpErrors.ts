--- conflicted
+++ resolved
@@ -1,8 +1,4 @@
-<<<<<<< HEAD
-import { Store } from "$lib/state/store"
-=======
 import { log } from "$lib/utils/Logger"
->>>>>>> b8fec4cd
 import { get } from "svelte/store"
 
 export enum WarpError {
@@ -18,18 +14,11 @@
     GENERAL_ERROR = "An unknown error occurred",
     MULTIPASS_NOT_FOUND = "Multipass instance not found",
     CONSTELLATION_NOT_FOUND = "Constellation instance not found",
-<<<<<<< HEAD
     RAYGUN_NOT_FOUND = "Raygun instance not found",
 }
 
 export function handleErrors(error: any): WarpError {
     get(Store.state.logger).error("Error: " + error)
-=======
-}
-
-export function handleErrors(error: any): WarpError {
-    log.error("Error: " + error)
->>>>>>> b8fec4cd
     if (error instanceof Error) {
         const message = error.message
         switch (true) {
