import type { Chat } from "$lib/types"
import { get, type Writable } from "svelte/store"
import { createPersistentState } from ".."
<<<<<<< HEAD
import { Font } from "$lib/enums"
import { Store as MainStore } from "../Store"
=======
import { EmojiFont, Font } from "$lib/enums"
import { Store as MainStore } from "../store"
>>>>>>> f2e4e082

export interface IUIState {
    color: Writable<string>
    fontSize: Writable<number>
    cssOverride: Writable<string>
    font: Writable<Font>
    emojiFont: Writable<EmojiFont>
    sidebarOpen: Writable<boolean>
    chats: Writable<Chat[]>
}

class Store {
    state: IUIState

    constructor() {
        this.state = {
            color: createPersistentState("uplink.color", "#4d4dff"),
            fontSize: createPersistentState("uplink.ui.fontSize", 1.0),
            font: createPersistentState("uplink.ui.font", Font.Poppins),
            emojiFont: createPersistentState("uplink.ui.emojiFont", EmojiFont.Fluent),
            cssOverride: createPersistentState("uplink.ui.cssOverride", ""),
            sidebarOpen: createPersistentState("uplink.ui.sidebarOpen", true),
            chats: createPersistentState("uplink.ui.chats", []),
        }
    }

    setCssOverride(css: string) {
        this.state.cssOverride.set(css)
    }

    setThemeColor(color: string) {
        this.state.color.set(color)
    }

    setFont(font: Font) {
        this.state.font.set(font)
    }

    setEmojiFont(font: EmojiFont) {
        this.state.emojiFont.set(font)
    }

    increaseFontSize(amount: number = 0.025) {
        this.state.fontSize.update(s => (s + amount <= 1.5 ? (s += amount) : s))
    }

    decreaseFontSize(amount: number = 0.025) {
        this.state.fontSize.update(s => (s - amount >= 0.8 ? (s -= amount) : s))
    }

    openSidebar() {
        this.state.sidebarOpen.set(true)
    }

    closeSidebar() {
        this.state.sidebarOpen.set(false)
    }

    toggleSidebar() {
        const current = get(this.state.sidebarOpen)
        this.state.sidebarOpen.set(!current)
    }

    addSidebarChat(chat: Chat) {
        const currentchats = get(this.state.chats)
        if (!currentchats.some(c => c.id === chat.id)) {
            this.state.chats.set([chat, ...currentchats])
        }
    }

    removeSidebarChat(chat: Chat | string) {
        let id = typeof chat === "string" ? chat : chat.id
        this.state.chats.set(get(this.state.chats).filter(c => c.id !== id))
    }

    mutateChat(conversationId: string, handler: (chat: Chat) => void) {
        let chats = get(this.state.chats)
        let chat = chats.find(c => c.id === conversationId)
        if (chat) {
            handler(chat)
            this.state.chats.set(chats)
            let active = get(MainStore.state.activeChat)
            if (active.id === conversationId) {
                handler(active)
                MainStore.state.activeChat.set(active)
            }
        }
    }
}

export const UIStore = new Store()<|MERGE_RESOLUTION|>--- conflicted
+++ resolved
@@ -1,13 +1,8 @@
 import type { Chat } from "$lib/types"
 import { get, type Writable } from "svelte/store"
 import { createPersistentState } from ".."
-<<<<<<< HEAD
-import { Font } from "$lib/enums"
+import { EmojiFont, Font } from "$lib/enums"
 import { Store as MainStore } from "../Store"
-=======
-import { EmojiFont, Font } from "$lib/enums"
-import { Store as MainStore } from "../store"
->>>>>>> f2e4e082
 
 export interface IUIState {
     color: Writable<string>
