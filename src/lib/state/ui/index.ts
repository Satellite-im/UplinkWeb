import { TypingIndicator, type Chat, type FontOption } from "$lib/types"
import { derived, get, writable, type Writable } from "svelte/store"
import { createPersistentState } from ".."
import { EmojiFont, Font, Identicon, Theme } from "$lib/enums"
import { Store as MainStore } from "../Store"
import { mchats } from "$lib/mock/users"

export interface IUIState {
    color: Writable<string>
    fontSize: Writable<number>
    cssOverride: Writable<string>
    font: Writable<FontOption>
    allFonts: Writable<FontOption[]>
    theme: Writable<Theme>
    emojiFont: Writable<EmojiFont>
<<<<<<< HEAD
    identicon: Writable<Identicon>
=======
    theme: Writable<string>
>>>>>>> 559a5d4f
    sidebarOpen: Writable<boolean>
    chats: Writable<Chat[]>
    hiddenChats: Writable<Chat[]>
    emojiSelector: Writable<boolean>
    emojiCounter: Writable<{ [emoji: string]: number }>
    marketOpen: Writable<boolean>
}
class Store {
    state: IUIState

    constructor() {
        this.state = {
            color: createPersistentState("uplink.color", "#4d4dff"),
            fontSize: createPersistentState("uplink.ui.fontSize", 1.0),
            font: createPersistentState("uplink.ui.font", { text: Font.Poppins, value: Font.Poppins }),
            allFonts: createPersistentState("uplink.ui.allFonts", [] as FontOption[]),
            theme: createPersistentState("uplink.ui.theme", Theme.Default),
            identicon: createPersistentState("uplink.ui.identicon", Identicon.PixelArtNeutral),
            emojiFont: createPersistentState("uplink.ui.emojiFont", EmojiFont.Fluent),
            theme: createPersistentState("uplink.ui.theme", "default"),
            cssOverride: createPersistentState("uplink.ui.cssOverride", ""),
            sidebarOpen: createPersistentState("uplink.ui.sidebarOpen", true),
            chats: createPersistentState("uplink.ui.chats", [], {
                deserializer: (c: Chat[]) => {
                    // The typing indicator is read as an {}. Init it properly here
                    for (let ch of c) {
                        ch.typing_indicator = new TypingIndicator()
                    }
                    return c
                },
            }),
            hiddenChats: createPersistentState("uplink.ui.hiddenChats", []),
            emojiSelector: writable(false),
            emojiCounter: createPersistentState("uplink.ui.emojiCounter", { "👍": 0, "👎": 0, "❤️": 0, "🖖": 0, "😂": 0 }),
            marketOpen: writable(false),
        }
    }

    setAllAvailableFonts(fonts: FontOption[]) {
        this.state.allFonts.set(fonts)
    }

    setCssOverride(css: string) {
        this.state.cssOverride.set(css)
    }

    setThemeColor(color: string) {
        this.state.color.set(color)
    }

    setFont(font: FontOption) {
        this.state.font.set(font)
    }

    setTheme(theme: string) {
        this.state.theme.set(theme)
    }

    clearTheme() {
        this.state.theme.set("default")
    }

    setEmojiFont(font: EmojiFont) {
        this.state.emojiFont.set(font)
    }
    setTheme(theme: Theme) {
        this.state.theme.set(theme)
    }
    increaseFontSize(amount: number = 0.025) {
        this.state.fontSize.update(s => (s + amount <= 1.5 ? (s += amount) : s))
    }

    decreaseFontSize(amount: number = 0.025) {
        this.state.fontSize.update(s => (s - amount >= 0.8 ? (s -= amount) : s))
    }

    openSidebar() {
        this.state.sidebarOpen.set(true)
    }

    closeSidebar() {
        this.state.sidebarOpen.set(false)
    }

    toggleSidebar() {
        const current = get(this.state.sidebarOpen)
        this.state.sidebarOpen.set(!current)
    }

    toggleMarket() {
        const current = get(this.state.marketOpen)
        this.state.marketOpen.set(!current)
    }

    addSidebarChat(chat: Chat) {
        const currentchats = get(this.state.chats)
        if (!currentchats.some(c => c.id === chat.id)) {
            this.state.chats.set([chat, ...currentchats])
        }
    }

    removeSidebarChat(chat: Chat | string) {
        let id = typeof chat === "string" ? chat : chat.id
        this.state.hiddenChats.update(hiddenChats => {
            let chat = get(this.state.chats).find(c => c.id === id)
            if (chat) {
                hiddenChats.push(chat)
            }
            return hiddenChats
        })
        this.state.chats.set(get(this.state.chats).filter(c => c.id !== id))
    }

    mutateChat(conversationId: string, handler: (chat: Chat) => void) {
        let chats = get(this.state.chats)
        let chat = chats.find(c => c.id === conversationId)
        if (chat) {
            handler(chat)
            this.state.chats.set(chats)
            let active = get(MainStore.state.activeChat)
            if (active.id === conversationId) {
                handler(active)
                MainStore.state.activeChat.set(active)
            }
        }
    }

    addNotification(conversationId: string) {
        if (get(MainStore.state.activeChat).id !== conversationId) {
            this.mutateChat(conversationId, chat => {
                chat.notifications++
            })
        }
    }

    clearNotifications(conversationId: string) {
        this.mutateChat(conversationId, chat => {
            chat.notifications = 0
        })
    }

    getNotifications(conversationId: string) {
        return get(this.state.chats).find(c => c.id === conversationId)?.notifications || 0
    }

    getTotalNotifications() {
        return get(this.state.chats).reduce((acc, chat) => {
            return acc + chat.notifications
        }, 0)
    }

    updateTypingIndicators() {
        let mocks = mchats.map(c => c.id)
        let chats = get(this.state.chats)
        let update = false
        for (let chat of chats) {
            if (chat.id in mocks) continue
            if (chat.typing_indicator.update()) {
                update = true
            }
        }
        if (update) {
            this.state.chats.update(c => c)
        }
        MainStore.state.activeChat.update(c => {
            c.typing_indicator.update()
            return c
        })
    }

    useEmoji(emoji: string) {
        this.state.emojiCounter.update(counter => {
            if (emoji in counter) {
                counter[emoji] += 1
            } else {
                counter[emoji] = 1
            }
            return counter
        })
    }

    getMostUsed(top?: number) {
        top = top ? top : 5
        return derived(this.state.emojiCounter, counter => {
            return Object.entries(counter)
                .sort((f, s) => s[1] - f[1])
                .map(v => v[0])
        })
    }
}

export const UIStore = new Store()<|MERGE_RESOLUTION|>--- conflicted
+++ resolved
@@ -11,13 +11,9 @@
     cssOverride: Writable<string>
     font: Writable<FontOption>
     allFonts: Writable<FontOption[]>
-    theme: Writable<Theme>
     emojiFont: Writable<EmojiFont>
-<<<<<<< HEAD
     identicon: Writable<Identicon>
-=======
     theme: Writable<string>
->>>>>>> 559a5d4f
     sidebarOpen: Writable<boolean>
     chats: Writable<Chat[]>
     hiddenChats: Writable<Chat[]>
