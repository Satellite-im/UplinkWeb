--- conflicted
+++ resolved
@@ -29,11 +29,8 @@
                     return chat
                 },
             }),
-<<<<<<< HEAD
             activeCallMeta: writable({}),
-=======
             chatMessagesToSend: createPersistentState("uplink.chatMessagesToSend", {}),
->>>>>>> 52f2c75f
             devices: {
                 input: createPersistentState("uplink.devices.input", "default"),
                 video: createPersistentState("uplink.devices.videoInput", "default"),
