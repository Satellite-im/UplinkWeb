import { ChatType, MessageDirection, Status } from "$lib/enums"
import { mock_files } from "$lib/mock/files"
import { blocked_users, mchats, mock_users } from "$lib/mock/users"
import { defaultUser, type Chat, type User, defaultChat, type FriendRequest, hashChat, type Message, type MessageGroup, type FileInfo, type Frame, type Integration } from "$lib/types"
import { derived, get, writable, type Readable, type Writable } from "svelte/store"
import { type IState } from "./initial"
import { createPersistentState, SettingsStore } from "."
import { UIStore } from "./ui"
import * as wasm from "warp-wasm"
import { ToastMessage } from "./ui/toast"
import { v4 as uuidv4 } from "uuid"
import { Logger } from "$lib/utils/Logger"
import { ConversationStore } from "./conversation"
import { playSound, Sounds } from "$lib/components/utils/SoundHandler"
import { MultipassStoreInstance } from "$lib/wasm/MultipassStore"

class GlobalStore {
    state: IState

    constructor() {
        this.state = {
            activeCall: writable(null),
            user: createPersistentState("uplink.user", defaultUser),
            activeChat: createPersistentState("uplink.activeChat", defaultChat),
            devices: {
                input: createPersistentState("uplink.devices.input", "default"),
                video: createPersistentState("uplink.devices.videoInput", "default"),
                output: createPersistentState("uplink.devices.output", "default"),
                muted: createPersistentState("uplink.devices.muted", false),
                deafened: createPersistentState("uplink.devices.deafened", false),
            },
            friends: createPersistentState("uplink.friends", []),
            blocked: createPersistentState("uplink.blocked", []),
            activeRequests: createPersistentState("uplink.requests", []),
            favorites: createPersistentState("uplink.favorites", []),
            files: createPersistentState("uplink.files", []),
            openFolders: createPersistentState<Record<string, boolean>>("uplink.openFolders", {}),
            toasts: createPersistentState("uplink.toasts", {}),
            userCache: writable({}),
        }
    }

    setUserFromIdentity(identity: wasm.Identity) {
        let userFromIdentity: User = {
            ...defaultUser,
            id: { short: identity.short_id() },
            name: identity.username(),
            key: identity.did_key(),
            profile: {
                ...defaultUser.profile,
                status: Status.Online,
                status_message: identity.status_message() || "",
            },
        }
        this.state.user.update(u => (u = userFromIdentity))
    }

    updateOwnIdentity(identity: User) {
        this.state.user.set(identity)
    }

    setUsername(name: string) {
        this.state.user.update(u => (u = { ...u, name }))
    }

    setIntegrations(integrations: Integration[]) {
        this.state.user.update(u => (u = { ...u, integrations }))
    }

    setStatusMessage(message: string) {
        this.state.user.update(
            u =>
            (u = {
                ...u,
                profile: {
                    ...u.profile,
                    status_message: message,
                },
            })
        )
    }

    setActivityStatus(status: Status) {
        this.state.user.update(
            u =>
            (u = {
                ...u,
                profile: {
                    ...u.profile,
                    status: status,
                },
            })
        )
    }

    setPhoto(photo: string) {
        this.state.user.update(u => (u = { ...u, profile: { ...u.profile, photo: { ...u.profile.photo, image: photo } } }))
    }

    setFrame(frame: Frame) {
        this.state.user.update(u => (u = { ...u, profile: { ...u.profile, photo: { ...u.profile.photo, frame } } }))
    }

    unequipFrame() {
        this.state.user.update(u => (u = { ...u, profile: { ...u.profile, photo: { ...u.profile.photo, frame: { name: "", image: "" } } } }))
    }

    setBanner(photo: string) {
        this.state.user.update(u => (u = { ...u, profile: { ...u.profile, banner: { ...u.profile.banner, image: photo } } }))
    }

    getChatForUser(userID: string) {
        const chats = get(UIStore.state.chats)
        return chats.find(c => c.kind == ChatType.DirectMessage && c.users.find(u => u === userID))
    }

    setActiveChat(chat: Chat) {
        this.state.activeChat.set(chat)

        const chats = get(UIStore.state.chats)
        const chatIndex = chats.findIndex(c => c.id === chat.id)

        if (chatIndex !== -1) {
            const updatedChat = { ...chats[chatIndex], notifications: 0 }
            const updatedChats = [...chats]
            updatedChats[chatIndex] = updatedChat
            UIStore.state.chats.set(updatedChats)
        }

        UIStore.addSidebarChat(chat)
    }

    clearActiveChat() {
        this.state.activeChat.set(defaultChat)
    }

    setInputDevice(device: string) {
        this.state.devices.input.set(device)
    }

    setVideoInputDevice(device: string) {
        this.state.devices.video.set(device)
    }

    setOutputDevice(device: string) {
        this.state.devices.output.set(device)
    }

    updateMuted(muted: boolean) {
        this.state.devices.muted.set(muted)
        if (get(SettingsStore.state).audio.controlSounds) playSound(muted ? Sounds.Off : Sounds.On)
    }

    updateDeafened(deafened: boolean) {
        this.state.devices.deafened.set(deafened)
        if (get(SettingsStore.state).audio.controlSounds) playSound(deafened ? Sounds.Off : Sounds.On)
    }

    updateFileOrder(newOrder: FileInfo[]) {
        this.state.files.set(newOrder)
    }
    updateFolderTree(newFolderTree: Record<string, boolean>) {
        this.state.openFolders.set(newFolderTree)
    }

    setActiveCall(chat: Chat) {
        this.state.activeCall.set({
            chat: chat,
            startedAt: new Date(),
<<<<<<< HEAD
            inCall: true
=======
            inCall: true,
>>>>>>> c5afc452
        })
    }

    endCall() {
        this.state.activeCall.set(null)
    }

    addFriend(user: string) {
        const currentFriends = get(this.state.friends)
        const currentRequests = get(this.state.activeRequests)
        if (!currentFriends.includes(user)) {
            this.state.friends.set([...currentFriends, user])
            this.state.activeRequests.set(currentRequests.filter(request => request.to !== user && request.from !== user))
        }
    }

    acceptRequest(user: string) {
        const currentFriends = get(this.state.friends)
        const currentRequests = get(this.state.activeRequests)

        if (!currentFriends.some(friend => friend === user)) {
            this.state.friends.set([...currentFriends, user])
        }

        this.state.activeRequests.set(currentRequests.filter(request => request.to !== user && request.from !== user))
    }

    denyRequest(user: string) {
        const currentRequests = get(this.state.activeRequests)
        this.state.activeRequests.set(currentRequests.filter(request => request.to !== user && request.from !== user))
    }

    setFriends(friends: Array<string>) {
        this.state.friends.set(friends)
    }

    setFriendRequests(incomingFriendRequests: Array<FriendRequest>, outgoingFriendRequests: Array<FriendRequest>) {
        let allFriendRequests = new Set([...incomingFriendRequests, ...outgoingFriendRequests])

        this.state.activeRequests.set(Array.from(allFriendRequests.values()))
    }

    setBlockedUsers(blockedUsers: Array<string>) {
        this.state.blocked.set(blockedUsers)
    }

    cancelRequest(user: string) {
        this.denyRequest(user)
    }

    removeFriend(user: string) {
        let friendsList = get(this.state.friends)
        this.state.friends.set(friendsList.filter(f => f !== user))
    }

    blockUser(user: string) {
        this.removeFriend(user)
        this.state.blocked.set([...get(this.state.blocked), user])
    }

    unblockUser(user: string) {
        let blocked = get(this.state.blocked)
        this.state.blocked.set(blocked.filter(u => u !== user))
    }

    /**
     * Looksup the user in the cache. Fetching it from Multipass if not present.
     * It returns a Readable so using it in a svelte component will automatically update the component whenever the data changes
     * Example usage:
     * $: user = Store.getUser(did)
     * let name = $user.name
     * @param did The did of the user to lookup
     * @returns The looked up user in the cache
     */
    getUser(did: string): Readable<User> {
        // Handle special cases like mock data or default user
        if (did === defaultUser.key) return writable(defaultUser)
        let mock = mock_users.find(user => user.key === did)
        if (mock) return writable(mock)
        // If its the own user return the own instance
        if (did === get(this.state.user).key) return this.state.user
        let cache = get(this.state.userCache)
        let cached: Writable<User> = cache[did]
        if (!cached) {
            // The user is not in the cache so we fetch it from Multipass
            // For that we return the default user that then gets updated with the result from Multipass
            let create = writable(defaultUser)
            MultipassStoreInstance.identity_from_did(did).then(fetched => {
                if (fetched) create.set(fetched)
            })
            cache[did] = create
            this.state.userCache.set(cache)
            return create
        }
        return cached
    }

    /**
     * Returns a view of users with the given dids
     * The view automatically updates whenever the data of the user in the cache changes
     * @param dids A list if dids to lookup
     * @returns The users matching the given dids
     */
    getUsers(dids: string[] | Readable<string[]>): Readable<User[]> {
        // Check the type of the input
        let check = (val: string[] | Readable<string[]>): val is Readable<string[]> => (<Readable<string[]>>dids).subscribe !== undefined
        if (check(dids)) {
            return derived(dids, ($resolved, set) => {
                let users = derived(
                    $resolved.map(did => this.getUser(did)),
                    users => users
                )
                return users.subscribe(value => set(value))
            })
        }
        return derived(
            dids.map(did => this.getUser(did)),
            users => users
        )
    }

    /**
     * Returns a subset of a user lookup with the given dids. This subset auto updates whenever the cache in Store updates
     * @param dids A list if dids to lookup
     * @returns The map of did -> User
     */
    getUsersLookup(dids: string[] | Readable<string[]>): Readable<{ [key: string]: User }> {
        return derived(this.getUsers(dids), result => {
            return result.reduce<{ [key: string]: User }>((acc, obj) => {
                acc[obj.key] = obj
                return acc
            }, {})
        })
    }

    /**
     * Updates the usercache with the given user
     */
    updateUser(user: User) {
        if (user.key === get(this.state.user).key) return
        let cache = get(this.state.userCache)
        let cached: Writable<User> = cache[user.key]
        if (!cached) {
            cache[user.key] = writable(user)
        } else {
            cached.set(user)
        }
        this.state.userCache.set(cache)
    }

    addFavorite(chat: Chat) {
        const currentFavorites = get(this.state.favorites)
        if (!currentFavorites.find(c => c.id === chat.id)) {
            this.state.favorites.set([...currentFavorites, chat])
        }
    }

    addToastNotification(toast: ToastMessage, sound?: Sounds) {
        let toasts = get(this.state.toasts)
        let id = uuidv4()
        let timeout = setTimeout(() => {
            this.removeToast(id)
        }, toast.remaining_time * 1000)
        this.state.toasts.set({ ...toasts, [id]: [toast, timeout] })
        if (sound) {
            playSound(sound)
        }
    }

    pauseToastTimeout(id: string) {
        let toasts = get(this.state.toasts)
        if (id in toasts) {
            clearTimeout(toasts[id][1])
        }
    }

    resumeToastTimeout(id: string) {
        let toasts = get(this.state.toasts)
        if (id in toasts) {
            let toast = toasts[id][0]
            let timeout = setTimeout(() => {
                this.removeToast(id)
            }, toast.remaining_time * 1000)
            this.state.toasts.set({ ...toasts, [id]: [toast, timeout] })
        }
    }

    removeToast(id: string) {
        this.state.toasts.update(toasts => {
            delete toasts[id]
            return toasts
        })
    }

    removeFavorite(chat: Chat) {
        this.state.favorites.set(get(this.state.favorites).filter(c => c.id !== chat.id))
    }

    toggleFavorite(chat: Chat) {
        const currentFavorites = get(this.state.favorites)
        const isFavorite = currentFavorites.some(f => f.id === chat.id)

        this.state.favorites.set(isFavorite ? currentFavorites.filter(f => f.id !== chat.id) : [...currentFavorites, chat])
    }

    isFavorite(chat: Chat): boolean {
        return get(this.state.favorites).some(f => f.id === chat.id)
    }

    get outboundRequests() {
        return get(this.state.activeRequests).filter((r: FriendRequest) => r.direction === MessageDirection.Outbound)
    }

    get inboundRequests() {
        return get(this.state.activeRequests).filter((r: FriendRequest) => r.direction === MessageDirection.Inbound)
    }

    get blockedUsers() {
        return get(this.state.blocked)
    }

    loadMockData() {
        let mchatsMod = mchats
        let activeChat = mchatsMod[0]

        mchatsMod[0] = activeChat

        this.state.activeChat.set(mchatsMod[0])
        UIStore.state.chats.set(mchatsMod)
        this.state.files.set(mock_files)
        this.state.friends.set(mock_users.map(u => u.key))
        this.state.blocked.set(blocked_users.map(u => u.key))
        this.state.favorites.set([activeChat])
        ConversationStore.conversations.set(
            mchatsMod.map(c => {
                return {
                    id: c.id,
                    messages: [],
                }
            })
        )
    }
}

export const Store = new GlobalStore()<|MERGE_RESOLUTION|>--- conflicted
+++ resolved
@@ -70,26 +70,26 @@
     setStatusMessage(message: string) {
         this.state.user.update(
             u =>
-            (u = {
-                ...u,
-                profile: {
-                    ...u.profile,
-                    status_message: message,
-                },
-            })
+                (u = {
+                    ...u,
+                    profile: {
+                        ...u.profile,
+                        status_message: message,
+                    },
+                })
         )
     }
 
     setActivityStatus(status: Status) {
         this.state.user.update(
             u =>
-            (u = {
-                ...u,
-                profile: {
-                    ...u.profile,
-                    status: status,
-                },
-            })
+                (u = {
+                    ...u,
+                    profile: {
+                        ...u.profile,
+                        status: status,
+                    },
+                })
         )
     }
 
@@ -167,11 +167,7 @@
         this.state.activeCall.set({
             chat: chat,
             startedAt: new Date(),
-<<<<<<< HEAD
-            inCall: true
-=======
             inCall: true,
->>>>>>> c5afc452
         })
     }
 
