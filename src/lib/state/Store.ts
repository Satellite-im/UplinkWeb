import { Sound, Sounds } from "$lib/components/utils/Sounds"
import { MessageDirection, Status } from "$lib/enums"
import { mock_files } from "$lib/mock/files"
import { mock_messages } from "$lib/mock/messages"
import { blocked_users, mchats, mock_users } from "$lib/mock/users"
import { defaultUser, type Chat, type User, defaultChat, type FriendRequest, hashChat, type Message, type MessageGroup, type FileInfo, type Frame } from "$lib/types"
import { get, writable } from "svelte/store"
import { type IState } from "./initial"
import { createPersistentState, SettingsStore } from "."
import { UIStore } from "./ui"
import * as wasm from "warp-wasm"
import { ToastMessage } from "./ui/toast"
import { v4 as uuidv4 } from "uuid"
import { Logger } from "$lib/utils/Logger"

class GlobalStore {
    state: IState

    constructor() {
        this.state = {
            activeCall: writable(null),
            user: createPersistentState("uplink.user", defaultUser),
            activeChat: createPersistentState("uplink.activeChat", defaultChat),
            devices: {
                input: createPersistentState("uplink.devices.input", "default"),
                video: createPersistentState("uplink.devices.videoInput", "default"),
                output: createPersistentState("uplink.devices.output", "default"),
                muted: createPersistentState("uplink.devices.muted", false),
                deafened: createPersistentState("uplink.devices.deafened", false),
            },
            friends: createPersistentState("uplink.friends", []),
            blocked: createPersistentState("uplink.blocked", []),
            activeRequests: createPersistentState("uplink.requests", []),
            favorites: createPersistentState("uplink.favorites", []),
            files: createPersistentState("uplink.files", []),
<<<<<<< HEAD
            toasts: createPersistentState("uplink.toasts", {}),
            logger: createPersistentState(
                "uplink.log",
                new Logger({ relay_to_js_console: true })
            )
=======
            openFolders: createPersistentState<Record<string, boolean>>("uplink.openFolders", {}),
            logger: createPersistentState("uplink.log", new Logger({ relay_to_js_console: true })),
>>>>>>> 17911d42
        }
    }

    setUserFromIdentity(identity: wasm.Identity) {
        let userFromIdentity: User = {
            ...defaultUser,
            id: {short: identity.short_id()},
            name: identity.username(),
            key: identity.did_key(),
            profile: {
                ...defaultUser.profile,
                status: Status.Online,
                status_message: identity.status_message() || "",
            },
        }
        this.state.user.update(u => (u = userFromIdentity))
    }

    updateOwnIdentity(identity: User) {
        this.state.user.set(identity)
    }

    setUsername(name: string) {
        this.state.user.update(u => (u = { ...u, name }))
    }

    setStatusMessage(message: string) {
        this.state.user.update(
            u =>
                (u = {
                    ...u,
                    profile: {
                        ...u.profile,
                        status_message: message,
                    },
                })
        )
    }

    setActivityStatus(status: Status) {
        this.state.user.update(
            u =>
                (u = {
                    ...u,
                    profile: {
                        ...u.profile,
                        status: status,
                    },
                })
        )
    }

    setPhoto(photo: string) {
        this.state.user.update(u => (u = { ...u, profile: { ...u.profile, photo: { ...u.profile.photo, image: photo } } }))
    }

    setFrame(frame: Frame) {
        this.state.user.update(u => (u = { ...u, profile: { ...u.profile, photo: { ...u.profile.photo, frame } } }))
    }

    unequipFrame() {
        this.state.user.update(u => (u = { ...u, profile: { ...u.profile, photo: { ...u.profile.photo, frame: { name: "", image: "" } } } }))
    }

    setBanner(photo: string) {
        this.state.user.update(u => (u = { ...u, profile: { ...u.profile, banner: { ...u.profile.banner, image: photo } } }))
    }

    setActiveChat(chat: Chat) {
        this.state.activeChat.set(chat)

        const chats = get(UIStore.state.chats)
        const chatIndex = chats.findIndex(c => c.id === chat.id)

        if (chatIndex !== -1) {
            const updatedChat = { ...chats[chatIndex], notifications: 0 }
            const updatedChats = [...chats]
            updatedChats[chatIndex] = updatedChat
            UIStore.state.chats.set(updatedChats)
        }

        UIStore.addSidebarChat(chat)
    }

    setActiveDM(user: User) {
        let chat = {
            ...defaultChat,
            id: "",
            users: [user],
            name: user.name,
            last_message_at: new Date(),
            motd: user.profile.status_message,
        }
        chat.id = hashChat(chat)
        this.setActiveChat(chat)
    }

    setInputDevice(device: string) {
        this.state.devices.input.set(device)
    }

    setVideoInputDevice(device: string) {
        this.state.devices.video.set(device)
    }

    setOutputDevice(device: string) {
        this.state.devices.output.set(device)
    }

    updateMuted(muted: boolean) {
        this.state.devices.muted.set(muted)
        if (get(SettingsStore.state).audio.controlSounds) Sounds.play(muted ? Sound.Off : Sound.On)
    }

    updateDeafened(deafened: boolean) {
        this.state.devices.deafened.set(deafened)
        if (get(SettingsStore.state).audio.controlSounds) Sounds.play(deafened ? Sound.Off : Sound.On)
    }

    updateFileOrder(newOrder: FileInfo[]) {
        this.state.files.set(newOrder)
    }
    updateFolderTree(newFolderTree: Record<string, boolean>) {
        this.state.openFolders.set(newFolderTree)
    }
    addFriend(user: User) {
        const currentFriends = get(this.state.friends)
        const currentRequests = get(this.state.activeRequests)
        if (!currentFriends.includes(user)) {
            this.state.friends.set([...currentFriends, user])
            this.state.activeRequests.set(currentRequests.filter(request => request.to.id !== user.id && request.from.id !== user.id))
        }
    }

    acceptRequest(user: User) {
        const currentFriends = get(this.state.friends)
        const currentRequests = get(this.state.activeRequests)

        if (!currentFriends.some(friend => friend.id === user.id)) {
            this.state.friends.set([...currentFriends, user])
        }

        this.state.activeRequests.set(currentRequests.filter(request => request.to.id !== user.id && request.from.id !== user.id))
    }

    denyRequest(user: User) {
        const currentRequests = get(this.state.activeRequests)
        this.state.activeRequests.set(currentRequests.filter(request => request.to.id !== user.id && request.from.id !== user.id))
    }

    setFriends(friends: Array<any>) {
        let friendsList: Array<User> = []
        friends.forEach(friend => {
            friendsList.push({
                ...defaultUser,
                name: friend,
                key: friend,
            })
        })
        
        this.state.friends.set(friendsList)
    }

    setFriendRequests(incomingFriendRequests: Array<any>, outgoingFriendRequests: Array<any>) {
        let user = get(this.state.user)

        const createFriendRequests = (friendRequests: Array<any>, direction: MessageDirection): FriendRequest[] => {
            return friendRequests.map(friendDid => {
                let friendUser: User = {
                    ...defaultUser,
                    name: friendDid,               
                    key: friendDid,
                }
                return {
                    at: new Date(),
                    from: direction === MessageDirection.Inbound ? friendUser : user,
                    to: direction === MessageDirection.Inbound ? user : friendUser,
                    direction: direction
                }
            })
        }
    
        let incomingRequests = createFriendRequests(incomingFriendRequests, MessageDirection.Inbound)
        let outgoingRequests = createFriendRequests(outgoingFriendRequests, MessageDirection.Outbound)
    
        let allFriendRequests = new Set([...incomingRequests, ...outgoingRequests])

        this.state.activeRequests.set(Array.from(allFriendRequests.values()))
    }

    setBlockedUsers(blockedUsers: Array<any>) {
        let blockedUsersList: Array<User> = []
        blockedUsers.forEach(blockedUser => {
            blockedUsersList.push({
                ...defaultUser,
                name: blockedUser,
                key: blockedUser,
            })
        })
        this.state.blocked.set(blockedUsersList)
    }

    cancelRequest(user: User) {
        this.denyRequest(user)
    }

    removeFriend(user: User) {
        let friendsList = get(this.state.friends)
        this.state.friends.set(friendsList.filter(f => f.id !== user.id))
    }

    blockUser(user: User) {
        this.removeFriend(user)
        this.state.blocked.set([...get(this.state.blocked), user])
    }

    unblockUser(user: User) {
        let blocked = get(this.state.blocked)
        this.state.blocked.set(blocked.filter(u => u.id !== user.id))
    }

    addFavorite(chat: Chat) {
        const currentFavorites = get(this.state.favorites)
        if (!currentFavorites.find(c => c.id === chat.id)) {
            this.state.favorites.set([...currentFavorites, chat])
        }
    }

    addToastNotification(toast: ToastMessage) {
        let toasts = get(this.state.toasts)
        let id = uuidv4()
        let timeout = setTimeout(() => {
            this.removeToast(id)
        }, toast.remaining_time * 1000)
        this.state.toasts.set({ ...toasts, [id]: [toast, timeout] })
    }

    pauseToastTimeout(id: string) {
        let toasts = get(this.state.toasts)
        if (id in toasts) {
            clearTimeout(toasts[id][1])
        }
    }

    resumeToastTimeout(id: string) {
        let toasts = get(this.state.toasts)
        if (id in toasts) {
            let toast = toasts[id][0]
            let timeout = setTimeout(() => {
                this.removeToast(id)
            }, toast.remaining_time * 1000)
            this.state.toasts.set({ ...toasts, [id]: [toast, timeout] })
        }
    }

    removeToast(id: string) {
        this.state.toasts.update(toasts => {
            delete toasts[id]
            return toasts
        })
    }

    removeFavorite(chat: Chat) {
        this.state.favorites.set(get(this.state.favorites).filter(c => c.id !== chat.id))
    }

    toggleFavorite(chat: Chat) {
        const currentFavorites = get(this.state.favorites)
        const isFavorite = currentFavorites.some(f => f.id === chat.id)

        this.state.favorites.set(isFavorite ? currentFavorites.filter(f => f.id !== chat.id) : [...currentFavorites, chat])
    }

    isFavorite(chat: Chat): boolean {
        return get(this.state.favorites).some(f => f.id === chat.id)
    }

    get outboundRequests() {
        return get(this.state.activeRequests).filter((r: FriendRequest) => r.direction === MessageDirection.Outbound)
    }

    get inboundRequests() {
        return get(this.state.activeRequests).filter((r: FriendRequest) => r.direction === MessageDirection.Inbound)
    }

    get blockedUsers() {
        return get(this.state.blocked)
    }

    loadMockData() {
        let mchatsMod = mchats
        let activeChat = mchatsMod[0]

        mchatsMod[0] = activeChat

        this.state.activeChat.set(mchatsMod[0])
        UIStore.state.chats.set(mchatsMod)
        this.state.files.set(mock_files)
        this.state.friends.set(mock_users)
        this.state.blocked.set(blocked_users)
        this.state.favorites.set([activeChat])
    }
}

export const Store = new GlobalStore()<|MERGE_RESOLUTION|>--- conflicted
+++ resolved
@@ -33,16 +33,9 @@
             activeRequests: createPersistentState("uplink.requests", []),
             favorites: createPersistentState("uplink.favorites", []),
             files: createPersistentState("uplink.files", []),
-<<<<<<< HEAD
             toasts: createPersistentState("uplink.toasts", {}),
-            logger: createPersistentState(
-                "uplink.log",
-                new Logger({ relay_to_js_console: true })
-            )
-=======
             openFolders: createPersistentState<Record<string, boolean>>("uplink.openFolders", {}),
             logger: createPersistentState("uplink.log", new Logger({ relay_to_js_console: true })),
->>>>>>> 17911d42
         }
     }
 
