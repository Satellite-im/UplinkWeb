--- conflicted
+++ resolved
@@ -8,13 +8,10 @@
 import { type IState } from "./initial"
 import { createPersistentState, SettingsStore } from "."
 import { UIStore } from "./ui"
-<<<<<<< HEAD
 import * as wasm from "warp-wasm"
 import { ToastMessage } from "./ui/toast"
 import { v4 as uuidv4 } from "uuid"
-=======
 import { Logger } from "$lib/utils/Logger"
->>>>>>> cbf6769b
 
 class GlobalStore {
     state: IState
@@ -36,14 +33,11 @@
             activeRequests: createPersistentState("uplink.requests", []),
             favorites: createPersistentState("uplink.favorites", []),
             files: createPersistentState("uplink.files", []),
-<<<<<<< HEAD
             toasts: createPersistentState("uplink.toasts", {}),
-=======
             logger: createPersistentState(
                 "uplink.log",
                 new Logger({ relay_to_js_console: true })
             )
->>>>>>> cbf6769b
         }
     }
 
