import { Sound, Sounds } from "$lib/components/utils/Sounds"
import { MessageDirection, Status } from "$lib/enums"
import { mock_files } from "$lib/mock/files"
import { mock_messages } from "$lib/mock/messages"
import { blocked_users, mchats, mock_users } from "$lib/mock/users"
import { defaultUser, type Chat, type User, defaultChat, type FriendRequest, hashChat, type Message, type MessageGroup, type FileInfo, type Frame } from "$lib/types"
import { get, writable } from "svelte/store"
import { type IState } from "./initial"
import { createPersistentState, SettingsStore } from "."
import { UIStore } from "./ui"
<<<<<<< HEAD
import * as wasm from "warp-wasm"
=======
import { ToastMessage } from "./ui/toast"
import { v4 as uuidv4 } from "uuid"
>>>>>>> 58ed83bf

class GlobalStore {
    state: IState

    constructor() {
        this.state = {
            activeCall: writable(null),
            user: createPersistentState("uplink.user", defaultUser),
            activeChat: createPersistentState("uplink.activeChat", defaultChat),
            devices: {
                input: createPersistentState("uplink.devices.input", "default"),
                video: createPersistentState("uplink.devices.videoInput", "default"),
                output: createPersistentState("uplink.devices.output", "default"),
                muted: createPersistentState("uplink.devices.muted", false),
                deafened: createPersistentState("uplink.devices.deafened", false),
            },
            friends: createPersistentState("uplink.friends", []),
            blocked: createPersistentState("uplink.blocked", []),
            activeRequests: createPersistentState("uplink.requests", []),
            favorites: createPersistentState("uplink.favorites", []),
            files: createPersistentState("uplink.files", []),
            toasts: createPersistentState("uplink.toasts", {}),
        }
    }

<<<<<<< HEAD
    setUserFromIdentity(identity: wasm.Identity) {
        console.log("Short id: ", identity.short_id())
        let userFromIdentity: User = {
            ...defaultUser,
            id: {short: identity.short_id()},
            name: identity.username(),
            key: identity.did_key(),
            profile: {
                ...defaultUser.profile,
                status: Status.Online,
                status_message: identity.status_message() || "",
            },
        }
        this.state.user.update(u => (u = userFromIdentity))
=======
    updateOwnIdentity(identity: User) {
        this.state.user.set(identity)
>>>>>>> 58ed83bf
    }

    setUsername(name: string) {
        this.state.user.update(u => (u = { ...u, name }))
    }

    setStatusMessage(message: string) {
        this.state.user.update(
            u =>
                (u = {
                    ...u,
                    profile: {
                        ...u.profile,
                        status_message: message,
                    },
                })
        )
    }

    setActivityStatus(status: Status) {
        this.state.user.update(
            u =>
                (u = {
                    ...u,
                    profile: {
                        ...u.profile,
                        status: status,
                    },
                })
        )
    }

    setPhoto(photo: string) {
        this.state.user.update(u => (u = { ...u, profile: { ...u.profile, photo: { ...u.profile.photo, image: photo } } }))
    }

    setFrame(frame: Frame) {
        this.state.user.update(u => (u = { ...u, profile: { ...u.profile, photo: { ...u.profile.photo, frame } } }))
    }

    unequipFrame() {
        this.state.user.update(u => (u = { ...u, profile: { ...u.profile, photo: { ...u.profile.photo, frame: { name: "", image: "" } } } }))
    }

    setBanner(photo: string) {
        this.state.user.update(u => (u = { ...u, profile: { ...u.profile, banner: { ...u.profile.banner, image: photo } } }))
    }

    setActiveChat(chat: Chat) {
        this.state.activeChat.set(chat)

        const chats = get(UIStore.state.chats)
        const chatIndex = chats.findIndex(c => c.id === chat.id)

        if (chatIndex !== -1) {
            const updatedChat = { ...chats[chatIndex], notifications: 0 }
            const updatedChats = [...chats]
            updatedChats[chatIndex] = updatedChat
            UIStore.state.chats.set(updatedChats)
        }

        UIStore.addSidebarChat(chat)
    }

    setActiveDM(user: User) {
        let chat = {
            ...defaultChat,
            id: "",
            users: [user],
            name: user.name,
            last_message_at: new Date(),
            motd: user.profile.status_message,
        }
        chat.id = hashChat(chat)
        this.setActiveChat(chat)
    }

    setInputDevice(device: string) {
        this.state.devices.input.set(device)
    }

    setVideoInputDevice(device: string) {
        this.state.devices.video.set(device)
    }

    setOutputDevice(device: string) {
        this.state.devices.output.set(device)
    }

    updateMuted(muted: boolean) {
        this.state.devices.muted.set(muted)
        if (get(SettingsStore.state).audio.controlSounds) Sounds.play(muted ? Sound.Off : Sound.On)
    }

    updateDeafened(deafened: boolean) {
        this.state.devices.deafened.set(deafened)
        if (get(SettingsStore.state).audio.controlSounds) Sounds.play(deafened ? Sound.Off : Sound.On)
    }

    updateFileOrder(newOrder: FileInfo[]) {
        this.state.files.set(newOrder)
    }

    addFriend(user: User) {
        const currentFriends = get(this.state.friends)
        const currentRequests = get(this.state.activeRequests)
        if (!currentFriends.includes(user)) {
            this.state.friends.set([...currentFriends, user])
            this.state.activeRequests.set(currentRequests.filter(request => request.to.id !== user.id && request.from.id !== user.id))
        }
    }

    acceptRequest(user: User) {
        const currentFriends = get(this.state.friends)
        const currentRequests = get(this.state.activeRequests)

        if (!currentFriends.some(friend => friend.id === user.id)) {
            this.state.friends.set([...currentFriends, user])
        }

        this.state.activeRequests.set(currentRequests.filter(request => request.to.id !== user.id && request.from.id !== user.id))
    }

    denyRequest(user: User) {
        const currentRequests = get(this.state.activeRequests)
        this.state.activeRequests.set(currentRequests.filter(request => request.to.id !== user.id && request.from.id !== user.id))
    }

    setFriendRequests(incomingFriendRequests: Array<any>, outgoingFriendRequests: Array<any>) {
        const currentRequests = get(this.state.activeRequests)

        const uniqueRequestsMap = new Map(currentRequests.map(req => [req.from.id, req]))

        let user = get(this.state.user)

        const createFriendRequests = (friendRequests: Array<any>, direction: MessageDirection): FriendRequest[] => {
            return friendRequests.map(friendDid => {
                let friendUser: User = {
                    ...defaultUser,
                    name: friendDid,
                    id: friendDid
                }
                return {
                    at: new Date(),
                    from: friendUser,
                    to: user,
                    direction: direction
                }
            })
        }
    
        let incomingRequests = createFriendRequests(incomingFriendRequests, MessageDirection.Inbound)
        let outgoingRequests = createFriendRequests(outgoingFriendRequests, MessageDirection.Outbound)
    
        let allFriendRequests = [...incomingRequests, ...outgoingRequests]
    
        allFriendRequests.forEach(req => {
            if (!uniqueRequestsMap.has(req.from.id)) {
                uniqueRequestsMap.set(req.from.id, req)
            }
        })

        this.state.activeRequests.set(Array.from(uniqueRequestsMap.values()))
    }

    cancelRequest(user: User) {
        this.denyRequest(user)
    }

    removeFriend(user: User) {
        let friendsList = get(this.state.friends)
        this.state.friends.set(friendsList.filter(f => f.id !== user.id))
    }

    blockUser(user: User) {
        this.removeFriend(user)
        this.state.blocked.set([...get(this.state.blocked), user])
    }

    unblockUser(user: User) {
        let blocked = get(this.state.blocked)
        this.state.blocked.set(blocked.filter(u => u.id !== user.id))
    }

    addFavorite(chat: Chat) {
        const currentFavorites = get(this.state.favorites)
        if (!currentFavorites.find(c => c.id === chat.id)) {
            this.state.favorites.set([...currentFavorites, chat])
        }
    }

    addToastNotification(toast: ToastMessage) {
        let toasts = get(this.state.toasts)
        let id = uuidv4()
        let timeout = setTimeout(() => {
            this.removeToast(id)
        }, toast.remaining_time * 1000)
        this.state.toasts.set({ ...toasts, [id]: [toast, timeout] })
    }

    pauseToastTimeout(id: string) {
        let toasts = get(this.state.toasts)
        if (id in toasts) {
            clearTimeout(toasts[id][1])
        }
    }

    resumeToastTimeout(id: string) {
        let toasts = get(this.state.toasts)
        if (id in toasts) {
            let toast = toasts[id][0]
            let timeout = setTimeout(() => {
                this.removeToast(id)
            }, toast.remaining_time * 1000)
            this.state.toasts.set({ ...toasts, [id]: [toast, timeout] })
        }
    }

    removeToast(id: string) {
        this.state.toasts.update(toasts => {
            delete toasts[id]
            return toasts
        })
    }

    removeFavorite(chat: Chat) {
        this.state.favorites.set(get(this.state.favorites).filter(c => c.id !== chat.id))
    }

    toggleFavorite(chat: Chat) {
        const currentFavorites = get(this.state.favorites)
        const isFavorite = currentFavorites.some(f => f.id === chat.id)

        this.state.favorites.set(isFavorite ? currentFavorites.filter(f => f.id !== chat.id) : [...currentFavorites, chat])
    }

    isFavorite(chat: Chat): boolean {
        return get(this.state.favorites).some(f => f.id === chat.id)
    }

    get outboundRequests() {
        return get(this.state.activeRequests).filter((r: FriendRequest) => r.direction === MessageDirection.Outbound)
    }

    get inboundRequests() {
        return get(this.state.activeRequests).filter((r: FriendRequest) => r.direction === MessageDirection.Inbound)
    }

    get blockedUsers() {
        return get(this.state.blocked)
    }

    loadMockData() {
        let mchatsMod = mchats
        let activeChat = mchatsMod[0]

        mchatsMod[0] = activeChat

        this.state.activeChat.set(mchatsMod[0])
        UIStore.state.chats.set(mchatsMod)
        this.state.files.set(mock_files)
        this.state.friends.set(mock_users)
        this.state.blocked.set(blocked_users)
        this.state.favorites.set([activeChat])
    }
}

export const Store = new GlobalStore()<|MERGE_RESOLUTION|>--- conflicted
+++ resolved
@@ -8,12 +8,9 @@
 import { type IState } from "./initial"
 import { createPersistentState, SettingsStore } from "."
 import { UIStore } from "./ui"
-<<<<<<< HEAD
 import * as wasm from "warp-wasm"
-=======
 import { ToastMessage } from "./ui/toast"
 import { v4 as uuidv4 } from "uuid"
->>>>>>> 58ed83bf
 
 class GlobalStore {
     state: IState
@@ -39,9 +36,7 @@
         }
     }
 
-<<<<<<< HEAD
     setUserFromIdentity(identity: wasm.Identity) {
-        console.log("Short id: ", identity.short_id())
         let userFromIdentity: User = {
             ...defaultUser,
             id: {short: identity.short_id()},
@@ -54,10 +49,10 @@
             },
         }
         this.state.user.update(u => (u = userFromIdentity))
-=======
+    }
+
     updateOwnIdentity(identity: User) {
         this.state.user.set(identity)
->>>>>>> 58ed83bf
     }
 
     setUsername(name: string) {
