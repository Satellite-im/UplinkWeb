import { Sound, Sounds } from "$lib/components/utils/Sounds"
import { MessageDirection, Status } from "$lib/enums"
import { mock_files } from "$lib/mock/files"
import { mock_messages } from "$lib/mock/messages"
import { blocked_users, mchats, mock_users } from "$lib/mock/users"
<<<<<<< HEAD
import { defaultUser, type Chat, type User, defaultChat, type FriendRequest,  hashChat, type Message, type MessageGroup, type FileInfo } from "$lib/types"
import { get, writable, type Writable} from "svelte/store"
=======
import { defaultUser, type Chat, type User, defaultChat, type FriendRequest, hashChat, type Message, type MessageGroup, type FileInfo, type Frame } from "$lib/types"
import { get, writable } from "svelte/store"
>>>>>>> b8836b41
import { type IState } from "./initial"
import { createPersistentState, SettingsStore } from "."
import { UIStore } from "./ui"
import { Logger } from "$lib/utils/Logger"

class GlobalStore {
    state: IState

    constructor() {
        this.state = {
            activeCall: writable(null),
            user: createPersistentState("uplink.user", defaultUser),
            activeChat: createPersistentState("uplink.activeChat", defaultChat),
            devices: {
                input: createPersistentState("uplink.devices.input", "default"),
                video: createPersistentState("uplink.devices.videoInput", "default"),
                output: createPersistentState("uplink.devices.output", "default"),
                muted: createPersistentState("uplink.devices.muted", false),
                deafened: createPersistentState("uplink.devices.deafened", false),
            },
            friends: createPersistentState("uplink.friends", []),
            blocked: createPersistentState("uplink.blocked", []),
            activeRequests: createPersistentState("uplink.requests", []),
            favorites: createPersistentState("uplink.favorites", []),
            files: createPersistentState("uplink.files", []),
<<<<<<< HEAD
            openFolders:createPersistentState<Record<string, boolean>>("uplink.openFolders", {})
=======
            logger: createPersistentState(
                "uplink.log",
                new Logger({ relay_to_js_console: true })
            )
>>>>>>> b8836b41
        }
    }

    setUsername(name: string) {
        this.state.user.update(u => (u = { ...u, name }))
    }

    setStatusMessage(message: string) {
        this.state.user.update(
            u =>
            (u = {
                ...u,
                profile: {
                    ...u.profile,
                    status_message: message,
                },
            })
        )
    }

    setActivityStatus(status: Status) {
        this.state.user.update(
            u =>
            (u = {
                ...u,
                profile: {
                    ...u.profile,
                    status: status,
                },
            })
        )
    }

    setPhoto(photo: string) {
        this.state.user.update(u => (u = { ...u, profile: { ...u.profile, photo: { ...u.profile.photo, image: photo } } }))
    }

    setFrame(frame: Frame) {
        this.state.user.update(u => (u = { ...u, profile: { ...u.profile, photo: { ...u.profile.photo, frame } } }))
    }

    unequipFrame() {
        this.state.user.update(u => (u = { ...u, profile: { ...u.profile, photo: { ...u.profile.photo, frame: { name: "", image: "" } } } }))
    }

    setBanner(photo: string) {
        this.state.user.update(u => (u = { ...u, profile: { ...u.profile, banner: { ...u.profile.banner, image: photo } } }))
    }

    setActiveChat(chat: Chat) {
        this.state.activeChat.set(chat)

        const chats = get(UIStore.state.chats)
        const chatIndex = chats.findIndex(c => c.id === chat.id)

        if (chatIndex !== -1) {
            const updatedChat = { ...chats[chatIndex], notifications: 0 }
            const updatedChats = [...chats]
            updatedChats[chatIndex] = updatedChat
            UIStore.state.chats.set(updatedChats)
        }

        UIStore.addSidebarChat(chat)
    }

    setActiveDM(user: User) {
        let chat = {
            ...defaultChat,
            id: "",
            users: [user],
            name: user.name,
            last_message_at: new Date(),
            motd: user.profile.status_message,
        }
        chat.id = hashChat(chat)
        this.setActiveChat(chat)
    }

    setInputDevice(device: string) {
        this.state.devices.input.set(device)
    }

    setVideoInputDevice(device: string) {
        this.state.devices.video.set(device)
    }

    setOutputDevice(device: string) {
        this.state.devices.output.set(device)
    }

    updateMuted(muted: boolean) {
        this.state.devices.muted.set(muted)
        if (get(SettingsStore.state).audio.controlSounds) Sounds.play(muted ? Sound.Off : Sound.On)
    }

    updateDeafened(deafened: boolean) {
        this.state.devices.deafened.set(deafened)
        if (get(SettingsStore.state).audio.controlSounds) Sounds.play(deafened ? Sound.Off : Sound.On)
    }

    updateFileOrder(newOrder: FileInfo[]) {
        this.state.files.set(newOrder)
    }
<<<<<<< HEAD
    updateFolderTree(newFolderTree: Record<string, boolean>) {
        this.state.openFolders.set(newFolderTree)
    }
=======

>>>>>>> b8836b41
    addFriend(user: User) {
        const currentFriends = get(this.state.friends)
        const currentRequests = get(this.state.activeRequests)
        if (!currentFriends.includes(user)) {
            this.state.friends.set([...currentFriends, user])
            this.state.activeRequests.set(currentRequests.filter(request => request.to.id !== user.id && request.from.id !== user.id))
        }
    }

    acceptRequest(user: User) {
        const currentFriends = get(this.state.friends)
        const currentRequests = get(this.state.activeRequests)

        if (!currentFriends.some(friend => friend.id === user.id)) {
            this.state.friends.set([...currentFriends, user])
        }

        this.state.activeRequests.set(currentRequests.filter(request => request.to.id !== user.id && request.from.id !== user.id))
    }

    denyRequest(user: User) {
        const currentRequests = get(this.state.activeRequests)
        this.state.activeRequests.set(currentRequests.filter(request => request.to.id !== user.id && request.from.id !== user.id))
    }

    cancelRequest(user: User) {
        this.denyRequest(user)
    }

    removeFriend(user: User) {
        let friendsList = get(this.state.friends)
        this.state.friends.set(friendsList.filter(f => f.id !== user.id))
    }

    blockUser(user: User) {
        this.removeFriend(user)
        this.state.blocked.set([...get(this.state.blocked), user])
    }

    unblockUser(user: User) {
        let blocked = get(this.state.blocked)
        this.state.blocked.set(blocked.filter(u => u.id !== user.id))
    }

    addFavorite(chat: Chat) {
        const currentFavorites = get(this.state.favorites)
        if (!currentFavorites.find(c => c.id === chat.id)) {
            this.state.favorites.set([...currentFavorites, chat])
        }
    }

    removeFavorite(chat: Chat) {
        this.state.favorites.set(get(this.state.favorites).filter(c => c.id !== chat.id))
    }

    toggleFavorite(chat: Chat) {
        const currentFavorites = get(this.state.favorites)
        const isFavorite = currentFavorites.some(f => f.id === chat.id)

        this.state.favorites.set(isFavorite ? currentFavorites.filter(f => f.id !== chat.id) : [...currentFavorites, chat])
    }

    isFavorite(chat: Chat): boolean {
        return get(this.state.favorites).some(f => f.id === chat.id)
    }

    get outboundRequests() {
        return get(this.state.activeRequests).filter((r: FriendRequest) => r.direction === MessageDirection.Outbound)
    }

    get inboundRequests() {
        return get(this.state.activeRequests).filter((r: FriendRequest) => r.direction === MessageDirection.Inbound)
    }

    get blockedUsers() {
        return get(this.state.blocked)
    }

    loadMockData() {
        let mchatsMod = mchats
        let activeChat = mchatsMod[0]

        mchatsMod[0] = activeChat

        this.state.activeChat.set(mchatsMod[0])
        UIStore.state.chats.set(mchatsMod)
        this.state.files.set(mock_files)
        this.state.friends.set(mock_users)
        this.state.blocked.set(blocked_users)
        this.state.favorites.set([activeChat])
    }
}

export const Store = new GlobalStore()<|MERGE_RESOLUTION|>--- conflicted
+++ resolved
@@ -3,13 +3,8 @@
 import { mock_files } from "$lib/mock/files"
 import { mock_messages } from "$lib/mock/messages"
 import { blocked_users, mchats, mock_users } from "$lib/mock/users"
-<<<<<<< HEAD
-import { defaultUser, type Chat, type User, defaultChat, type FriendRequest,  hashChat, type Message, type MessageGroup, type FileInfo } from "$lib/types"
-import { get, writable, type Writable} from "svelte/store"
-=======
 import { defaultUser, type Chat, type User, defaultChat, type FriendRequest, hashChat, type Message, type MessageGroup, type FileInfo, type Frame } from "$lib/types"
 import { get, writable } from "svelte/store"
->>>>>>> b8836b41
 import { type IState } from "./initial"
 import { createPersistentState, SettingsStore } from "."
 import { UIStore } from "./ui"
@@ -35,14 +30,8 @@
             activeRequests: createPersistentState("uplink.requests", []),
             favorites: createPersistentState("uplink.favorites", []),
             files: createPersistentState("uplink.files", []),
-<<<<<<< HEAD
-            openFolders:createPersistentState<Record<string, boolean>>("uplink.openFolders", {})
-=======
-            logger: createPersistentState(
-                "uplink.log",
-                new Logger({ relay_to_js_console: true })
-            )
->>>>>>> b8836b41
+            openFolders: createPersistentState<Record<string, boolean>>("uplink.openFolders", {}),
+            logger: createPersistentState("uplink.log", new Logger({ relay_to_js_console: true })),
         }
     }
 
@@ -53,26 +42,26 @@
     setStatusMessage(message: string) {
         this.state.user.update(
             u =>
-            (u = {
-                ...u,
-                profile: {
-                    ...u.profile,
-                    status_message: message,
-                },
-            })
+                (u = {
+                    ...u,
+                    profile: {
+                        ...u.profile,
+                        status_message: message,
+                    },
+                })
         )
     }
 
     setActivityStatus(status: Status) {
         this.state.user.update(
             u =>
-            (u = {
-                ...u,
-                profile: {
-                    ...u.profile,
-                    status: status,
-                },
-            })
+                (u = {
+                    ...u,
+                    profile: {
+                        ...u.profile,
+                        status: status,
+                    },
+                })
         )
     }
 
@@ -146,13 +135,9 @@
     updateFileOrder(newOrder: FileInfo[]) {
         this.state.files.set(newOrder)
     }
-<<<<<<< HEAD
     updateFolderTree(newFolderTree: Record<string, boolean>) {
         this.state.openFolders.set(newFolderTree)
     }
-=======
-
->>>>>>> b8836b41
     addFriend(user: User) {
         const currentFriends = get(this.state.friends)
         const currentRequests = get(this.state.activeRequests)
