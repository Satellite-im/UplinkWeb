--- conflicted
+++ resolved
@@ -1,13 +1,8 @@
 import { ChatType, MessageDirection, Status } from "$lib/enums"
 import { mock_files } from "$lib/mock/files"
 import { blocked_users, mchats, mock_users } from "$lib/mock/users"
-<<<<<<< HEAD
 import { defaultUser, type Chat, type User, defaultChat, type FriendRequest, hashChat, type Message, type MessageGroup, type FileInfo, type Frame, type Integration } from "$lib/types"
-import { get, writable } from "svelte/store"
-=======
-import { defaultUser, type Chat, type User, defaultChat, type FriendRequest, hashChat, type Message, type MessageGroup, type FileInfo, type Frame } from "$lib/types"
 import { derived, get, writable, type Readable, type Writable } from "svelte/store"
->>>>>>> 7f26b092
 import { type IState } from "./initial"
 import { createPersistentState, SettingsStore } from "."
 import { UIStore } from "./ui"
