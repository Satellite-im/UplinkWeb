import { Sound, Sounds } from "$lib/components/utils/Sounds"
import { MessageDirection, Status } from "$lib/enums"
import { mock_files } from "$lib/mock/files"
import { mock_messages } from "$lib/mock/messages"
import { blocked_users, mchats, mock_users } from "$lib/mock/users"
import { defaultUser, type Chat, type User, defaultChat, type FriendRequest, hashChat, type Message, type MessageGroup, type FileInfo, type Frame } from "$lib/types"
import { get, writable } from "svelte/store"
import { type IState } from "./initial"
import { createPersistentState, SettingsStore } from "."
import { UIStore } from "./ui"
<<<<<<< HEAD
import * as wasm from "warp-wasm"
=======
import { Logger } from "$lib/utils/Logger"
>>>>>>> 80679efa
import { ToastMessage } from "./ui/toast"
import { v4 as uuidv4 } from "uuid"
import { Logger } from "$lib/utils/Logger"

class GlobalStore {
    state: IState

    constructor() {
        this.state = {
            activeCall: writable(null),
            user: createPersistentState("uplink.user", defaultUser),
            activeChat: createPersistentState("uplink.activeChat", defaultChat),
            devices: {
                input: createPersistentState("uplink.devices.input", "default"),
                video: createPersistentState("uplink.devices.videoInput", "default"),
                output: createPersistentState("uplink.devices.output", "default"),
                muted: createPersistentState("uplink.devices.muted", false),
                deafened: createPersistentState("uplink.devices.deafened", false),
            },
            friends: createPersistentState("uplink.friends", []),
            blocked: createPersistentState("uplink.blocked", []),
            activeRequests: createPersistentState("uplink.requests", []),
            favorites: createPersistentState("uplink.favorites", []),
            files: createPersistentState("uplink.files", []),
            openFolders: createPersistentState<Record<string, boolean>>("uplink.openFolders", {}),
            logger: createPersistentState("uplink.log", new Logger({ relay_to_js_console: true })),
            toasts: createPersistentState("uplink.toasts", {}),
            logger: createPersistentState(
                "uplink.log",
                new Logger({ relay_to_js_console: true })
            )
        }
    }

    setUserFromIdentity(identity: wasm.Identity) {
        let userFromIdentity: User = {
            ...defaultUser,
            id: {short: identity.short_id()},
            name: identity.username(),
            key: identity.did_key(),
            profile: {
                ...defaultUser.profile,
                status: Status.Online,
                status_message: identity.status_message() || "",
            },
        }
        this.state.user.update(u => (u = userFromIdentity))
    }

    updateOwnIdentity(identity: User) {
        this.state.user.set(identity)
    }

    setUsername(name: string) {
        this.state.user.update(u => (u = { ...u, name }))
    }

    setStatusMessage(message: string) {
        this.state.user.update(
            u =>
                (u = {
                    ...u,
                    profile: {
                        ...u.profile,
                        status_message: message,
                    },
                })
        )
    }

    setActivityStatus(status: Status) {
        this.state.user.update(
            u =>
                (u = {
                    ...u,
                    profile: {
                        ...u.profile,
                        status: status,
                    },
                })
        )
    }

    setPhoto(photo: string) {
        this.state.user.update(u => (u = { ...u, profile: { ...u.profile, photo: { ...u.profile.photo, image: photo } } }))
    }

    setFrame(frame: Frame) {
        this.state.user.update(u => (u = { ...u, profile: { ...u.profile, photo: { ...u.profile.photo, frame } } }))
    }

    unequipFrame() {
        this.state.user.update(u => (u = { ...u, profile: { ...u.profile, photo: { ...u.profile.photo, frame: { name: "", image: "" } } } }))
    }

    setBanner(photo: string) {
        this.state.user.update(u => (u = { ...u, profile: { ...u.profile, banner: { ...u.profile.banner, image: photo } } }))
    }

    setActiveChat(chat: Chat) {
        this.state.activeChat.set(chat)

        const chats = get(UIStore.state.chats)
        const chatIndex = chats.findIndex(c => c.id === chat.id)

        if (chatIndex !== -1) {
            const updatedChat = { ...chats[chatIndex], notifications: 0 }
            const updatedChats = [...chats]
            updatedChats[chatIndex] = updatedChat
            UIStore.state.chats.set(updatedChats)
        }

        UIStore.addSidebarChat(chat)
    }

    setActiveDM(user: User) {
        let chat = {
            ...defaultChat,
            id: "",
            users: [user],
            name: user.name,
            last_message_at: new Date(),
            motd: user.profile.status_message,
        }
        chat.id = hashChat(chat)
        this.setActiveChat(chat)
    }

    setInputDevice(device: string) {
        this.state.devices.input.set(device)
    }

    setVideoInputDevice(device: string) {
        this.state.devices.video.set(device)
    }

    setOutputDevice(device: string) {
        this.state.devices.output.set(device)
    }

    updateMuted(muted: boolean) {
        this.state.devices.muted.set(muted)
        if (get(SettingsStore.state).audio.controlSounds) Sounds.play(muted ? Sound.Off : Sound.On)
    }

    updateDeafened(deafened: boolean) {
        this.state.devices.deafened.set(deafened)
        if (get(SettingsStore.state).audio.controlSounds) Sounds.play(deafened ? Sound.Off : Sound.On)
    }

    updateFileOrder(newOrder: FileInfo[]) {
        this.state.files.set(newOrder)
    }
    updateFolderTree(newFolderTree: Record<string, boolean>) {
        this.state.openFolders.set(newFolderTree)
    }
    addFriend(user: User) {
        const currentFriends = get(this.state.friends)
        const currentRequests = get(this.state.activeRequests)
        if (!currentFriends.includes(user)) {
            this.state.friends.set([...currentFriends, user])
            this.state.activeRequests.set(currentRequests.filter(request => request.to.id !== user.id && request.from.id !== user.id))
        }
    }

    acceptRequest(user: User) {
        const currentFriends = get(this.state.friends)
        const currentRequests = get(this.state.activeRequests)

        if (!currentFriends.some(friend => friend.id === user.id)) {
            this.state.friends.set([...currentFriends, user])
        }

        this.state.activeRequests.set(currentRequests.filter(request => request.to.id !== user.id && request.from.id !== user.id))
    }

    denyRequest(user: User) {
        const currentRequests = get(this.state.activeRequests)
        this.state.activeRequests.set(currentRequests.filter(request => request.to.id !== user.id && request.from.id !== user.id))
    }

    setFriendRequests(incomingFriendRequests: Array<any>, outgoingFriendRequests: Array<any>) {
        let user = get(this.state.user)

        const createFriendRequests = (friendRequests: Array<any>, direction: MessageDirection): FriendRequest[] => {
            return friendRequests.map(friendDid => {
                let friendUser: User = {
                    ...defaultUser,
                    name: friendDid,
                    id: friendDid
                }
                return {
                    at: new Date(),
                    from: direction === MessageDirection.Inbound ? friendUser : user,
                    to: direction === MessageDirection.Inbound ? user : friendUser,
                    direction: direction
                }
            })
        }
    
        let incomingRequests = createFriendRequests(incomingFriendRequests, MessageDirection.Inbound)
        let outgoingRequests = createFriendRequests(outgoingFriendRequests, MessageDirection.Outbound)
    
        let allFriendRequests = new Set([...incomingRequests, ...outgoingRequests])

        this.state.activeRequests.set(Array.from(allFriendRequests.values()))
    }

    cancelRequest(user: User) {
        this.denyRequest(user)
    }

    removeFriend(user: User) {
        let friendsList = get(this.state.friends)
        this.state.friends.set(friendsList.filter(f => f.id !== user.id))
    }

    blockUser(user: User) {
        this.removeFriend(user)
        this.state.blocked.set([...get(this.state.blocked), user])
    }

    unblockUser(user: User) {
        let blocked = get(this.state.blocked)
        this.state.blocked.set(blocked.filter(u => u.id !== user.id))
    }

    addFavorite(chat: Chat) {
        const currentFavorites = get(this.state.favorites)
        if (!currentFavorites.find(c => c.id === chat.id)) {
            this.state.favorites.set([...currentFavorites, chat])
        }
    }

    addToastNotification(toast: ToastMessage) {
        let toasts = get(this.state.toasts)
        let id = uuidv4()
        let timeout = setTimeout(() => {
            this.removeToast(id)
        }, toast.remaining_time * 1000)
        this.state.toasts.set({ ...toasts, [id]: [toast, timeout] })
    }

    pauseToastTimeout(id: string) {
        let toasts = get(this.state.toasts)
        if (id in toasts) {
            clearTimeout(toasts[id][1])
        }
    }

    resumeToastTimeout(id: string) {
        let toasts = get(this.state.toasts)
        if (id in toasts) {
            let toast = toasts[id][0]
            let timeout = setTimeout(() => {
                this.removeToast(id)
            }, toast.remaining_time * 1000)
            this.state.toasts.set({ ...toasts, [id]: [toast, timeout] })
        }
    }

    removeToast(id: string) {
        this.state.toasts.update(toasts => {
            delete toasts[id]
            return toasts
        })
    }

    removeFavorite(chat: Chat) {
        this.state.favorites.set(get(this.state.favorites).filter(c => c.id !== chat.id))
    }

    toggleFavorite(chat: Chat) {
        const currentFavorites = get(this.state.favorites)
        const isFavorite = currentFavorites.some(f => f.id === chat.id)

        this.state.favorites.set(isFavorite ? currentFavorites.filter(f => f.id !== chat.id) : [...currentFavorites, chat])
    }

    isFavorite(chat: Chat): boolean {
        return get(this.state.favorites).some(f => f.id === chat.id)
    }

    get outboundRequests() {
        return get(this.state.activeRequests).filter((r: FriendRequest) => r.direction === MessageDirection.Outbound)
    }

    get inboundRequests() {
        return get(this.state.activeRequests).filter((r: FriendRequest) => r.direction === MessageDirection.Inbound)
    }

    get blockedUsers() {
        return get(this.state.blocked)
    }

    loadMockData() {
        let mchatsMod = mchats
        let activeChat = mchatsMod[0]

        mchatsMod[0] = activeChat

        this.state.activeChat.set(mchatsMod[0])
        UIStore.state.chats.set(mchatsMod)
        this.state.files.set(mock_files)
        this.state.friends.set(mock_users)
        this.state.blocked.set(blocked_users)
        this.state.favorites.set([activeChat])
    }
}

export const Store = new GlobalStore()<|MERGE_RESOLUTION|>--- conflicted
+++ resolved
@@ -8,11 +8,7 @@
 import { type IState } from "./initial"
 import { createPersistentState, SettingsStore } from "."
 import { UIStore } from "./ui"
-<<<<<<< HEAD
 import * as wasm from "warp-wasm"
-=======
-import { Logger } from "$lib/utils/Logger"
->>>>>>> 80679efa
 import { ToastMessage } from "./ui/toast"
 import { v4 as uuidv4 } from "uuid"
 import { Logger } from "$lib/utils/Logger"
@@ -40,10 +36,6 @@
             openFolders: createPersistentState<Record<string, boolean>>("uplink.openFolders", {}),
             logger: createPersistentState("uplink.log", new Logger({ relay_to_js_console: true })),
             toasts: createPersistentState("uplink.toasts", {}),
-            logger: createPersistentState(
-                "uplink.log",
-                new Logger({ relay_to_js_console: true })
-            )
         }
     }
 
