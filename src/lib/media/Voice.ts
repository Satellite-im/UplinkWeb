--- conflicted
+++ resolved
@@ -13,10 +13,7 @@
 const CALL_ACK = "CALL_ACCEPT"
 
 const TIME_TO_WAIT_FOR_ANSWER = 35000
-<<<<<<< HEAD
-=======
 const TIME_TO_SHOW_END_CALL_FEEDBACK = 3500
->>>>>>> fa9a5782
 export const TIME_TO_SHOW_CONNECTING = 30000
 
 let timeOuts: NodeJS.Timeout[] = []
@@ -55,10 +52,6 @@
     audioEnabled: boolean
     isDeafened: boolean
     volume?: number
-}
-
-export function voiceRTCUserToString(user: VoiceRTCUser): string {
-    return `User: ${user.username} (ID: ${user.did}), Video: ${user.videoEnabled}, Audio: ${user.audioEnabled}, Deafened: ${user.isDeafened}`
 }
 
 export function voiceRTCUserToString(user: VoiceRTCUser): string {
@@ -329,10 +322,7 @@
                         if (videoElement) {
                             log.debug(`Updating video element for user ${did}`)
                             videoElement.srcObject = s[did].stream
-<<<<<<< HEAD
                             videoElement.volume = data.user?.volume ?? 1
-=======
->>>>>>> fa9a5782
                             videoElement.play().catch(error => {
                                 log.error("Error playing the video, for user: ", data.user?.did, error)
                             })
@@ -605,10 +595,7 @@
     }
 
     async leaveCall(sendEndCallMessage = false) {
-<<<<<<< HEAD
-=======
         connectionOpened.set(false)
->>>>>>> fa9a5782
         timeOuts.forEach(t => clearTimeout(t))
         sendEndCallMessage = sendEndCallMessage && this.channel !== undefined && this.call != null
         if (sendEndCallMessage && this.call?.start) {
