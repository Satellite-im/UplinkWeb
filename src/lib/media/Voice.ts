import { CallDirection } from "$lib/enums"
import { SettingsStore } from "$lib/state"
import { Store } from "$lib/state/Store"
import { log } from "$lib/utils/Logger"
import Peer, { DataConnection, MediaConnection } from "peerjs"
import { get } from "svelte/store"

export enum VoiceRTCMessageType {
    Calling = "CALLING_USER",
    EndingCall = "ENDING_CALL",
    IncomingCall = "INCOMING_CALL",
    AcceptedCall = "ACCEPTED_CALL",
    EnabledVideo = "ENABLED_VIDEO",
    DisabledVideo = "DISABLED_VIDEO",
    EnabledAudio = "ENABLED_AUDIO",
    DisabledAudio = "DISABLED_AUDIO",
    None = "NONE",
}

type VoiceRTCOptions = {
    audio: {
        enabled: boolean
        deafened: boolean
    }
    video: {
        enabled: boolean
        selfie: boolean
    }
}

type VoiceRTCUser = {
    did: string
    username: string
    videoEnabled: boolean
    audioEnabled: boolean
    isDeafened: boolean
}

type VoiceMessage = {
    type: VoiceRTCMessageType
    channel: string
    userInfo: VoiceRTCUser
}

export class VoiceRTC {
    channel: string
    localPeer: Peer | null = null
    remoteVideoElement: HTMLVideoElement | null = null
    localVideoCurrentSrc: HTMLVideoElement | null = null
    remotePeerId: string | null = null
    remoteVoiceUser: VoiceRTCUser = {
        did: "",
        username: "unknown",
        videoEnabled: false,
        audioEnabled: false,
        isDeafened: false,
    }
    activeCall: MediaConnection | null = null
    callOptions: VoiceRTCOptions
    isReceivingCall = false
    makingCall = false
    acceptedIncomingCall = false
    dataConnection: DataConnection | null = null

    constructor(channel: string, options: VoiceRTCOptions) {
        this.channel = channel
        this.callOptions = { ...options }
        this.setupPeerEvents()

        this.subscribe()
    }

    subscribe() {
        Store.state.devices.muted.subscribe(async value => this.toggleMute(value))
        Store.state.devices.cameraEnabled.subscribe(async value => this.toggleVideo(value))
        Store.state.devices.deafened.subscribe(async value => this.toggleDeafen(value))
    }

    toggleVideo(state: boolean) {
        this.callOptions.video.enabled = state

        if (state) {
            this.localStream?.getVideoTracks().forEach(track => (track.enabled = true))
        } else {
            this.localStream?.getVideoTracks().forEach(track => (track.enabled = false))
        }

        this.dataConnection?.send({
            type: this.callOptions.video.enabled ? VoiceRTCMessageType.EnabledVideo : VoiceRTCMessageType.DisabledVideo,
            channel: this.channel,
            userInfo: {
                did: this.localPeer!.id,
                videoEnabled: this.callOptions.video.enabled,
                audioEnabled: this.callOptions.audio,
            },
        })
    }

    toggleMute(state: boolean) {
        this.callOptions.audio.enabled = state

        if (state) {
            this.activeCall?.localStream.getAudioTracks().forEach(track => (track.enabled = false))
        } else {
            this.activeCall?.localStream.getAudioTracks().forEach(track => (track.enabled = true))
        }

        this.dataConnection?.send({
            type: this.callOptions.audio.enabled ? VoiceRTCMessageType.EnabledAudio : VoiceRTCMessageType.DisabledAudio,
            channel: this.channel,
            userInfo: {
                did: this.localPeer!.id,
                videoEnabled: this.callOptions.video.enabled,
                audioEnabled: this.callOptions.audio,
            },
        })
    }

    toggleDeafen(state: boolean) {
        // TODO: This isn't perfect because if you mute yourself, and then deafen yourself, un-deafaning will also unmute you which could be unexpected
        this.callOptions.audio.enabled = state

        if (state) {
            this.activeCall?.remoteStream.getAudioTracks().forEach(track => (track.enabled = false))
            this.activeCall?.localStream.getAudioTracks().forEach(track => (track.enabled = false))
        } else {
            this.activeCall?.remoteStream.getAudioTracks().forEach(track => (track.enabled = true))
            this.activeCall?.localStream.getAudioTracks().forEach(track => (track.enabled = true))
        }

        this.dataConnection?.send({
            type: this.callOptions.audio.enabled ? VoiceRTCMessageType.EnabledAudio : VoiceRTCMessageType.DisabledAudio,
            channel: this.channel,
            userInfo: {
                did: this.localPeer!.id,
                videoEnabled: this.callOptions.video.enabled,
                audioEnabled: this.callOptions.audio,
            },
        })
    }

    async setVideoElements(remoteVideoElement: HTMLVideoElement, localVideoCurrentSrc: HTMLVideoElement) {
        this.remoteVideoElement = remoteVideoElement
        this.localVideoCurrentSrc = localVideoCurrentSrc
        new Promise(resolve => setTimeout(resolve, 500))
    }

    private async setupPeerEvents() {
        let userId = get(Store.state.user).key
        while (userId === "0x0") {
            userId = get(Store.state.user).key
            await new Promise(resolve => setTimeout(resolve, 500))
        }
        const peerId = userId.replace("did:key:", "")

        if (this.localPeer === null) {
            this.localPeer = new Peer(peerId)
        }

        this.localPeer!.on("open", id => {
            log.debug(`My peer ID is: ${id}`)
        })

        this.localPeer!.on("connection", this.handlePeerConnection.bind(this))
        this.localPeer!.on("call", async call => {
            this.activeCall = call
            this.channel = call.metadata.channel
        })
        this.localPeer!.on("error", this.handleError.bind(this))
    }

    private handlePeerConnection(conn: DataConnection) {
        this.remoteVoiceUser = {
            did: conn.metadata.did,
            username: conn.metadata.username,
            videoEnabled: conn.metadata.videoEnabled,
            audioEnabled: conn.metadata.audioEnabled,
            isDeafened: conn.metadata.isDeafened,
        }

        this.channel = conn.metadata.channel
        this.dataConnection = conn

        conn.on("open", () => {
            /// It will appear to user that is receiving the call
            if (!this.makingCall) {
                log.info(`Receiving call on channel: ${conn.metadata.channel} from ${conn.metadata.did}, username: ${conn.metadata.username}`)
                this.isReceivingCall = true
                Store.setPendingCall(Store.getCallingChat(this.channel)!, CallDirection.Inbound)
            }
        })

        this.sendData(VoiceRTCMessageType.IncomingCall)

        conn.on("data", data => {
            let dataReceived = data as VoiceMessage
            this.handleWithDataReceived(dataReceived)
        })
    }

    updateRemoteUserInfo(dataReceived: VoiceMessage) {
        this.channel = dataReceived.channel
        this.remoteVoiceUser = dataReceived.userInfo
        Store.setActiveCall(Store.getCallingChat(this.channel)!)
    }

<<<<<<< HEAD
=======
    turnOnOffCamera() {
        this.callOptions.video.enabled = !this.callOptions.video.enabled
        this.activeCall?.localStream?.getVideoTracks().forEach(track => {
            track.enabled = !track.enabled
        })

        this.sendData(this.callOptions.video.enabled ? VoiceRTCMessageType.EnabledVideo : VoiceRTCMessageType.DisabledVideo)

        Store.setActiveCall(Store.getCallingChat(this.channel)!)
    }

    turnOnOffMicrophone() {
        this.callOptions.audio.enabled = !this.callOptions.audio.enabled
        this.activeCall?.localStream.getAudioTracks().forEach(track => {
            track.enabled = this.callOptions.audio.enabled
        })
        this.sendData(this.callOptions.audio.enabled ? VoiceRTCMessageType.EnabledAudio : VoiceRTCMessageType.DisabledAudio)
        Store.setActiveCall(Store.getCallingChat(this.channel)!)
    }

    turnOnOffDeafened() {
        try {
            this.callOptions.audio.deafened = !this.callOptions.audio.deafened

            this.activeCall?.remoteStream.getAudioTracks().forEach(track => {
                track.enabled = !track.enabled
            })
        } catch (error) {
            log.error(`Error turning on/off deafened: ${error}`)
        }
    }

>>>>>>> bc329cf3
    public async acceptIncomingCall() {
        this.callOptions.audio.enabled = true
        Store.updateMuted(false)
        this.acceptedIncomingCall = true
    }

    public async acceptCall() {
        let localStream = await this.updateLocalStream()

        await this.sendData(VoiceRTCMessageType.AcceptedCall)

        this.activeCall!.answer(localStream!)

        this.activeCall!.on("stream", async remoteStream => {
            /// Here will receive data from user that made the call
            if (this.remoteVideoElement) {
                this.remoteVideoElement.srcObject = remoteStream
                if (this.remoteVideoElement.readyState >= 2) {
                    await this.remoteVideoElement.play()
                }
            }
        })
    }

    async startToMakeACall(remotePeerId: string, chatID: string) {
        this.channel = chatID
        const remotePeerIdEdited = remotePeerId.replace("did:key:", "")
        this.remotePeerId = remotePeerIdEdited
        this.makingCall = true
    }

    public async makeVideoCall() {
        try {
            await this.setupPeerEvents()

            this.dataConnection = this.localPeer!.connect(this.remotePeerId!, {
                reliable: true,
                metadata: {
                    did: this.localPeer!.id,
                    username: get(Store.state.user).name,
                    videoEnabled: this.callOptions.video.enabled,
                    audioEnabled: this.callOptions.audio.enabled,
                    isDeafened: this.callOptions.audio.deafened,
                    channel: this.channel,
                },
            })

            await this.sendData(VoiceRTCMessageType.Calling)

            this.dataConnection.on("data", data => {
                let dataReceived = data as VoiceMessage
                this.handleWithDataReceived(dataReceived)
            })

            let localStream = await this.updateLocalStream()

            this.activeCall = this.localPeer!.call(this.remotePeerId!, localStream!, {
                metadata: {
                    channel: this.channel,
                    userInfo: {
                        did: this.localPeer!.id,
                        username: get(Store.state.user).name,
                        videoEnabled: this.callOptions.video.enabled,
                        audioEnabled: this.callOptions.audio.enabled,
                    },
                },
            })

            this.activeCall!.on("stream", async remoteStream => {
                /// Here will receive data from user that accepted the call
                if (this.remoteVideoElement) {
                    this.remoteVideoElement.srcObject = remoteStream
                    if (this.remoteVideoElement.readyState >= 2) {
                        await this.remoteVideoElement.play()
                    }
                }
            })
            Store.setActiveCall(Store.getCallingChat(this.channel)!)
        } catch (error) {
            log.error(`Error making call: ${error}`)
        }

        this.dataConnection?.send({
            type: VoiceRTCMessageType.Calling,
            channel: this.channel,
            userInfo: {
                did: this.localPeer!.id,
                videoEnabled: this.callOptions.video.enabled,
                audioEnabled: this.callOptions.audio.enabled,
                isDeafened: this.callOptions.audio.deafened,
            },
        })

        if (this.localVideoCurrentSrc) {
            this.localVideoCurrentSrc.srcObject = this.activeCall?.localStream!
            await this.localVideoCurrentSrc.play()
        }
        /// Let it commented for now.
        // await this.improveAudioQuality()
    }

    async updateLocalStream(updatingCallSetting = false) {
        let localStream
        try {
            let videoInputDevice = get(Store.state.devices.video)
            let audioInputDevice = get(Store.state.devices.input)
            let settingsStore = get(SettingsStore.state)

            localStream = await navigator.mediaDevices.getUserMedia({
                video: this.callOptions.video.enabled
                    ? {
                          aspectRatio: 16 / 9,
                          facingMode: this.callOptions.video.selfie ? "user" : "environment",
                          frameRate: 30,
                          height: { ideal: 1080 },
                          width: { ideal: 1920 },
                          deviceId: videoInputDevice ? { exact: videoInputDevice } : undefined,
                      }
                    : false,
                audio: this.callOptions.audio.enabled
                    ? {
                          echoCancellation: settingsStore.calling.echoCancellation ?? true,
                          noiseSuppression: settingsStore.calling.noiseSuppression ?? true,
                          autoGainControl: settingsStore.calling.automaticGainControl ?? true,
                          sampleRate: settingsStore.calling.bitrate ?? 48000,
                          sampleSize: settingsStore.calling.sampleSize ?? 16,
                          channelCount: settingsStore.calling.channels ?? 2,
                          deviceId: audioInputDevice ? { exact: audioInputDevice } : undefined,
                      }
                    : false,
            })

            console.log("got local stream", this.localStream)
        } catch (error) {
            log.error(`Error getting user media: ${error}`)
            localStream = await navigator.mediaDevices.getUserMedia({
                video: true,
                audio: true,
            })
        }
        await this.sendData(VoiceRTCMessageType.Calling)

        if (this.localVideoCurrentSrc) {
            this.localVideoCurrentSrc.srcObject = localStream!
            await this.localVideoCurrentSrc.play()
        }

        if (this.activeCall !== null && updatingCallSetting) {
            console.log("Entering here")
            this.activeCall?.peerConnection.getSenders().forEach(sender => {
                if (sender.track?.kind === "video") {
                    sender.replaceTrack(localStream.getVideoTracks()[0])
                } else if (sender.track?.kind === "audio") {
                    sender.replaceTrack(localStream.getAudioTracks()[0])
                }
            })
        }

        return localStream
        /// Let it commented for now.
        // await this.improveAudioQuality()
    }

    private async improveAudioQuality() {
        const audioContext = new window.AudioContext()
        const source = audioContext.createMediaStreamSource(this.activeCall?.localStream!)
        const destination = audioContext.createMediaStreamDestination()

        const gainNode = audioContext.createGain()
        const echoCancellation = audioContext.createBiquadFilter()
        const noiseSuppression = audioContext.createBiquadFilter()

        echoCancellation.type = "lowshelf"
        echoCancellation.frequency.setValueAtTime(1000, audioContext.currentTime)
        echoCancellation.gain.setValueAtTime(-40, audioContext.currentTime)

        noiseSuppression.type = "highpass"
        noiseSuppression.frequency.setValueAtTime(2000, audioContext.currentTime)
        noiseSuppression.gain.setValueAtTime(-30, audioContext.currentTime)

        source.connect(echoCancellation)
        echoCancellation.connect(noiseSuppression)
        noiseSuppression.connect(gainNode)
        gainNode.connect(destination)

        const processedStream = new MediaStream()
        processedStream.addTrack(destination.stream.getAudioTracks()[0])
        processedStream.addTrack(this.activeCall?.localStream!.getVideoTracks()[0]!)
        this.activeCall?.localStream!.getVideoTracks().forEach(track => processedStream.addTrack(track))
    }

    handleWithDataReceived(dataReceived: VoiceMessage) {
        log.debug(`Data received: ${dataReceived.type}`)
        switch (dataReceived.type) {
            case VoiceRTCMessageType.EndingCall:
                this.endCall()
                break
            case VoiceRTCMessageType.Calling:
                if (!this.makingCall) {
                    this.isReceivingCall = true
                }
                this.remoteVoiceUser = dataReceived.userInfo
                this.channel = dataReceived.channel
                break
            case VoiceRTCMessageType.AcceptedCall:
            case VoiceRTCMessageType.IncomingCall:
            case VoiceRTCMessageType.EnabledVideo:
            case VoiceRTCMessageType.DisabledVideo:
            case VoiceRTCMessageType.EnabledAudio:
            case VoiceRTCMessageType.DisabledAudio:
                this.updateRemoteUserInfo(dataReceived)
                break
            case VoiceRTCMessageType.None:
                break
            default:
                log.debug(`Unknown message type: ${dataReceived.type}`)
        }
    }

    async sendData(type: VoiceRTCMessageType) {
        await this.dataConnection?.send({
            type: type,
            channel: this.channel,
            userInfo: {
                did: this.localPeer!.id,
                username: get(Store.state.user).name,
                videoEnabled: this.callOptions.video.enabled,
                audioEnabled: this.callOptions.audio.enabled,
                isDeafened: this.callOptions.audio.deafened,
            },
        })
    }

    async endCall() {
        await this.sendData(VoiceRTCMessageType.EndingCall)

        this.channel = ""
        this.activeCall?.localStream?.getTracks().forEach(track => track.stop())
        this.makingCall = false
        this.acceptedIncomingCall = false
        this.isReceivingCall = false

        this.activeCall?.remoteStream?.getTracks().forEach(track => track.stop())

        if (this.activeCall) {
            this.activeCall.close()
            this.activeCall = null
        }

        if (this.dataConnection) {
            this.dataConnection.close()
            this.dataConnection = null
        }

        this.remoteVoiceUser = {
            did: "",
            username: "unknown",
            videoEnabled: false,
            audioEnabled: false,
            isDeafened: false,
        }

        if (this.remoteVideoElement) {
            this.remoteVideoElement.pause()
            this.remoteVideoElement.srcObject = null
            this.remoteVideoElement = null
        }
        if (this.localVideoCurrentSrc) {
            this.localVideoCurrentSrc.pause()
            this.localVideoCurrentSrc.srcObject = null
            this.localVideoCurrentSrc = null
        }

        if (get(Store.state.activeCall)) {
            Store.endCall()
            Store.denyCall()
        }

        log.info("Call ended and resources cleaned up.")
        this.setupPeerEvents()
    }

    handleError(error: Error) {
        log.error(`Error: ${error}`)
    }
}

export const VoiceRTCInstance = new VoiceRTC("default", {
    audio: {
<<<<<<< HEAD
        enabled: get(Store.state.devices.muted),
=======
        enabled: true,
        deafened: false,
>>>>>>> bc329cf3
    },
    video: {
        enabled: get(Store.state.devices.cameraEnabled),
        selfie: true,
    },
})<|MERGE_RESOLUTION|>--- conflicted
+++ resolved
@@ -80,9 +80,9 @@
         this.callOptions.video.enabled = state
 
         if (state) {
-            this.localStream?.getVideoTracks().forEach(track => (track.enabled = true))
+            this.activeCall?.localStream?.getVideoTracks().forEach(track => (track.enabled = true))
         } else {
-            this.localStream?.getVideoTracks().forEach(track => (track.enabled = false))
+            this.activeCall?.localStream?.getVideoTracks().forEach(track => (track.enabled = false))
         }
 
         this.dataConnection?.send({
@@ -111,7 +111,8 @@
             userInfo: {
                 did: this.localPeer!.id,
                 videoEnabled: this.callOptions.video.enabled,
-                audioEnabled: this.callOptions.audio,
+                audioEnabled: this.callOptions.audio.enabled,
+                isDeafened: this.callOptions.audio.deafened,
             },
         })
     }
@@ -134,7 +135,8 @@
             userInfo: {
                 did: this.localPeer!.id,
                 videoEnabled: this.callOptions.video.enabled,
-                audioEnabled: this.callOptions.audio,
+                audioEnabled: this.callOptions.audio.enabled,
+                isDeafened: this.callOptions.audio.deafened,
             },
         })
     }
@@ -204,8 +206,6 @@
         Store.setActiveCall(Store.getCallingChat(this.channel)!)
     }
 
-<<<<<<< HEAD
-=======
     turnOnOffCamera() {
         this.callOptions.video.enabled = !this.callOptions.video.enabled
         this.activeCall?.localStream?.getVideoTracks().forEach(track => {
@@ -238,7 +238,6 @@
         }
     }
 
->>>>>>> bc329cf3
     public async acceptIncomingCall() {
         this.callOptions.audio.enabled = true
         Store.updateMuted(false)
@@ -370,8 +369,6 @@
                       }
                     : false,
             })
-
-            console.log("got local stream", this.localStream)
         } catch (error) {
             log.error(`Error getting user media: ${error}`)
             localStream = await navigator.mediaDevices.getUserMedia({
@@ -528,12 +525,8 @@
 
 export const VoiceRTCInstance = new VoiceRTC("default", {
     audio: {
-<<<<<<< HEAD
         enabled: get(Store.state.devices.muted),
-=======
-        enabled: true,
         deafened: false,
->>>>>>> bc329cf3
     },
     video: {
         enabled: get(Store.state.devices.cameraEnabled),
