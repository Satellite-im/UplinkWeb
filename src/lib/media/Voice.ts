import { CallDirection } from "$lib/enums"
import { SettingsStore } from "$lib/state"
import { Store } from "$lib/state/Store"
import { create_cancellable_handler, type Cancellable } from "$lib/utils/CancellablePromise"
import { log } from "$lib/utils/Logger"
import { RaygunStoreInstance } from "$lib/wasm/RaygunStore"
import Peer, { DataConnection } from "peerjs"
import { _ } from "svelte-i18n"
import { get, writable } from "svelte/store"
import type { Room } from "trystero"
import { joinRoom } from "trystero/ipfs"

const CALL_ACK = "CALL_ACCEPT"

const TIME_TO_WAIT_FOR_ANSWER = 35000
<<<<<<< HEAD
const TIME_TO_SHOW_END_CALL_FEEDBACK = 3500
=======
export const TIME_TO_SHOW_CONNECTING = 30000
>>>>>>> 1d75f45f

let timeOuts: NodeJS.Timeout[] = []

export enum VoiceRTCMessageType {
    UpdateUser = "UPDATE_USER",
    None = "NONE",
}

export const connectionOpened = writable(false)

export type RemoteStream = {
    user: VoiceRTCUser
    stream: MediaStream | null
}

type VoiceRTCOptions = {
    audio: {
        enabled: boolean
        deafened: boolean
    }
    video: {
        enabled: boolean
        selfie: boolean
    }
    call: {
        onlyAudioCall: boolean
    }
}

export type VoiceRTCUser = {
    did: string
    username: string
    videoEnabled: boolean
    audioEnabled: boolean
    isDeafened: boolean
}

export function voiceRTCUserToString(user: VoiceRTCUser): string {
    return `User: ${user.username} (ID: ${user.did}), Video: ${user.videoEnabled}, Audio: ${user.audioEnabled}, Deafened: ${user.isDeafened}`
}

type VoiceMessage = {
    type: VoiceRTCMessageType
    channel: string
    userInfo: VoiceRTCUser
}

enum ToggleType {
    Video,
    Mute,
    Deafen,
}

export type CallUpdater = {
    create: (stream: RemoteStream) => void
    update: (did: string, data: { user?: VoiceRTCUser; stream?: MediaStream }) => void
    delete: (user: string) => void
}

export class Participant {
    did: string
    remotePeerId: string
    private remoteVoiceUser: VoiceRTCUser = {
        did: "",
        username: "unknown",
        videoEnabled: false,
        audioEnabled: false,
        isDeafened: false,
    }

    stream?: MediaStream
    streamHandler?: [ReturnType<typeof setInterval>, AnalyserNode]
    remove?: (user: string) => void

    constructor(id: string, peer: string) {
        this.did = id
        this.remotePeerId = peer
        this.remoteVoiceUser = {
            ...this.remoteVoiceUser,
            did: this.did,
            audioEnabled: true,
        }
    }

    updateUserData(userData: VoiceRTCUser) {
        this.remoteVoiceUser = userData
        VoiceRTCInstance.remoteVideoCreator?.update(this.did, { user: userData })
    }

    getUser(): VoiceRTCUser {
        return this.remoteVoiceUser
    }

    private async handleStreamMeta(stream: MediaStream) {
        if (this.streamHandler) {
            this.streamHandler[1].disconnect()
            clearInterval(this.streamHandler[0] as any) // IDE is complaining for some reason
        }
        const audioContext = new window.AudioContext()
        const mediaStreamSource = audioContext.createMediaStreamSource(stream)
        const analyser = audioContext.createAnalyser()
        analyser.fftSize = AUDIO_WINDOW_SIZE
        mediaStreamSource.connect(analyser)
        const dataArray = new Uint8Array(analyser.frequencyBinCount)
        function volume() {
            analyser.getByteFrequencyData(dataArray)
            return dataArray.reduce((sum, value) => sum + value, 0) / dataArray.length
        }

        function updateMeta(did: string) {
            let muted = stream.getTracks().find(track => !track.enabled || track.readyState === "ended") !== undefined
            let speaking = false
            let user = Store.getUser(did)
            let current = get(user)
            if (!muted && volume() < VOLUME_THRESHOLD) {
                speaking = true
            }
            if (current.media.is_muted !== muted || current.media.is_playing_audio !== speaking) {
                user.update(u => {
                    return {
                        ...u,
                        media: {
                            ...u.media,
                            is_muted: muted,
                            is_playing_audio: speaking,
                        },
                    }
                })
            }
        }
        const checker = setInterval(() => updateMeta(this.did), 3000)
        this.streamHandler = [checker, analyser]
    }

    async handleRemoteStream(stream: MediaStream) {
        this.handleStreamMeta(stream)
        this.stream = stream
    }

    close() {
        this.stream?.getTracks().forEach(track => track.stop())
        if (this.streamHandler) {
            this.streamHandler[1].disconnect()
            clearInterval(this.streamHandler[0] as any) // IDE is complaining for some reason
        }
        VoiceRTCInstance.remoteVideoCreator.delete(this.did)
    }
}

export class CallRoom {
    room: Room
    participants: { [did: string]: Participant } = {}
    start: Date | null = null
    private messageCh: (message: VoiceMessage, to?: string) => void

    constructor(room: Room) {
        this.room = room
        let [ch, rv] = room.makeAction<VoiceMessage>("messages")
        this.messageCh = ch
        this.notify(VoiceRTCMessageType.UpdateUser)
        rv((msg, _) => {
            VoiceRTCInstance.handleWithDataReceived(msg)
        })
        let [did_ch, did_rv] = room.makeAction<string>("did_sync")
        did_rv((did, peer) => {
            this.participants[did] = new Participant(did, peer)
        })
        room.onPeerJoin(async peer => {
            log.debug(`Peer ${peer} joined the room`)
            did_ch(get(Store.state.user).key, peer)
            this.notify(VoiceRTCMessageType.UpdateUser, peer)
            let stream = await VoiceRTCInstance.getLocalStream()
            log.debug(`Sending local stream ${stream} to ${peer}`)
            room.addStream(stream, peer)
            if (!this.start) {
                this.start = new Date()
            }
        })
        room.onPeerLeave(peer => {
            log.debug(`Peer ${peer} left the room`)
            let participant = Object.entries(this.participants).find(p => p[1].remotePeerId === peer)
            if (participant) {
                VoiceRTCInstance.remoteVideoCreator.delete(participant[0])
                delete this.participants[participant[0]]
            }
            if (this.empty) {
                VoiceRTCInstance.leaveCall(true)
            }
        })
        room.onPeerStream((stream, peer, _meta) => {
            let participant = Object.entries(this.participants).find(p => p[1].remotePeerId === peer)
            log.debug(`Receiving stream from ${peer} - ${participant?.[1].getUser()}`)
            if (participant) {
                VoiceRTCInstance.remoteVideoCreator.create({ user: participant[1].getUser(), stream: stream })
                participant[1].handleRemoteStream(stream)
            }
        })
        // room.onPeerTrack((stream, peer, meta) => {})
    }

    toggleStreams(state: boolean, type: ToggleType) {
        switch (type) {
            case ToggleType.Video: {
                VoiceRTCInstance.localStream?.getVideoTracks().forEach(track => (track.enabled = state))
                break
            }
            case ToggleType.Mute: {
                VoiceRTCInstance.localStream?.getAudioTracks().forEach(track => (track.enabled = !state))
                break
            }
            case ToggleType.Deafen: {
                let participants = Object.values(this.participants)
                participants.forEach(p => p.stream?.getAudioTracks().forEach(track => (track.enabled = !state)))
                VoiceRTCInstance.localStream?.getAudioTracks().forEach(track => (track.enabled = !state))
                break
            }
        }
    }

    updateUserData(user: VoiceRTCUser) {
        let participant = Object.values(this.participants).find(p => p.did === user.did)
        let voideRTCUserAsString = voiceRTCUserToString(user)
        log.debug(`Updating user data ${voideRTCUserAsString} for ${participant}`)
        if (participant) {
            participant.updateUserData(user)
        }
    }

    get send(): (message: VoiceMessage, to?: string) => void {
        return this.messageCh
    }

    notify(type: VoiceRTCMessageType, to?: string) {
        let user = get(Store.state.user)
        let data: VoiceMessage = {
            type: type,
            channel: VoiceRTCInstance.channel!,
            userInfo: {
                did: user.key,
                username: user.name,
                videoEnabled: VoiceRTCInstance.callOptions.video.enabled,
                audioEnabled: VoiceRTCInstance.callOptions.audio.enabled,
                isDeafened: VoiceRTCInstance.callOptions.audio.deafened,
            },
        }
        this.send(data, to)
    }

    get empty(): boolean {
        return Object.keys(this.room.getPeers()).length === 0
    }
}

const AUDIO_WINDOW_SIZE = 256
const VOLUME_THRESHOLD = 20

export const callTimeout = writable(false)

export class VoiceRTC {
    channel?: string
    // Local peer that is used to handle incoming call requests
    localPeer: Peer | null = null
    toCall: string[] | null = null
    localStream: MediaStream | null = null
    localVideoCurrentSrc: HTMLVideoElement | null = null
    remoteVideoCreator: CallUpdater

    call: CallRoom | null = null

    callOptions: VoiceRTCOptions

    incomingConnections: DataConnection[] = []
    incomingCallFrom: [string, DataConnection] | null = null
    invitations: Cancellable[] = []

    constructor(options: VoiceRTCOptions) {
        this.callOptions = { ...options }
        this.setupLocalPeer()
        this.remoteVideoCreator = {
            create: stream => {
                Store.state.activeCallMeta.update(s => {
                    s[stream.user.did] = stream
                    return s
                })
            },
            delete: user => {
                Store.state.activeCallMeta.update(s => {
                    if (s[user]) {
                        s[user].stream?.getTracks().forEach(t => t.stop())
                        s[user].stream = null
                        delete s[user]
                    }
                    return s
                })
            },
            update: (did: string, data: { user?: VoiceRTCUser; stream?: MediaStream }) => {
                Store.state.activeCallMeta.update(s => {
                    if (s[did]) {
                        if (data.user) s[did].user = data.user
                        if (data.stream) s[did].stream = data.stream
                        const videoElement = document.getElementById(`remote-user-video-${did}`) as HTMLVideoElement
                        if (videoElement) {
                            log.debug(`Updating video element for user ${did}`)
                            videoElement.srcObject = s[did].stream
                            videoElement.play().catch(error => {
                                log.error("Error playing the video, for user: ", data.user?.did, error)
                            })
                        }
                    }
                    return s
                })
            },
        }
        this.subscribe()
    }

    subscribe() {
        Store.state.devices.muted.subscribe(async value => this.toggleMute(value))
        Store.state.devices.cameraEnabled.subscribe(async value => this.toggleVideo(value))
        Store.state.devices.deafened.subscribe(async value => this.toggleDeafen(value))
    }

    async toggleVideo(state: boolean) {
        this.callOptions.video.enabled = state
        this.localStream?.getVideoTracks().forEach(track => (track.enabled = state))

        this.call?.toggleStreams(state, ToggleType.Video)
        this.call?.notify(VoiceRTCMessageType.UpdateUser)
    }

    async toggleMute(state: boolean) {
        this.callOptions.audio.enabled = !state
        this.localStream?.getAudioTracks().forEach(track => (track.enabled = !state))

        this.call?.toggleStreams(state, ToggleType.Mute)
        this.call?.notify(VoiceRTCMessageType.UpdateUser)
    }

    async toggleDeafen(state: boolean) {
        // TODO: This isn't perfect because if you mute yourself, and then deafen yourself, un-deafaning will also unmute you which could be unexpected
        this.callOptions.audio.enabled = !state

        this.call?.toggleStreams(state, ToggleType.Deafen)
        this.call?.notify(VoiceRTCMessageType.UpdateUser)
    }

    async setVideoElements(localVideoCurrentSrc: HTMLVideoElement) {
        this.localVideoCurrentSrc = localVideoCurrentSrc
        new Promise(resolve => setTimeout(resolve, 500))
    }

    private async setupLocalPeer(reset?: boolean) {
        if ((reset && this.localPeer) || this.localPeer?.disconnected || this.localPeer?.destroyed) {
            this.localPeer.destroy()
            this.localPeer = null
        }
        if (this.localPeer === null) {
            let userId = get(Store.state.user).key
            while (userId === "0x0") {
                userId = get(Store.state.user).key
                await new Promise(resolve => setTimeout(resolve, 500))
            }
            const peerId = userId.replace("did:key:", "")
            this.localPeer = new Peer(peerId)

            this.localPeer!.on("open", id => {
                log.debug(`My peer ID is: ${id}`)
            })

            // Handle incoming connections
            this.localPeer!.on("connection", conn => {
                conn.on("open", () => {
                    /// It will appear to user that is receiving the call
                    connectionOpened.set(true)
                    log.info(`Receiving connection on channel: ${conn.metadata.channel} from ${conn.metadata.id}, username: ${conn.metadata.username}`)
                    this.incomingConnections.push(conn)
                    this.incomingCallFrom = [conn.metadata.channel, conn]
                    Store.setPendingCall(Store.getCallingChat(this.channel!)!, CallDirection.Inbound)
                })

                conn.on("close", () => {
                    log.info(`Connection closed by ${conn.metadata.username}`)
                    if (this.incomingConnections.length === 1) {
                        connectionOpened.set(false)
                    }
                    Store.state.pendingCall.set(null)
                    this.incomingConnections = this.incomingConnections.filter(c => c !== conn)
                    this.incomingCallFrom = null
                })
            })
            this.localPeer!.on("error", this.handleError.bind(this))
        }
    }

    /**
     * Setup a call to make
     * @param recipients users to call
     * @param chatID the chat to make the call in
     * @param onlyAudioCall
     */
    startToMakeACall(recipients: string[], chatID: string, onlyAudioCall: boolean = false) {
        let own = get(Store.state.user).key
        recipients = recipients.filter(r => r !== own)
        this.callOptions.video.enabled = !onlyAudioCall
        Store.state.devices.cameraEnabled.set(!onlyAudioCall)
        this.callOptions.call.onlyAudioCall = onlyAudioCall
        this.callOptions.audio.enabled = true

        this.channel = chatID
        this.toCall = recipients
    }

    /**
     * Actually making the call
     */
    async makeCall(call: boolean = true) {
        if (!this.toCall) {
            log.error("Calling not setup")
            return
        }
        // If in call leave the current one first
        if (this.call) {
            this.call.room.leave()
            this.call = null
        }
        try {
            await this.setupLocalPeer()
            // Create a new call room
            this.createAndSetRoom()
            if (call) {
                this.inviteToCall(this.toCall)
            }
            const timeoutWhenCallIsNull = setTimeout(() => {
                if (this.call === null || this.call.empty) {
                    log.debug("No one joined the call, leaving")
                    callTimeout.set(true)
                    timeOuts.push(
                        setTimeout(() => {
                            callTimeout.set(false)
                            this.leaveCall(true)
                        }, TIME_TO_SHOW_END_CALL_FEEDBACK)
                    )
                }
            }, TIME_TO_WAIT_FOR_ANSWER)
            timeOuts.push(timeoutWhenCallIsNull)
            Store.setActiveCall(Store.getCallingChat(this.channel!)!, CallDirection.Outbound)
        } catch (error) {
            log.error(`Error making call: ${error}`)
        }
        if (this.localVideoCurrentSrc) {
            this.localVideoCurrentSrc.srcObject = await this.getLocalStream()!
            await this.localVideoCurrentSrc.play()
        }
    }

    // Sends a call invitation to the given dids
    // It will keep trying to send the invitation out until the other end accepts or denies it
    async inviteToCall(dids: string[]) {
        if (this.call == null) {
            log.error("Not in a call")
            return
        }
        await this.setupLocalPeer()
        let peers: [string, string][] = dids.map(did => [did, did.replace("did:key:", "")])
        this.invitations.forEach(c => c.cancel())
        this.invitations = peers.map(([did, peer]) => create_cancellable_handler(() => this.sendAndHandleInviteTo(did, peer)))
    }

    private async sendAndHandleInviteTo(did: string, peer: string) {
        const maxRetries = 5
        let attempts = 0
        let handled = false
        let accepted = false

        let conn: DataConnection | undefined
        let connected = false
        while (!handled && !accepted && attempts < maxRetries) {
            try {
                if (!conn) {
                    log.debug(`Trying to send invitation send out to ${peer} ${conn}`)
                    conn = this.localPeer!.connect(peer, {
                        metadata: {
                            did: get(Store.state.user).key,
                            username: get(Store.state.user).name,
                            channel: this.channel,
                        },
                    })
                    conn.on("open", () => {
                        connected = true
                    })
                    conn.once("data", d => {
                        if (d === CALL_ACK) {
                            accepted = true
                        }
                    })
                    conn.on("close", () => {
                        conn = undefined
                        if (!accepted) {
                            log.info(`Recipient ${did} didn't accept`)
                            // Do something else?
                            handled = true
                        }
                    })
                    conn.on("error", e => {
                        attempts += 1
                        conn = undefined
                        log.debug(`${e}: Attempt ${attempts} failed. Retrying...`)
                        if (attempts >= maxRetries) {
                            log.error("Max retries reached. Connection failed.")
                            handled = true
                        }
                    })
                }
                await new Promise(resolve => timeOuts.push(setTimeout(resolve, 5000)))
                if (connected) {
                    // If connection has been made let it ring for 30 sec.
                    await new Promise(resolve => timeOuts.push(setTimeout(resolve, 30000)))
                    conn.close()
                    break
                }
            } catch (error) {
                attempts += 1
                log.debug(`Attempt ${attempts} failed. Retrying...`)
                if (attempts >= maxRetries) {
                    log.error("Max retries reached. Connection failed.")
                    break
                }
            }
        }
        return accepted
    }

    private createAndSetRoom() {
        log.debug(`Creating/Joining room in channel ${this.channel}`)
        this.call = new CallRoom(
            joinRoom(
                {
                    appId: "uplink",
                },
                this.channel!
            )
        )
    }

    /**
     * Accept an incoming call with the options
     */
    async acceptCall(audioOnly: boolean = false) {
        if (!this.incomingCallFrom) {
            log.error("No call to accept")
            return
        }
        this.callOptions.audio.enabled = audioOnly
        this.callOptions.video.enabled = !audioOnly
        Store.state.devices.cameraEnabled.set(!audioOnly)
        this.callOptions.call.onlyAudioCall = audioOnly
        // If in a existing call leave it first
        this.call?.room.leave()
        this.call = null
        this.channel = this.incomingCallFrom[0]
        // Tell the other end you accepted the call
        this.incomingCallFrom[1].send(CALL_ACK)
        this.createAndSetRoom()
        this.incomingConnections.forEach(conn => {
            conn.close()
        })
        this.incomingConnections = []
        this.incomingCallFrom = null
        if (this.localVideoCurrentSrc) {
            this.localVideoCurrentSrc.srcObject = await this.getLocalStream()!
            await this.localVideoCurrentSrc.play()
        }
    }

    async leaveCall(sendEndCallMessage = false) {
<<<<<<< HEAD
        connectionOpened.set(false)
=======
>>>>>>> 1d75f45f
        timeOuts.forEach(t => clearTimeout(t))
        sendEndCallMessage = sendEndCallMessage && this.channel !== undefined && this.call != null
        if (sendEndCallMessage && this.call?.start) {
            const now = new Date()
            const duration = this.getDuration(now)
            const formattedEndTime = now.toLocaleTimeString([], { hour: "2-digit", minute: "2-digit", hour12: false })
            const endText = get(_)("settings.calling.endCallMessage", { values: { formattedEndTime: formattedEndTime, duration: duration } })
            await RaygunStoreInstance.send(this.channel!, endText.split("\n"), [])
        } else if (sendEndCallMessage && this.call?.start === null) {
            const text = get(_)("settings.calling.callMissed")
            await RaygunStoreInstance.send(this.channel!, text.split("\n"), [])
        }

        this.clearResources()

        if (get(Store.state.activeCall)) {
            Store.endCall()
        }

        if (get(Store.state.pendingCall)) {
            Store.denyCall()
        }

        log.info("Call ended and resources cleaned up.")
        this.setupLocalPeer()
    }

    async getLocalStream(replace = false) {
        if (!this.localStream || replace) {
            if (this.localStream) {
                this.localStream.getTracks().forEach(track => track.stop())
                if (replace && this.call) {
                    this.call.room.removeStream(this.localStream)
                }
            }
            this.localStream = await this.createLocalStream()
            if (this.localVideoCurrentSrc) {
                this.localVideoCurrentSrc.srcObject = this.localStream
                await this.localVideoCurrentSrc.play()
            }
            this.call?.room.addStream(this.localStream)
        }

        return this.localStream
    }

    private async createLocalStream() {
        let localStream
        localStream = await navigator.mediaDevices.getUserMedia({
            video: true,
            audio: true,
        })
        localStream.getVideoTracks().forEach(track => {
            track.enabled = this.callOptions.video.enabled
        })
        localStream.getAudioTracks().forEach(track => {
            track.enabled = this.callOptions.audio.enabled
        })

        return localStream
    }

    get isInCall(): boolean {
        return this.call != null
    }

    handleWithDataReceived(dataReceived: VoiceMessage) {
        log.debug(`Data received from ${dataReceived.userInfo.username}: ${dataReceived.type}`)
        switch (dataReceived.type) {
            case VoiceRTCMessageType.UpdateUser:
                this.call?.updateUserData(dataReceived.userInfo)
                break
            case VoiceRTCMessageType.None:
                break
            default:
                log.debug(`Unknown message type: ${dataReceived.type}`)
        }
    }

    private getDuration(endTime: Date): string {
        if (!this.call?.start) return "0:00"

        const durationMs = endTime.getTime() - this.call.start.getTime()
        const totalSeconds = Math.floor(durationMs / 1000)
        const minutes = Math.floor(totalSeconds / 60)
        const seconds = totalSeconds % 60

        if (minutes === 0) {
            const fractionalSeconds = (durationMs / 1000).toFixed(2)
            return `${fractionalSeconds} seconds`
        } else {
            const minutesFormatted = minutes.toString().padStart(2, "0")
            return `${minutesFormatted}min`
        }
    }

    private clearResources() {
        this.channel = undefined
        this.toCall = null
        this.incomingConnections = []
        this.incomingCallFrom = null
        this.invitations.forEach(c => c.cancel())
        this.invitations = []
        this.localPeer?.destroy()
        if (this.localVideoCurrentSrc) {
            this.localVideoCurrentSrc.pause()
            this.localVideoCurrentSrc.srcObject = null
            this.localVideoCurrentSrc = null
        }
        if (this.localStream) this.localStream.getTracks().forEach(track => track.stop())
        this.localStream = null
        this.call?.room.leave()
        this.call = null
        Store.state.activeCallMeta.set({})
    }

    handleError(error: Error) {
        log.error(`Error: ${error}`)
    }
}

export const VoiceRTCInstance = new VoiceRTC({
    audio: {
        enabled: get(Store.state.devices.muted),
        deafened: false,
    },
    video: {
        enabled: get(Store.state.devices.cameraEnabled),
        selfie: true,
    },
    call: {
        onlyAudioCall: false,
    },
})<|MERGE_RESOLUTION|>--- conflicted
+++ resolved
@@ -13,11 +13,8 @@
 const CALL_ACK = "CALL_ACCEPT"
 
 const TIME_TO_WAIT_FOR_ANSWER = 35000
-<<<<<<< HEAD
 const TIME_TO_SHOW_END_CALL_FEEDBACK = 3500
-=======
 export const TIME_TO_SHOW_CONNECTING = 30000
->>>>>>> 1d75f45f
 
 let timeOuts: NodeJS.Timeout[] = []
 
@@ -593,10 +590,7 @@
     }
 
     async leaveCall(sendEndCallMessage = false) {
-<<<<<<< HEAD
         connectionOpened.set(false)
-=======
->>>>>>> 1d75f45f
         timeOuts.forEach(t => clearTimeout(t))
         sendEndCallMessage = sendEndCallMessage && this.channel !== undefined && this.call != null
         if (sendEndCallMessage && this.call?.start) {
