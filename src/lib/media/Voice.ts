import { Store } from "$lib/state/Store"
import { log } from "$lib/utils/Logger"
import Peer, { DataConnection, MediaConnection } from "peerjs"
<<<<<<< HEAD
import { t } from "svelte-i18n"
=======
>>>>>>> 4fccbd94
import { get } from "svelte/store"

export enum VoiceRTCMessageType {
    Calling = "CALLING_USER",
    EndingCall = "ENDING_CALL",
    IncomingCall = "INCOMING_CALL",
    None = "NONE",
}

type VoiceRTCOptions = {
    audio: boolean
    video: {
        enabled: boolean
        selfie: boolean
    }
}

export class VoiceRTC {
    channel: string
    localPeer: Peer | null = null
<<<<<<< HEAD
    localStream: MediaStream | null = null
    remoteStream: MediaStream | null = null
    remoteVideoElement: HTMLVideoElement | null = null
    localVideoCurrentSrc: HTMLVideoElement | null = null
    remotePeerId: string | null = null
    activeCall: MediaConnection | null = null
    callOptions: VoiceRTCOptions
    isReceivingCall = false
    makingCall = false
    acceptedIncomingCall = false
    dataConnection: DataConnection | null = null

    constructor(channel: string, options: VoiceRTCOptions) {
        log.info("Initializing VoiceRTC")
        this.channel = channel
        this.callOptions = { ...options }
        this.setupPeerEvents()
    }

    setChannel(channel: string) {
        this.channel = channel
    }

=======
    remotePeer: Peer | null = null
    localStream: MediaStream | null = null
    remoteVideoElement: any
    localVideoCurrentSrc: any
    callOptions: VoiceRTCOptions
    isReceivingCall: boolean = false
    acceptedIncomingCall: boolean = false
    dataConnection: DataConnection | null = null
    private _incomingCall: MediaConnection | null = null

    setChannel(channel: string) {
        this.channel = channel
    }

    constructor(channel: string, options: VoiceRTCOptions) {
        log.info("Initializing VoiceRTC")
        this.callOptions = {
            audio: options.audio,
            video: {
                enabled: options.video.enabled,
                selfie: options.video.selfie,
            },
        }
        this.channel = channel
        this.setupPeerEvents()
    }

>>>>>>> 4fccbd94
    private async setupPeerEvents() {
        let userId = get(Store.state.user).key
        while (userId === "0x0") {
            userId = get(Store.state.user).key
<<<<<<< HEAD
=======
            console.log("User ID: ", userId)
>>>>>>> 4fccbd94
            await new Promise(resolve => setTimeout(resolve, 500))
        }

        const peerId = userId.replace("did:key:", "")
        if (this.localPeer) {
            log.debug("Destroying existing peer")
            this.localPeer.destroy()
<<<<<<< HEAD
            this.localPeer = null
=======
>>>>>>> 4fccbd94
        }

        try {
            this.localPeer = new Peer(peerId)
        } catch (error) {
            log.error(`Error creating Peer: ${error}`)
            this.localPeer?.destroy()
<<<<<<< HEAD
            this.localPeer = null
=======
>>>>>>> 4fccbd94
            this.localPeer = new Peer(peerId)
        }

        this.localPeer!.on("open", id => {
<<<<<<< HEAD
            log.debug(`My peer ID is: ${id}`)
        })

        this.localPeer!.on("connection", this.handlePeerConnection.bind(this))
        this.localPeer!.on("call", async call => {
            this.activeCall = call
            if (!this.makingCall) {
                this.isReceivingCall = true
            }
            console.log("Incoming call", this.isReceivingCall)
        })
        this.localPeer!.on("error", this.handleError.bind(this))
    }

    private handlePeerConnection(conn: DataConnection) {
        this.dataConnection = conn
        conn.on("open", () => {
            log.debug("Connection between peers established")
        })

        conn.on("data", data => {
            console.log("Data received from user that received a call: ", data)
            switch (data) {
                case VoiceRTCMessageType.EndingCall:
                    this.endCall()
                    break
                case VoiceRTCMessageType.Calling:
                    this.isReceivingCall = true
                    break
                case VoiceRTCMessageType.None:
                    break
                default:
                    this.channel = data as string
            }
        })
    }

    turnOnOffCamera() {
        this.callOptions.video.enabled = !this.callOptions.video.enabled
        this.localStream?.getVideoTracks().forEach(track => {
            track.enabled = !track.enabled
        })
    }

    turnOnOffMicrophone() {
        this.callOptions.audio = !this.callOptions.audio
        this.localStream?.getAudioTracks().forEach(track => {
=======
            log.debug("My peer ID is: " + id)
        })

        this.localPeer!.on("connection", conn => {
            conn.on("open", () => {
                console.log("Connection Opened!")
            })

            conn.on("data", data => {
                this.dataConnection = conn
                if (data === VoiceRTCMessageType.EndingCall && this.localStream !== null) {
                    console.log("Receving message to end call")
                    this.isReceivingCall = false
                    this.endCall()
                } else if (data === VoiceRTCMessageType.Calling) {
                    // this.dataConnection.on("data", data => {
                    //     if (data === VoiceRTCMessageType.IncomingCall) {
                    //         this.isReceivingCall = true
                    //     }
                    // })
                } else {
                    this.channel = data as string
                }
            })
        })

        this.localPeer!.on("call", async call => {
            log.info(`Incoming call from: ${call.peer}`)
            this.isReceivingCall = true
            this._incomingCall = call
            this.handleIncomingCall(call)
        })

        this.localPeer!.on("error", this.error)
    }

    private handleIncomingCall(call: MediaConnection) {
        call.on("stream", remoteStream => {
            if (this.remoteVideoElement) {
                this.remoteVideoElement.srcObject = remoteStream
                this.remoteVideoElement.play()
            }
        })

        call.on("close", () => {
            console.log("Call closed by remote peer")
        })

        call.on("error", err => {
            console.error("Call error:", err)
        })
    }

    turnOnOffCamera() {
        this.callOptions.video.enabled = !this.callOptions.video.enabled
        this.localStream?.getVideoTracks().forEach(track => {
>>>>>>> 4fccbd94
            track.enabled = !track.enabled
        })
    }

<<<<<<< HEAD
    setVideoElements(remoteVideoElement: HTMLVideoElement, localVideoCurrentSrc: HTMLVideoElement) {
        this.remoteVideoElement = remoteVideoElement
        this.localVideoCurrentSrc = localVideoCurrentSrc
    }

    public async acceptIncomingCall() {
        this.acceptedIncomingCall = true
    }

    private async improveAudioQuality() {
        const audioContext = new window.AudioContext()
        const source = audioContext.createMediaStreamSource(this.localStream!)
        const destination = audioContext.createMediaStreamDestination()

        const gainNode = audioContext.createGain()
        const echoCancellation = audioContext.createBiquadFilter()
        const noiseSuppression = audioContext.createBiquadFilter()

        echoCancellation.type = "lowshelf"
        echoCancellation.frequency.setValueAtTime(1000, audioContext.currentTime)
        echoCancellation.gain.setValueAtTime(-40, audioContext.currentTime)

        noiseSuppression.type = "highpass"
        noiseSuppression.frequency.setValueAtTime(2000, audioContext.currentTime)
        noiseSuppression.gain.setValueAtTime(-30, audioContext.currentTime)

        source.connect(echoCancellation)
        echoCancellation.connect(noiseSuppression)
        noiseSuppression.connect(gainNode)
        gainNode.connect(destination)

        const processedStream = new MediaStream()
        processedStream.addTrack(destination.stream.getAudioTracks()[0])
        processedStream.addTrack(this.localStream!.getVideoTracks()[0])
        this.localStream!.getVideoTracks().forEach(track => processedStream.addTrack(track))
    }

    public async acceptCall() {
        this.localStream = await navigator.mediaDevices.getUserMedia({
            video: {
                aspectRatio: 16 / 9,
                facingMode: this.callOptions.video.selfie ? "user" : "environment",
                frameRate: 30,
                height: { ideal: 1080 },
                width: { ideal: 1920 },
            },
            audio: {
                echoCancellation: { ideal: true },
                noiseSuppression: { ideal: true },
                autoGainControl: { ideal: true },
                sampleRate: 48000,
                sampleSize: 16,
                channelCount: 2,
            },
        })

        if (this.localVideoCurrentSrc) {
            this.localVideoCurrentSrc.srcObject = this.localStream
            this.localVideoCurrentSrc.play()
        }

        await this.improveAudioQuality()

        this.activeCall!.answer(this.localStream)

        this.activeCall!.on("stream", remoteStream => {
            if (this.remoteVideoElement) {
                this.remoteVideoElement.srcObject = remoteStream
                this.remoteVideoElement.play()
            }
        })
    }

    public async makeVideoCall() {
        this.dataConnection = this.localPeer!.connect(this.remotePeerId!)

        this.dataConnection.send(VoiceRTCMessageType.Calling)
        this.dataConnection.send(this.channel)

        this.dataConnection.on("data", data => {
            console.log("Data received from user that made call: ", data)
            switch (data) {
                case VoiceRTCMessageType.EndingCall:
                    this.endCall()
                    break
                case VoiceRTCMessageType.Calling:
                    this.isReceivingCall = true
                    break
                case VoiceRTCMessageType.None:
                    break
                default:
                    this.channel = data as string
            }
        })

        this.makingCall = true

        this.localStream = await navigator.mediaDevices.getUserMedia({
            video: {
                aspectRatio: 16 / 9,
                facingMode: this.callOptions.video.selfie ? "user" : "environment",
                frameRate: 30,
                height: { ideal: 1080 },
                width: { ideal: 1920 },
            },
            audio: {
                echoCancellation: { ideal: true },
                noiseSuppression: { ideal: true },
                autoGainControl: { ideal: true },
                sampleRate: 48000,
                sampleSize: 16,
                channelCount: 2,
            },
        })

        if (this.localVideoCurrentSrc) {
            this.localVideoCurrentSrc.srcObject = this.localStream
            this.localVideoCurrentSrc.play()
        }

        // this.localStream.getVideoTracks().forEach(track => {
        //     track.
        // })

        await this.improveAudioQuality()

        const call = this.localPeer!.call(this.remotePeerId!, this.localStream)

        call.on("stream", remoteStream => {
            if (this.remoteVideoElement) {
                this.remoteVideoElement.srcObject = remoteStream
                this.remoteVideoElement.play()
            }
        })
    }

    async startToMakeACall(remotePeerId: string, chatID: string) {
        this.channel = chatID
        const remotePeerIdEdited = remotePeerId.replace("did:key:", "")
        this.remotePeerId = remotePeerIdEdited
        this.makingCall = true
    }

    endCall() {
        this.dataConnection!.send(VoiceRTCMessageType.EndingCall)
        this.localStream?.getTracks().forEach(track => track.stop())
        this.localStream = null
        this.makingCall = false
        this.acceptedIncomingCall = false
        this.isReceivingCall = false

        this.remoteStream?.getTracks().forEach(track => track.stop())
        this.remoteStream = null

        this.activeCall?.close()
        this.activeCall = null

        if (this.remoteVideoElement) {
            this.remoteVideoElement.pause()
            this.remoteVideoElement.srcObject = null
            this.remoteVideoElement = null
        }
        if (this.localVideoCurrentSrc) {
            this.localVideoCurrentSrc.pause()
            this.localVideoCurrentSrc.srcObject = null
            this.localVideoCurrentSrc = null
        }

        log.info("Call ended and resources cleaned up.")
        this.setupPeerEvents()
    }

    handleError(error: Error) {
        log.error(`Error: ${error}`)
=======
    turnOnOffMicrophone() {
        this.callOptions.audio = !this.callOptions.audio
        this.localStream?.getAudioTracks().forEach(track => {
            track.enabled = !track.enabled
        })
    }

    setVideoElements(remoteVideoElement: HTMLVideoElement, localVideoCurrentSrc: HTMLVideoElement) {
        this.remoteVideoElement = remoteVideoElement
        this.localVideoCurrentSrc = localVideoCurrentSrc
        if (this.localVideoCurrentSrc) {
            console.log("Setting local video element")
            this.localVideoCurrentSrc.srcObject = this.localStream
            this.localVideoCurrentSrc.play()
        }
    }

    public async acceptIncomingCall() {
        this.acceptedIncomingCall = true
    }

    public async acceptCall() {
        if (this._incomingCall) {
            try {
                const stream = await navigator.mediaDevices.getUserMedia({
                    video: {
                        aspectRatio: 16 / 9,
                        facingMode: this.callOptions.video.selfie ? "user" : "environment",
                        frameRate: 30,
                        height: { ideal: 1080 },
                        width: { ideal: 1920 },
                    },
                    audio: {
                        autoGainControl: false,
                        channelCount: 2,
                        echoCancellation: false,
                        noiseSuppression: false,
                        sampleRate: 48000,
                        sampleSize: 16,
                    },
                })

                this.localStream = stream

                this._incomingCall.answer(this.localStream)

                this.localStream?.getAudioTracks().forEach(track => {
                    track.enabled = false
                })

                this._incomingCall.on("stream", remoteStream => {
                    console.log("Remote stream received")
                    if (this.remoteVideoElement) {
                        this.remoteVideoElement.srcObject = remoteStream
                        this.remoteVideoElement.play()
                    }

                    if (this.localVideoCurrentSrc) {
                        console.log("Setting local video element")
                        this.localVideoCurrentSrc.srcObject = this.localStream
                        this.localVideoCurrentSrc.play()
                    }
                })

                this._incomingCall.on("close", () => {})
                this._incomingCall.on("error", err => {
                    console.error("Call error:", err)
                })

                this._incomingCall = null
            } catch (error) {
                console.error("Error accepting call:", error)
            }
        } else {
            console.log("No incoming call to accept")
        }
    }

    async makeVideoCall(remotePeerId: string, chatID: string) {
        try {
            console.log("Making call to: ", remotePeerId)
            this.channel = chatID
            this.dataConnection?.send(VoiceRTCMessageType.Calling)
            this.dataConnection?.send(chatID)

            const remotePeerIdEdited = remotePeerId.replace("did:key:", "")
            console.log("Remote user Peer: ", remotePeerIdEdited)

            this.dataConnection = this.localPeer!.connect(remotePeerIdEdited)

            this.dataConnection.on("data", data => {
                if (data === VoiceRTCMessageType.EndingCall && this.localStream !== null) {
                    this.endCall()
                }
            })

            this.dataConnection.on("open", () => {
                this.dataConnection?.send(chatID)
            })

            const stream = await navigator.mediaDevices.getUserMedia({
                video: {
                    aspectRatio: 16 / 9,
                    facingMode: this.callOptions.video.selfie ? "user" : "environment",
                    frameRate: 30,
                    height: { ideal: 1080 },
                    width: { ideal: 1920 },
                },
                audio: {
                    autoGainControl: false,
                    channelCount: 2,
                    echoCancellation: false,
                    noiseSuppression: false,
                    sampleRate: 48000,
                    sampleSize: 16,
                },
            })

            const call = this.localPeer!.call(remotePeerIdEdited, stream)

            this.localStream = stream

            this.localStream?.getAudioTracks().forEach(track => {
                track.enabled = false
            })

            call.on("stream", remoteStream => {
                if (this.remoteVideoElement) {
                    console.log("Setting remote video element")
                    this.remoteVideoElement.srcObject = remoteStream
                    this.remoteVideoElement.play()
                }

                if (this.localVideoCurrentSrc) {
                    console.log("Setting local video element")
                    this.localVideoCurrentSrc.srcObject = this.localStream
                    this.localVideoCurrentSrc.play()
                }
            })

            call.on("close", () => {
                console.log("Call closed by remote peer")
            })
            call.on("error", err => {
                console.error("Call error:", err)
            })
        } catch (error) {
            console.error("Error accessing media devices:", error)
        }
    }

    endCall() {
        this.dataConnection?.send(VoiceRTCMessageType.EndingCall)
        if (this.localStream) {
            this.localStream.getTracks().forEach(track => {
                track.stop()
            })
            this.localStream = null
        }

        if (this._incomingCall) {
            this._incomingCall.close()
            this._incomingCall = null
        }

        if (this.remoteVideoElement) {
            this.remoteVideoElement.srcObject = null
        }
        if (this.localVideoCurrentSrc) {
            this.localVideoCurrentSrc.srcObject = null
        }
        log.info("Call ended and resources cleaned up.")
        this.dataConnection?.send(VoiceRTCMessageType.None)
        Store.endCall()
        this.setupPeerEvents()
    }

    error(error: Error) {
        console.error("Error:", error)
>>>>>>> 4fccbd94
    }
}

export const VoiceRTCInstance = new VoiceRTC("default", {
    audio: true,
    video: {
        enabled: true,
        selfie: true,
    },
})<|MERGE_RESOLUTION|>--- conflicted
+++ resolved
@@ -1,10 +1,7 @@
 import { Store } from "$lib/state/Store"
 import { log } from "$lib/utils/Logger"
 import Peer, { DataConnection, MediaConnection } from "peerjs"
-<<<<<<< HEAD
 import { t } from "svelte-i18n"
-=======
->>>>>>> 4fccbd94
 import { get } from "svelte/store"
 
 export enum VoiceRTCMessageType {
@@ -25,7 +22,6 @@
 export class VoiceRTC {
     channel: string
     localPeer: Peer | null = null
-<<<<<<< HEAD
     localStream: MediaStream | null = null
     remoteStream: MediaStream | null = null
     remoteVideoElement: HTMLVideoElement | null = null
@@ -49,43 +45,10 @@
         this.channel = channel
     }
 
-=======
-    remotePeer: Peer | null = null
-    localStream: MediaStream | null = null
-    remoteVideoElement: any
-    localVideoCurrentSrc: any
-    callOptions: VoiceRTCOptions
-    isReceivingCall: boolean = false
-    acceptedIncomingCall: boolean = false
-    dataConnection: DataConnection | null = null
-    private _incomingCall: MediaConnection | null = null
-
-    setChannel(channel: string) {
-        this.channel = channel
-    }
-
-    constructor(channel: string, options: VoiceRTCOptions) {
-        log.info("Initializing VoiceRTC")
-        this.callOptions = {
-            audio: options.audio,
-            video: {
-                enabled: options.video.enabled,
-                selfie: options.video.selfie,
-            },
-        }
-        this.channel = channel
-        this.setupPeerEvents()
-    }
-
->>>>>>> 4fccbd94
     private async setupPeerEvents() {
         let userId = get(Store.state.user).key
         while (userId === "0x0") {
             userId = get(Store.state.user).key
-<<<<<<< HEAD
-=======
-            console.log("User ID: ", userId)
->>>>>>> 4fccbd94
             await new Promise(resolve => setTimeout(resolve, 500))
         }
 
@@ -93,10 +56,7 @@
         if (this.localPeer) {
             log.debug("Destroying existing peer")
             this.localPeer.destroy()
-<<<<<<< HEAD
             this.localPeer = null
-=======
->>>>>>> 4fccbd94
         }
 
         try {
@@ -104,15 +64,11 @@
         } catch (error) {
             log.error(`Error creating Peer: ${error}`)
             this.localPeer?.destroy()
-<<<<<<< HEAD
             this.localPeer = null
-=======
->>>>>>> 4fccbd94
             this.localPeer = new Peer(peerId)
         }
 
         this.localPeer!.on("open", id => {
-<<<<<<< HEAD
             log.debug(`My peer ID is: ${id}`)
         })
 
@@ -160,69 +116,10 @@
     turnOnOffMicrophone() {
         this.callOptions.audio = !this.callOptions.audio
         this.localStream?.getAudioTracks().forEach(track => {
-=======
-            log.debug("My peer ID is: " + id)
-        })
-
-        this.localPeer!.on("connection", conn => {
-            conn.on("open", () => {
-                console.log("Connection Opened!")
-            })
-
-            conn.on("data", data => {
-                this.dataConnection = conn
-                if (data === VoiceRTCMessageType.EndingCall && this.localStream !== null) {
-                    console.log("Receving message to end call")
-                    this.isReceivingCall = false
-                    this.endCall()
-                } else if (data === VoiceRTCMessageType.Calling) {
-                    // this.dataConnection.on("data", data => {
-                    //     if (data === VoiceRTCMessageType.IncomingCall) {
-                    //         this.isReceivingCall = true
-                    //     }
-                    // })
-                } else {
-                    this.channel = data as string
-                }
-            })
-        })
-
-        this.localPeer!.on("call", async call => {
-            log.info(`Incoming call from: ${call.peer}`)
-            this.isReceivingCall = true
-            this._incomingCall = call
-            this.handleIncomingCall(call)
-        })
-
-        this.localPeer!.on("error", this.error)
-    }
-
-    private handleIncomingCall(call: MediaConnection) {
-        call.on("stream", remoteStream => {
-            if (this.remoteVideoElement) {
-                this.remoteVideoElement.srcObject = remoteStream
-                this.remoteVideoElement.play()
-            }
-        })
-
-        call.on("close", () => {
-            console.log("Call closed by remote peer")
-        })
-
-        call.on("error", err => {
-            console.error("Call error:", err)
-        })
-    }
-
-    turnOnOffCamera() {
-        this.callOptions.video.enabled = !this.callOptions.video.enabled
-        this.localStream?.getVideoTracks().forEach(track => {
->>>>>>> 4fccbd94
             track.enabled = !track.enabled
         })
     }
 
-<<<<<<< HEAD
     setVideoElements(remoteVideoElement: HTMLVideoElement, localVideoCurrentSrc: HTMLVideoElement) {
         this.remoteVideoElement = remoteVideoElement
         this.localVideoCurrentSrc = localVideoCurrentSrc
@@ -343,10 +240,6 @@
             this.localVideoCurrentSrc.play()
         }
 
-        // this.localStream.getVideoTracks().forEach(track => {
-        //     track.
-        // })
-
         await this.improveAudioQuality()
 
         const call = this.localPeer!.call(this.remotePeerId!, this.localStream)
@@ -397,187 +290,6 @@
 
     handleError(error: Error) {
         log.error(`Error: ${error}`)
-=======
-    turnOnOffMicrophone() {
-        this.callOptions.audio = !this.callOptions.audio
-        this.localStream?.getAudioTracks().forEach(track => {
-            track.enabled = !track.enabled
-        })
-    }
-
-    setVideoElements(remoteVideoElement: HTMLVideoElement, localVideoCurrentSrc: HTMLVideoElement) {
-        this.remoteVideoElement = remoteVideoElement
-        this.localVideoCurrentSrc = localVideoCurrentSrc
-        if (this.localVideoCurrentSrc) {
-            console.log("Setting local video element")
-            this.localVideoCurrentSrc.srcObject = this.localStream
-            this.localVideoCurrentSrc.play()
-        }
-    }
-
-    public async acceptIncomingCall() {
-        this.acceptedIncomingCall = true
-    }
-
-    public async acceptCall() {
-        if (this._incomingCall) {
-            try {
-                const stream = await navigator.mediaDevices.getUserMedia({
-                    video: {
-                        aspectRatio: 16 / 9,
-                        facingMode: this.callOptions.video.selfie ? "user" : "environment",
-                        frameRate: 30,
-                        height: { ideal: 1080 },
-                        width: { ideal: 1920 },
-                    },
-                    audio: {
-                        autoGainControl: false,
-                        channelCount: 2,
-                        echoCancellation: false,
-                        noiseSuppression: false,
-                        sampleRate: 48000,
-                        sampleSize: 16,
-                    },
-                })
-
-                this.localStream = stream
-
-                this._incomingCall.answer(this.localStream)
-
-                this.localStream?.getAudioTracks().forEach(track => {
-                    track.enabled = false
-                })
-
-                this._incomingCall.on("stream", remoteStream => {
-                    console.log("Remote stream received")
-                    if (this.remoteVideoElement) {
-                        this.remoteVideoElement.srcObject = remoteStream
-                        this.remoteVideoElement.play()
-                    }
-
-                    if (this.localVideoCurrentSrc) {
-                        console.log("Setting local video element")
-                        this.localVideoCurrentSrc.srcObject = this.localStream
-                        this.localVideoCurrentSrc.play()
-                    }
-                })
-
-                this._incomingCall.on("close", () => {})
-                this._incomingCall.on("error", err => {
-                    console.error("Call error:", err)
-                })
-
-                this._incomingCall = null
-            } catch (error) {
-                console.error("Error accepting call:", error)
-            }
-        } else {
-            console.log("No incoming call to accept")
-        }
-    }
-
-    async makeVideoCall(remotePeerId: string, chatID: string) {
-        try {
-            console.log("Making call to: ", remotePeerId)
-            this.channel = chatID
-            this.dataConnection?.send(VoiceRTCMessageType.Calling)
-            this.dataConnection?.send(chatID)
-
-            const remotePeerIdEdited = remotePeerId.replace("did:key:", "")
-            console.log("Remote user Peer: ", remotePeerIdEdited)
-
-            this.dataConnection = this.localPeer!.connect(remotePeerIdEdited)
-
-            this.dataConnection.on("data", data => {
-                if (data === VoiceRTCMessageType.EndingCall && this.localStream !== null) {
-                    this.endCall()
-                }
-            })
-
-            this.dataConnection.on("open", () => {
-                this.dataConnection?.send(chatID)
-            })
-
-            const stream = await navigator.mediaDevices.getUserMedia({
-                video: {
-                    aspectRatio: 16 / 9,
-                    facingMode: this.callOptions.video.selfie ? "user" : "environment",
-                    frameRate: 30,
-                    height: { ideal: 1080 },
-                    width: { ideal: 1920 },
-                },
-                audio: {
-                    autoGainControl: false,
-                    channelCount: 2,
-                    echoCancellation: false,
-                    noiseSuppression: false,
-                    sampleRate: 48000,
-                    sampleSize: 16,
-                },
-            })
-
-            const call = this.localPeer!.call(remotePeerIdEdited, stream)
-
-            this.localStream = stream
-
-            this.localStream?.getAudioTracks().forEach(track => {
-                track.enabled = false
-            })
-
-            call.on("stream", remoteStream => {
-                if (this.remoteVideoElement) {
-                    console.log("Setting remote video element")
-                    this.remoteVideoElement.srcObject = remoteStream
-                    this.remoteVideoElement.play()
-                }
-
-                if (this.localVideoCurrentSrc) {
-                    console.log("Setting local video element")
-                    this.localVideoCurrentSrc.srcObject = this.localStream
-                    this.localVideoCurrentSrc.play()
-                }
-            })
-
-            call.on("close", () => {
-                console.log("Call closed by remote peer")
-            })
-            call.on("error", err => {
-                console.error("Call error:", err)
-            })
-        } catch (error) {
-            console.error("Error accessing media devices:", error)
-        }
-    }
-
-    endCall() {
-        this.dataConnection?.send(VoiceRTCMessageType.EndingCall)
-        if (this.localStream) {
-            this.localStream.getTracks().forEach(track => {
-                track.stop()
-            })
-            this.localStream = null
-        }
-
-        if (this._incomingCall) {
-            this._incomingCall.close()
-            this._incomingCall = null
-        }
-
-        if (this.remoteVideoElement) {
-            this.remoteVideoElement.srcObject = null
-        }
-        if (this.localVideoCurrentSrc) {
-            this.localVideoCurrentSrc.srcObject = null
-        }
-        log.info("Call ended and resources cleaned up.")
-        this.dataConnection?.send(VoiceRTCMessageType.None)
-        Store.endCall()
-        this.setupPeerEvents()
-    }
-
-    error(error: Error) {
-        console.error("Error:", error)
->>>>>>> 4fccbd94
     }
 }
 
