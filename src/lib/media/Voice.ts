import Peer from "simple-peer"

type VoiceRTCOptions = {
    audio: boolean
    video: boolean
}

class VoiceRTC {
    localPeer = new Peer({ initiator: true, stream: undefined })
    remotePeer = new Peer()

    constructor(options: VoiceRTCOptions) {
<<<<<<< HEAD
        navigator.mediaDevices
            .getUserMedia({
                video: options.video,
                audio: options.audio,
            })
            .then(this.bindStream)
            .catch(() => {})
=======
        navigator.mediaDevices.getUserMedia({
            video: options.video,
            audio: options.audio,
        })
            .then(this.localStream)
            .catch(() => { })
>>>>>>> a4c7c714

        this.localPeer.on("signal", data => this.remotePeer.signal(data))
        this.localPeer.on("connect", () => this.connect())
        this.localPeer.on("error", (error: Error) => this.error(error))

        this.remotePeer.on("stream", (stream: MediaStream) => this.remoteStream(stream))
    }

    connect() {
        // stub
    }

    remoteStream(_stream: MediaStream) {
        // stub
    }

    localStream(stream: MediaStream) {
        this.localPeer = new Peer({ initiator: true, stream })
    }

    error(error: Error) {
        console.error(error)
    }
}<|MERGE_RESOLUTION|>--- conflicted
+++ resolved
@@ -1,7 +1,7 @@
 import Peer from "simple-peer"
 
 type VoiceRTCOptions = {
-    audio: boolean
+    audio: boolean,
     video: boolean
 }
 
@@ -10,22 +10,12 @@
     remotePeer = new Peer()
 
     constructor(options: VoiceRTCOptions) {
-<<<<<<< HEAD
-        navigator.mediaDevices
-            .getUserMedia({
-                video: options.video,
-                audio: options.audio,
-            })
-            .then(this.bindStream)
-            .catch(() => {})
-=======
         navigator.mediaDevices.getUserMedia({
             video: options.video,
             audio: options.audio,
         })
             .then(this.localStream)
             .catch(() => { })
->>>>>>> a4c7c714
 
         this.localPeer.on("signal", data => this.remotePeer.signal(data))
         this.localPeer.on("connect", () => this.connect())
