import { CallDirection } from "$lib/enums"
import { SettingsStore } from "$lib/state"
import { Store } from "$lib/state/Store"
import { create_cancellable_handler, type Cancellable } from "$lib/utils/CancellablePromise"
import { log } from "$lib/utils/Logger"
import { RaygunStoreInstance } from "$lib/wasm/RaygunStore"
import Peer, { DataConnection } from "peerjs"
import { _ } from "svelte-i18n"
import { get, writable } from "svelte/store"
import type { Room } from "trystero"
import { joinRoom } from "trystero/ipfs"

const CALL_ACK = "CALL_ACCEPT"

let timeOuts: NodeJS.Timeout[] = []

export enum VoiceRTCMessageType {
    UpdateUser = "UPDATE_USER",
    None = "NONE",
}

export type RemoteStream = {
    user: VoiceRTCUser
    stream: MediaStream | null
}

type VoiceRTCOptions = {
    audio: {
        enabled: boolean
        deafened: boolean
    }
    video: {
        enabled: boolean
        selfie: boolean
    }
    call: {
        onlyAudioCall: boolean
    }
}

export type VoiceRTCUser = {
    did: string
    username: string
    videoEnabled: boolean
    audioEnabled: boolean
    isDeafened: boolean
}

export function voiceRTCUserToString(user: VoiceRTCUser): string {
    return `User: ${user.username} (ID: ${user.did}), Video: ${user.videoEnabled}, Audio: ${user.audioEnabled}, Deafened: ${user.isDeafened}`
}

type VoiceMessage = {
    type: VoiceRTCMessageType
    channel: string
    userInfo: VoiceRTCUser
}

enum ToggleType {
    Video,
    Mute,
    Deafen,
}

export type CallUpdater = {
    create: (stream: RemoteStream) => void
    update: (did: string, data: { user?: VoiceRTCUser; stream?: MediaStream }) => void
    delete: (user: string) => void
}

export class Participant {
    did: string
    remotePeerId: string
    private remoteVoiceUser: VoiceRTCUser = {
        did: "",
        username: "unknown",
        videoEnabled: false,
        audioEnabled: false,
        isDeafened: false,
    }

    stream?: MediaStream
    streamHandler?: [ReturnType<typeof setInterval>, AnalyserNode]
    remove?: (user: string) => void

    constructor(id: string, peer: string) {
        this.did = id
        this.remotePeerId = peer
        this.remoteVoiceUser = {
            ...this.remoteVoiceUser,
            did: this.did,
            audioEnabled: true,
        }
    }

    updateUserData(userData: VoiceRTCUser) {
        this.remoteVoiceUser = userData
        VoiceRTCInstance.remoteVideoCreator?.update(this.did, { user: userData })
    }

    getUser(): VoiceRTCUser {
        return this.remoteVoiceUser
    }

    private async handleStreamMeta(stream: MediaStream) {
        if (this.streamHandler) {
            this.streamHandler[1].disconnect()
            clearInterval(this.streamHandler[0] as any) // IDE is complaining for some reason
        }
        const audioContext = new window.AudioContext()
        const mediaStreamSource = audioContext.createMediaStreamSource(stream)
        const analyser = audioContext.createAnalyser()
        analyser.fftSize = AUDIO_WINDOW_SIZE
        mediaStreamSource.connect(analyser)
        const dataArray = new Uint8Array(analyser.frequencyBinCount)
        function volume() {
            analyser.getByteFrequencyData(dataArray)
            return dataArray.reduce((sum, value) => sum + value, 0) / dataArray.length
        }

        function updateMeta(did: string) {
            let muted = stream.getTracks().find(track => !track.enabled || track.readyState === "ended") !== undefined
            let speaking = false
            let user = Store.getUser(did)
            let current = get(user)
            if (!muted && volume() < VOLUME_THRESHOLD) {
                speaking = true
            }
            if (current.media.is_muted !== muted || current.media.is_playing_audio !== speaking) {
                user.update(u => {
                    return {
                        ...u,
                        media: {
                            ...u.media,
                            is_muted: muted,
                            is_playing_audio: speaking,
                        },
                    }
                })
            }
        }
        const checker = setInterval(() => updateMeta(this.did), 3000)
        this.streamHandler = [checker, analyser]
    }

    async handleRemoteStream(stream: MediaStream) {
        this.handleStreamMeta(stream)
        this.stream = stream
    }

    close() {
        this.stream?.getTracks().forEach(track => track.stop())
        if (this.streamHandler) {
            this.streamHandler[1].disconnect()
            clearInterval(this.streamHandler[0] as any) // IDE is complaining for some reason
        }
        VoiceRTCInstance.remoteVideoCreator.delete(this.did)
    }
}

export class CallRoom {
    room: Room
    participants: { [did: string]: Participant } = {}
    start: Date | null = null
    private messageCh: (message: VoiceMessage, to?: string) => void

    constructor(room: Room) {
        this.room = room
        let [ch, rv] = room.makeAction<VoiceMessage>("messages")
        this.messageCh = ch
        this.notify(VoiceRTCMessageType.UpdateUser)
        rv((msg, _) => {
            VoiceRTCInstance.handleWithDataReceived(msg)
        })
        let [did_ch, did_rv] = room.makeAction<string>("did_sync")
        did_rv((did, peer) => {
            this.participants[did] = new Participant(did, peer)
        })
        room.onPeerJoin(async peer => {
            log.debug(`Peer ${peer} joined the room`)
            did_ch(get(Store.state.user).key, peer)
            this.notify(VoiceRTCMessageType.UpdateUser, peer)
            let stream = await VoiceRTCInstance.getLocalStream()
            log.debug(`Sending local stream ${stream} to ${peer}`)
            room.addStream(stream, peer)
            if (!this.start) {
                this.start = new Date()
            }
        })
        room.onPeerLeave(peer => {
            log.debug(`Peer ${peer} left the room`)
            let participant = Object.entries(this.participants).find(p => p[1].remotePeerId === peer)
            if (participant) {
                VoiceRTCInstance.remoteVideoCreator.delete(participant[0])
                delete this.participants[participant[0]]
            }
            if (this.empty) {
                VoiceRTCInstance.leaveCall(true)
            }
        })
        room.onPeerStream((stream, peer, _meta) => {
            let participant = Object.entries(this.participants).find(p => p[1].remotePeerId === peer)
            log.debug(`Receiving stream from ${peer} - ${participant?.[1].getUser()}`)
            if (participant) {
                VoiceRTCInstance.remoteVideoCreator.create({ user: participant[1].getUser(), stream: stream })
                participant[1].handleRemoteStream(stream)
            }
        })
        // room.onPeerTrack((stream, peer, meta) => {})
    }

    toggleStreams(state: boolean, type: ToggleType) {
        switch (type) {
            case ToggleType.Video: {
                VoiceRTCInstance.localStream?.getVideoTracks().forEach(track => (track.enabled = state))
                break
            }
            case ToggleType.Mute: {
                VoiceRTCInstance.localStream?.getAudioTracks().forEach(track => (track.enabled = !state))
                break
            }
            case ToggleType.Deafen: {
                let participants = Object.values(this.participants)
                participants.forEach(p => p.stream?.getAudioTracks().forEach(track => (track.enabled = !state)))
                VoiceRTCInstance.localStream?.getAudioTracks().forEach(track => (track.enabled = !state))
                break
            }
        }
    }

    updateUserData(user: VoiceRTCUser) {
        let participant = Object.values(this.participants).find(p => p.did === user.did)
        let voideRTCUserAsString = voiceRTCUserToString(user)
        log.debug(`Updating user data ${voideRTCUserAsString} for ${participant}`)
        if (participant) {
            participant.updateUserData(user)
        }
    }

    get send(): (message: VoiceMessage, to?: string) => void {
        return this.messageCh
    }

    notify(type: VoiceRTCMessageType, to?: string) {
        let user = get(Store.state.user)
        let data: VoiceMessage = {
            type: type,
            channel: VoiceRTCInstance.channel!,
            userInfo: {
                did: user.key,
                username: user.name,
                videoEnabled: VoiceRTCInstance.callOptions.video.enabled,
                audioEnabled: VoiceRTCInstance.callOptions.audio.enabled,
                isDeafened: VoiceRTCInstance.callOptions.audio.deafened,
            },
        }
        this.send(data, to)
    }

    get empty(): boolean {
        return Object.keys(this.room.getPeers()).length === 0
    }
}

const AUDIO_WINDOW_SIZE = 256
const VOLUME_THRESHOLD = 20

export const callTimeout = writable(false)

export class VoiceRTC {
    channel?: string
    // Local peer that is used to handle incoming call requests
    localPeer: Peer | null = null
    toCall: string[] | null = null
    localStream: MediaStream | null = null
    localVideoCurrentSrc: HTMLVideoElement | null = null
    remoteVideoCreator: CallUpdater

    call: CallRoom | null = null

    callOptions: VoiceRTCOptions

    incomingConnections: DataConnection[] = []
    incomingCallFrom: [string, DataConnection] | null = null
    invitations: Cancellable[] = []

    constructor(options: VoiceRTCOptions) {
        this.callOptions = { ...options }
        this.setupLocalPeer()
        this.remoteVideoCreator = {
            create: stream => {
                Store.state.activeCallMeta.update(s => {
                    s[stream.user.did] = stream
                    return s
                })
            },
            delete: user => {
                Store.state.activeCallMeta.update(s => {
                    if (s[user]) {
                        s[user].stream?.getTracks().forEach(t => t.stop())
                        s[user].stream = null
                        delete s[user]
                    }
                    return s
                })
            },
            update: (did: string, data: { user?: VoiceRTCUser; stream?: MediaStream }) => {
                Store.state.activeCallMeta.update(s => {
                    if (s[did]) {
                        if (data.user) s[did].user = data.user
                        if (data.stream) s[did].stream = data.stream
                        const videoElement = document.getElementById(`remote-user-video-${did}`) as HTMLVideoElement
                        if (videoElement) {
                            log.debug(`Updating video element for user ${did}`)
                            videoElement.srcObject = s[did].stream
                            videoElement.play().catch(error => {
                                log.error("Error playing the video, for user: ", data.user?.did, error)
                            })
                        }
                    }
                    return s
                })
            },
        }
        this.subscribe()
    }

    subscribe() {
        Store.state.devices.muted.subscribe(async value => this.toggleMute(value))
        Store.state.devices.cameraEnabled.subscribe(async value => this.toggleVideo(value))
        Store.state.devices.deafened.subscribe(async value => this.toggleDeafen(value))
    }

    async toggleVideo(state: boolean) {
        this.callOptions.video.enabled = state
        this.localStream?.getVideoTracks().forEach(track => (track.enabled = state))

        this.call?.toggleStreams(state, ToggleType.Video)
        this.call?.notify(VoiceRTCMessageType.UpdateUser)
    }

    async toggleMute(state: boolean) {
        this.callOptions.audio.enabled = !state
        this.localStream?.getAudioTracks().forEach(track => (track.enabled = !state))

        this.call?.toggleStreams(state, ToggleType.Mute)
        this.call?.notify(VoiceRTCMessageType.UpdateUser)
    }

    async toggleDeafen(state: boolean) {
        // TODO: This isn't perfect because if you mute yourself, and then deafen yourself, un-deafaning will also unmute you which could be unexpected
        this.callOptions.audio.enabled = !state

        this.call?.toggleStreams(state, ToggleType.Deafen)
        this.call?.notify(VoiceRTCMessageType.UpdateUser)
    }

    async setVideoElements(localVideoCurrentSrc: HTMLVideoElement) {
        this.localVideoCurrentSrc = localVideoCurrentSrc
        new Promise(resolve => setTimeout(resolve, 500))
    }

    private async setupLocalPeer(reset?: boolean) {
        if ((reset && this.localPeer) || this.localPeer?.disconnected || this.localPeer?.destroyed) {
            this.localPeer.destroy()
            this.localPeer = null
        }
        if (this.localPeer === null) {
            let userId = get(Store.state.user).key
            while (userId === "0x0") {
                userId = get(Store.state.user).key
                await new Promise(resolve => setTimeout(resolve, 500))
            }
            const peerId = userId.replace("did:key:", "")
            this.localPeer = new Peer(peerId)

            this.localPeer!.on("open", id => {
                log.debug(`My peer ID is: ${id}`)
            })

            // Handle incoming connections
            this.localPeer!.on("connection", conn => {
                conn.on("open", () => {
                    /// It will appear to user that is receiving the call
                    log.info(`Receiving connection on channel: ${conn.metadata.channel} from ${conn.metadata.id}, username: ${conn.metadata.username}`)
                    this.incomingConnections.push(conn)
                    this.incomingCallFrom = [conn.metadata.channel, conn]
                    Store.setPendingCall(Store.getCallingChat(this.channel!)!, CallDirection.Inbound)
                })
            })
            this.localPeer!.on("error", this.handleError.bind(this))
        }
    }

    /**
     * Setup a call to make
     * @param recipients users to call
     * @param chatID the chat to make the call in
     * @param onlyAudioCall
     */
    startToMakeACall(recipients: string[], chatID: string, onlyAudioCall: boolean = false) {
        let own = get(Store.state.user).key
        recipients = recipients.filter(r => r !== own)
        this.callOptions.video.enabled = !onlyAudioCall
        Store.state.devices.cameraEnabled.set(!onlyAudioCall)
        this.callOptions.call.onlyAudioCall = onlyAudioCall
        this.callOptions.audio.enabled = true

        this.channel = chatID
        this.toCall = recipients
    }

    /**
     * Actually making the call
     */
    async makeCall(call: boolean = true) {
        if (!this.toCall) {
            log.error("Calling not setup")
            return
        }
        // If in call leave the current one first
        if (this.call) {
            this.call.room.leave()
            this.call = null
        }
        try {
            await this.setupLocalPeer()
            // Create a new call room
            this.createAndSetRoom()
            if (call) {
                this.inviteToCall(this.toCall)
            }
            const timeoutWhenCallIsNull = setTimeout(() => {
                if (this.call === null || this.call.empty) {
                    log.debug("No one joined the call, leaving")
                    callTimeout.set(true)
                    setTimeout(() => {
                        this.leaveCall(true)
                    }, 3500)
                }
<<<<<<< HEAD
            }, 20000)
=======
            }, 100000)
            timeOuts.push(timeoutWhenCallIsNull)
>>>>>>> 7fdba745
            Store.setActiveCall(Store.getCallingChat(this.channel!)!, CallDirection.Outbound)
        } catch (error) {
            log.error(`Error making call: ${error}`)
        }
        if (this.localVideoCurrentSrc) {
            this.localVideoCurrentSrc.srcObject = await this.getLocalStream()!
            await this.localVideoCurrentSrc.play()
        }
    }

    // Sends a call invitation to the given dids
    // It will keep trying to send the invitation out until the other end accepts or denies it
    async inviteToCall(dids: string[]) {
        if (this.call == null) {
            log.error("Not in a call")
            return
        }
        await this.setupLocalPeer()
        let peers: [string, string][] = dids.map(did => [did, did.replace("did:key:", "")])
        this.invitations.forEach(c => c.cancel())
        this.invitations = peers.map(([did, peer]) => create_cancellable_handler(() => this.sendAndHandleInviteTo(did, peer)))
    }

    private async sendAndHandleInviteTo(did: string, peer: string) {
        const maxRetries = 5
        let attempts = 0
        let handled = false
        let accepted = false

        let conn: DataConnection | undefined
        let connected = false
        while (!handled && !accepted && attempts < maxRetries) {
            try {
                if (!conn) {
                    log.debug(`Trying to send invitation send out to ${peer} ${conn}`)
                    conn = this.localPeer!.connect(peer, {
                        metadata: {
                            did: get(Store.state.user).key,
                            username: get(Store.state.user).name,
                            channel: this.channel,
                        },
                    })
                    conn.on("open", () => {
                        connected = true
                    })
                    conn.once("data", d => {
                        if (d === CALL_ACK) {
                            accepted = true
                        }
                    })
                    conn.on("close", () => {
                        conn = undefined
                        if (!accepted) {
                            log.info(`Recipient ${did} didn't accept`)
                            // Do something else?
                            handled = true
                        }
                    })
                    conn.on("error", e => {
                        attempts += 1
                        conn = undefined
                        log.debug(`${e}: Attempt ${attempts} failed. Retrying...`)
                        if (attempts >= maxRetries) {
                            log.error("Max retries reached. Connection failed.")
                            handled = true
                        }
                    })
                }
                await new Promise(resolve => timeOuts.push(setTimeout(resolve, 5000)))
                if (connected) {
                    // If connection has been made let it ring for 30 sec.
                    await new Promise(resolve => timeOuts.push(setTimeout(resolve, 30000)))
                    conn.close()
                    break
                }
            } catch (error) {
                attempts += 1
                log.debug(`Attempt ${attempts} failed. Retrying...`)
                if (attempts >= maxRetries) {
                    log.error("Max retries reached. Connection failed.")
                    break
                }
            }
        }
        return accepted
    }

    private createAndSetRoom() {
        log.debug(`Creating/Joining room in channel ${this.channel}`)
        this.call = new CallRoom(
            joinRoom(
                {
                    appId: "uplink",
                },
                this.channel!
            )
        )
    }

    /**
     * Accept an incoming call with the options
     */
    async acceptCall(audioOnly: boolean = false) {
        if (!this.incomingCallFrom) {
            log.error("No call to accept")
            return
        }
        this.callOptions.audio.enabled = audioOnly
        this.callOptions.video.enabled = !audioOnly
        Store.state.devices.cameraEnabled.set(!audioOnly)
        this.callOptions.call.onlyAudioCall = audioOnly
        // If in a existing call leave it first
        this.call?.room.leave()
        this.call = null
        this.channel = this.incomingCallFrom[0]
        // Tell the other end you accepted the call
        this.incomingCallFrom[1].send(CALL_ACK)
        this.createAndSetRoom()
        this.incomingConnections.forEach(conn => {
            conn.close()
        })
        this.incomingConnections = []
        this.incomingCallFrom = null
        if (this.localVideoCurrentSrc) {
            this.localVideoCurrentSrc.srcObject = await this.getLocalStream()!
            await this.localVideoCurrentSrc.play()
        }
    }

    async leaveCall(sendEndCallMessage = false) {
        timeOuts.forEach(t => clearTimeout(t))
        sendEndCallMessage = sendEndCallMessage && this.channel !== undefined && this.call != null
        if (sendEndCallMessage && this.call?.start) {
            const now = new Date()
            const duration = this.getDuration(now)
            const formattedEndTime = now.toLocaleTimeString([], { hour: "2-digit", minute: "2-digit", hour12: false })
            const endText = get(_)("settings.calling.endCallMessage", { values: { formattedEndTime: formattedEndTime, duration: duration } })
            await RaygunStoreInstance.send(this.channel!, endText.split("\n"), [])
        } else if (sendEndCallMessage && this.call?.start === null) {
            const text = get(_)("settings.calling.callMissed")
            await RaygunStoreInstance.send(this.channel!, text.split("\n"), [])
        }

        this.clearResources()

        if (get(Store.state.activeCall)) {
            Store.endCall()
        }

        if (get(Store.state.pendingCall)) {
            Store.denyCall()
        }

        log.info("Call ended and resources cleaned up.")
        this.setupLocalPeer()
    }

    async getLocalStream(replace = false) {
        if (!this.localStream || replace) {
            if (this.localStream) {
                this.localStream.getTracks().forEach(track => track.stop())
                if (replace && this.call) {
                    this.call.room.removeStream(this.localStream)
                }
            }
            this.localStream = await this.createLocalStream()
            if (this.localVideoCurrentSrc) {
                this.localVideoCurrentSrc.srcObject = this.localStream
                await this.localVideoCurrentSrc.play()
            }
            this.call?.room.addStream(this.localStream)
        }

        return this.localStream
    }

    private async createLocalStream() {
        let localStream
        localStream = await navigator.mediaDevices.getUserMedia({
            video: true,
            audio: true,
        })
        localStream.getVideoTracks().forEach(track => {
            track.enabled = this.callOptions.video.enabled
        })
        localStream.getAudioTracks().forEach(track => {
            track.enabled = this.callOptions.audio.enabled
        })

        return localStream
    }

    get isInCall(): boolean {
        return this.call != null
    }

    handleWithDataReceived(dataReceived: VoiceMessage) {
        log.debug(`Data received from ${dataReceived.userInfo.username}: ${dataReceived.type}`)
        switch (dataReceived.type) {
            case VoiceRTCMessageType.UpdateUser:
                this.call?.updateUserData(dataReceived.userInfo)
                break
            case VoiceRTCMessageType.None:
                break
            default:
                log.debug(`Unknown message type: ${dataReceived.type}`)
        }
    }

    private getDuration(endTime: Date): string {
        if (!this.call?.start) return "0:00"

        const durationMs = endTime.getTime() - this.call.start.getTime()
        const totalSeconds = Math.floor(durationMs / 1000)
        const minutes = Math.floor(totalSeconds / 60)
        const seconds = totalSeconds % 60

        if (minutes === 0) {
            const fractionalSeconds = (durationMs / 1000).toFixed(2)
            return `${fractionalSeconds} seconds`
        } else {
            const minutesFormatted = minutes.toString().padStart(2, "0")
            return `${minutesFormatted}min`
        }
    }

    private clearResources() {
        this.channel = undefined
        this.toCall = null
        this.incomingConnections = []
        this.incomingCallFrom = null
        this.invitations.forEach(c => c.cancel())
        this.invitations = []
        this.localPeer?.destroy()
        if (this.localVideoCurrentSrc) {
            this.localVideoCurrentSrc.pause()
            this.localVideoCurrentSrc.srcObject = null
            this.localVideoCurrentSrc = null
        }
        if (this.localStream) this.localStream.getTracks().forEach(track => track.stop())
        this.localStream = null
        this.call?.room.leave()
        this.call = null
        Store.state.activeCallMeta.set({})
    }

    handleError(error: Error) {
        log.error(`Error: ${error}`)
    }
}

export const VoiceRTCInstance = new VoiceRTC({
    audio: {
        enabled: get(Store.state.devices.muted),
        deafened: false,
    },
    video: {
        enabled: get(Store.state.devices.cameraEnabled),
        selfie: true,
    },
    call: {
        onlyAudioCall: false,
    },
})<|MERGE_RESOLUTION|>--- conflicted
+++ resolved
@@ -434,16 +434,14 @@
                 if (this.call === null || this.call.empty) {
                     log.debug("No one joined the call, leaving")
                     callTimeout.set(true)
-                    setTimeout(() => {
-                        this.leaveCall(true)
-                    }, 3500)
+                    timeOuts.push(
+                        setTimeout(() => {
+                            this.leaveCall(true)
+                        }, 3500)
+                    )
                 }
-<<<<<<< HEAD
             }, 20000)
-=======
-            }, 100000)
             timeOuts.push(timeoutWhenCallIsNull)
->>>>>>> 7fdba745
             Store.setActiveCall(Store.getCallingChat(this.channel!)!, CallDirection.Outbound)
         } catch (error) {
             log.error(`Error making call: ${error}`)
