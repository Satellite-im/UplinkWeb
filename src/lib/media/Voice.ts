import { CallDirection } from "$lib/enums"
import { SettingsStore } from "$lib/state"
import { Store } from "$lib/state/Store"
import { create_cancellable_handler, type Cancellable } from "$lib/utils/CancellablePromise"
import { log } from "$lib/utils/Logger"
import { RaygunStoreInstance } from "$lib/wasm/RaygunStore"
import Peer, { DataConnection } from "peerjs"
import { _ } from "svelte-i18n"
import { get, writable } from "svelte/store"
import type { Room } from "trystero"
import { joinRoom } from "trystero/ipfs"

const CALL_ACK = "CALL_ACCEPT"

const TIME_TO_WAIT_FOR_ANSWER = 35000
<<<<<<< HEAD
=======
const TIME_TO_SHOW_END_CALL_FEEDBACK = 3500
>>>>>>> 778a1a0e
export const TIME_TO_SHOW_CONNECTING = 30000

let timeOuts: NodeJS.Timeout[] = []

export enum VoiceRTCMessageType {
    UpdateUser = "UPDATE_USER",
    None = "NONE",
}

export type RemoteStream = {
    user: VoiceRTCUser
    stream: MediaStream | null
}

type VoiceRTCOptions = {
    audio: {
        enabled: boolean
        deafened: boolean
    }
    video: {
        enabled: boolean
        selfie: boolean
    }
    call: {
        onlyAudioCall: boolean
    }
}

export type VoiceRTCUser = {
    did: string
    username: string
    videoEnabled: boolean
    audioEnabled: boolean
    isDeafened: boolean
}

export function voiceRTCUserToString(user: VoiceRTCUser): string {
    return `User: ${user.username} (ID: ${user.did}), Video: ${user.videoEnabled}, Audio: ${user.audioEnabled}, Deafened: ${user.isDeafened}`
}

type VoiceMessage = {
    type: VoiceRTCMessageType
    channel: string
    userInfo: VoiceRTCUser
}

enum ToggleType {
    Video,
    Mute,
    Deafen,
}

export type CallUpdater = {
    create: (stream: RemoteStream) => void
    update: (did: string, data: { user?: VoiceRTCUser; stream?: MediaStream }) => void
    delete: (user: string) => void
}

export class Participant {
    did: string
    remotePeerId: string
    private remoteVoiceUser: VoiceRTCUser = {
        did: "",
        username: "unknown",
        videoEnabled: false,
        audioEnabled: false,
        isDeafened: false,
    }

    stream?: MediaStream
    streamHandler?: [ReturnType<typeof setInterval>, AnalyserNode]
    remove?: (user: string) => void

    constructor(id: string, peer: string) {
        this.did = id
        this.remotePeerId = peer
        this.remoteVoiceUser = {
            ...this.remoteVoiceUser,
            did: this.did,
            audioEnabled: true,
        }
    }

    updateUserData(userData: VoiceRTCUser) {
        this.remoteVoiceUser = userData
        VoiceRTCInstance.remoteVideoCreator?.update(this.did, { user: userData })
    }

    getUser(): VoiceRTCUser {
        return this.remoteVoiceUser
    }

    private async handleStreamMeta(stream: MediaStream) {
        if (this.streamHandler) {
            this.streamHandler[1].disconnect()
            clearInterval(this.streamHandler[0] as any) // IDE is complaining for some reason
        }
        const audioContext = new window.AudioContext()
        const mediaStreamSource = audioContext.createMediaStreamSource(stream)
        const analyser = audioContext.createAnalyser()
        analyser.fftSize = AUDIO_WINDOW_SIZE
        mediaStreamSource.connect(analyser)
        const dataArray = new Uint8Array(analyser.frequencyBinCount)
        function volume() {
            analyser.getByteFrequencyData(dataArray)
            return dataArray.reduce((sum, value) => sum + value, 0) / dataArray.length
        }

        function updateMeta(did: string) {
            let muted = stream.getTracks().find(track => !track.enabled || track.readyState === "ended") !== undefined
            let speaking = false
            let user = Store.getUser(did)
            let current = get(user)
            if (!muted && volume() < VOLUME_THRESHOLD) {
                speaking = true
            }
            if (current.media.is_muted !== muted || current.media.is_playing_audio !== speaking) {
                user.update(u => {
                    return {
                        ...u,
                        media: {
                            ...u.media,
                            is_muted: muted,
                            is_playing_audio: speaking,
                        },
                    }
                })
            }
        }
        const checker = setInterval(() => updateMeta(this.did), 3000)
        this.streamHandler = [checker, analyser]
    }

    async handleRemoteStream(stream: MediaStream) {
        this.handleStreamMeta(stream)
        this.stream = stream
    }

    close() {
        this.stream?.getTracks().forEach(track => track.stop())
        if (this.streamHandler) {
            this.streamHandler[1].disconnect()
            clearInterval(this.streamHandler[0] as any) // IDE is complaining for some reason
        }
        VoiceRTCInstance.remoteVideoCreator.delete(this.did)
    }
}

export class CallRoom {
    room: Room
    participants: { [did: string]: Participant } = {}
    start: Date | null = null
    private messageCh: (message: VoiceMessage, to?: string) => void

    constructor(room: Room) {
        this.room = room
        let [ch, rv] = room.makeAction<VoiceMessage>("messages")
        this.messageCh = ch
        this.notify(VoiceRTCMessageType.UpdateUser)
        rv((msg, _) => {
            VoiceRTCInstance.handleWithDataReceived(msg)
        })
        let [did_ch, did_rv] = room.makeAction<string>("did_sync")
        did_rv((did, peer) => {
            this.participants[did] = new Participant(did, peer)
        })
        room.onPeerJoin(async peer => {
            log.debug(`Peer ${peer} joined the room`)
            did_ch(get(Store.state.user).key, peer)
            this.notify(VoiceRTCMessageType.UpdateUser, peer)
            let stream = await VoiceRTCInstance.getLocalStream()
            log.debug(`Sending local stream ${stream} to ${peer}`)
            room.addStream(stream, peer)
            if (!this.start) {
                this.start = new Date()
            }
        })
        room.onPeerLeave(peer => {
            log.debug(`Peer ${peer} left the room`)
            let participant = Object.entries(this.participants).find(p => p[1].remotePeerId === peer)
            if (participant) {
                VoiceRTCInstance.remoteVideoCreator.delete(participant[0])
                delete this.participants[participant[0]]
            }
            if (this.empty) {
                VoiceRTCInstance.leaveCall(true)
            }
        })
        room.onPeerStream((stream, peer, _meta) => {
            let participant = Object.entries(this.participants).find(p => p[1].remotePeerId === peer)
            log.debug(`Receiving stream from ${peer} - ${participant?.[1].getUser()}`)
            if (participant) {
                VoiceRTCInstance.remoteVideoCreator.create({ user: participant[1].getUser(), stream: stream })
                participant[1].handleRemoteStream(stream)
            }
        })
        // room.onPeerTrack((stream, peer, meta) => {})
    }

    toggleStreams(state: boolean, type: ToggleType) {
        switch (type) {
            case ToggleType.Video: {
                VoiceRTCInstance.localStream?.getVideoTracks().forEach(track => (track.enabled = state))
                break
            }
            case ToggleType.Mute: {
                VoiceRTCInstance.localStream?.getAudioTracks().forEach(track => (track.enabled = !state))
                break
            }
            case ToggleType.Deafen: {
                let participants = Object.values(this.participants)
                participants.forEach(p => p.stream?.getAudioTracks().forEach(track => (track.enabled = !state)))
                VoiceRTCInstance.localStream?.getAudioTracks().forEach(track => (track.enabled = !state))
                break
            }
        }
    }

    updateUserData(user: VoiceRTCUser) {
        let participant = Object.values(this.participants).find(p => p.did === user.did)
        let voideRTCUserAsString = voiceRTCUserToString(user)
        log.debug(`Updating user data ${voideRTCUserAsString} for ${participant}`)
        if (participant) {
            participant.updateUserData(user)
        }
    }

    get send(): (message: VoiceMessage, to?: string) => void {
        return this.messageCh
    }

    notify(type: VoiceRTCMessageType, to?: string) {
        let user = get(Store.state.user)
        let data: VoiceMessage = {
            type: type,
            channel: VoiceRTCInstance.channel!,
            userInfo: {
                did: user.key,
                username: user.name,
                videoEnabled: VoiceRTCInstance.callOptions.video.enabled,
                audioEnabled: VoiceRTCInstance.callOptions.audio.enabled,
                isDeafened: VoiceRTCInstance.callOptions.audio.deafened,
            },
        }
        this.send(data, to)
    }

    get empty(): boolean {
        return Object.keys(this.room.getPeers()).length === 0
    }
}

const AUDIO_WINDOW_SIZE = 256
const VOLUME_THRESHOLD = 20

export const callTimeout = writable(false)

export class VoiceRTC {
    channel?: string
    // Local peer that is used to handle incoming call requests
    localPeer: Peer | null = null
    toCall: string[] | null = null
    localStream: MediaStream | null = null
    localVideoCurrentSrc: HTMLVideoElement | null = null
    remoteVideoCreator: CallUpdater

    call: CallRoom | null = null

    callOptions: VoiceRTCOptions

    incomingConnections: DataConnection[] = []
    incomingCallFrom: [string, DataConnection] | null = null
    invitations: Cancellable[] = []

    constructor(options: VoiceRTCOptions) {
        this.callOptions = { ...options }
        this.setupLocalPeer()
        this.remoteVideoCreator = {
            create: stream => {
                Store.state.activeCallMeta.update(s => {
                    s[stream.user.did] = stream
                    return s
                })
            },
            delete: user => {
                Store.state.activeCallMeta.update(s => {
                    if (s[user]) {
                        s[user].stream?.getTracks().forEach(t => t.stop())
                        s[user].stream = null
                        delete s[user]
                    }
                    return s
                })
            },
            update: (did: string, data: { user?: VoiceRTCUser; stream?: MediaStream }) => {
                Store.state.activeCallMeta.update(s => {
                    if (s[did]) {
                        if (data.user) s[did].user = data.user
                        if (data.stream) s[did].stream = data.stream
                        const videoElement = document.getElementById(`remote-user-video-${did}`) as HTMLVideoElement
                        if (videoElement) {
                            log.debug(`Updating video element for user ${did}`)
                            videoElement.srcObject = s[did].stream
                            videoElement.play().catch(error => {
                                log.error("Error playing the video, for user: ", data.user?.did, error)
                            })
                        }
                    }
                    return s
                })
            },
        }
        this.subscribe()
    }

    subscribe() {
        Store.state.devices.muted.subscribe(async value => this.toggleMute(value))
        Store.state.devices.cameraEnabled.subscribe(async value => this.toggleVideo(value))
        Store.state.devices.deafened.subscribe(async value => this.toggleDeafen(value))
    }

    async toggleVideo(state: boolean) {
        this.callOptions.video.enabled = state
        this.localStream?.getVideoTracks().forEach(track => (track.enabled = state))

        this.call?.toggleStreams(state, ToggleType.Video)
        this.call?.notify(VoiceRTCMessageType.UpdateUser)
    }

    async toggleMute(state: boolean) {
        this.callOptions.audio.enabled = !state
        this.localStream?.getAudioTracks().forEach(track => (track.enabled = !state))

        this.call?.toggleStreams(state, ToggleType.Mute)
        this.call?.notify(VoiceRTCMessageType.UpdateUser)
    }

    async toggleDeafen(state: boolean) {
        // TODO: This isn't perfect because if you mute yourself, and then deafen yourself, un-deafaning will also unmute you which could be unexpected
        this.callOptions.audio.enabled = !state

        this.call?.toggleStreams(state, ToggleType.Deafen)
        this.call?.notify(VoiceRTCMessageType.UpdateUser)
    }

    async setVideoElements(localVideoCurrentSrc: HTMLVideoElement) {
        this.localVideoCurrentSrc = localVideoCurrentSrc
        new Promise(resolve => setTimeout(resolve, 500))
    }

    private async setupLocalPeer(reset?: boolean) {
        if ((reset && this.localPeer) || this.localPeer?.disconnected || this.localPeer?.destroyed) {
            this.localPeer.destroy()
            this.localPeer = null
        }
        if (this.localPeer === null) {
            let userId = get(Store.state.user).key
            while (userId === "0x0") {
                userId = get(Store.state.user).key
                await new Promise(resolve => setTimeout(resolve, 500))
            }
            const peerId = userId.replace("did:key:", "")
            this.localPeer = new Peer(peerId)

            this.localPeer!.on("open", id => {
                log.debug(`My peer ID is: ${id}`)
            })

            // Handle incoming connections
            this.localPeer!.on("connection", conn => {
                conn.on("open", () => {
                    /// It will appear to user that is receiving the call
                    log.info(`Receiving connection on channel: ${conn.metadata.channel} from ${conn.metadata.id}, username: ${conn.metadata.username}`)
                    this.incomingConnections.push(conn)
                    this.incomingCallFrom = [conn.metadata.channel, conn]
                    Store.setPendingCall(Store.getCallingChat(this.channel!)!, CallDirection.Inbound)
                })
            })
            this.localPeer!.on("error", this.handleError.bind(this))
        }
    }

    /**
     * Setup a call to make
     * @param recipients users to call
     * @param chatID the chat to make the call in
     * @param onlyAudioCall
     */
    startToMakeACall(recipients: string[], chatID: string, onlyAudioCall: boolean = false) {
        let own = get(Store.state.user).key
        recipients = recipients.filter(r => r !== own)
        this.callOptions.video.enabled = !onlyAudioCall
        Store.state.devices.cameraEnabled.set(!onlyAudioCall)
        this.callOptions.call.onlyAudioCall = onlyAudioCall
        this.callOptions.audio.enabled = true

        this.channel = chatID
        this.toCall = recipients
    }

    /**
     * Actually making the call
     */
    async makeCall(call: boolean = true) {
        if (!this.toCall) {
            log.error("Calling not setup")
            return
        }
        // If in call leave the current one first
        if (this.call) {
            this.call.room.leave()
            this.call = null
        }
        try {
            await this.setupLocalPeer()
            // Create a new call room
            this.createAndSetRoom()
            if (call) {
                this.inviteToCall(this.toCall)
            }
            const timeoutWhenCallIsNull = setTimeout(() => {
                if (this.call === null || this.call.empty) {
                    log.debug("No one joined the call, leaving")
                    callTimeout.set(true)
                    timeOuts.push(
                        setTimeout(() => {
                            callTimeout.set(false)
                            this.leaveCall(true)
                        }, TIME_TO_SHOW_END_CALL_FEEDBACK)
                    )
                }
            }, TIME_TO_WAIT_FOR_ANSWER)
            timeOuts.push(timeoutWhenCallIsNull)
            Store.setActiveCall(Store.getCallingChat(this.channel!)!, CallDirection.Outbound)
        } catch (error) {
            log.error(`Error making call: ${error}`)
        }
        if (this.localVideoCurrentSrc) {
            this.localVideoCurrentSrc.srcObject = await this.getLocalStream()!
            await this.localVideoCurrentSrc.play()
        }
    }

    // Sends a call invitation to the given dids
    // It will keep trying to send the invitation out until the other end accepts or denies it
    async inviteToCall(dids: string[]) {
        if (this.call == null) {
            log.error("Not in a call")
            return
        }
        await this.setupLocalPeer()
        let peers: [string, string][] = dids.map(did => [did, did.replace("did:key:", "")])
        this.invitations.forEach(c => c.cancel())
        this.invitations = peers.map(([did, peer]) => create_cancellable_handler(() => this.sendAndHandleInviteTo(did, peer)))
    }

    private async sendAndHandleInviteTo(did: string, peer: string) {
        const maxRetries = 5
        let attempts = 0
        let handled = false
        let accepted = false

        let conn: DataConnection | undefined
        let connected = false
        while (!handled && !accepted && attempts < maxRetries) {
            try {
                if (!conn) {
                    log.debug(`Trying to send invitation send out to ${peer} ${conn}`)
                    conn = this.localPeer!.connect(peer, {
                        metadata: {
                            did: get(Store.state.user).key,
                            username: get(Store.state.user).name,
                            channel: this.channel,
                        },
                    })
                    conn.on("open", () => {
                        connected = true
                    })
                    conn.once("data", d => {
                        if (d === CALL_ACK) {
                            accepted = true
                        }
                    })
                    conn.on("close", () => {
                        conn = undefined
                        if (!accepted) {
                            log.info(`Recipient ${did} didn't accept`)
                            // Do something else?
                            handled = true
                        }
                    })
                    conn.on("error", e => {
                        attempts += 1
                        conn = undefined
                        log.debug(`${e}: Attempt ${attempts} failed. Retrying...`)
                        if (attempts >= maxRetries) {
                            log.error("Max retries reached. Connection failed.")
                            handled = true
                        }
                    })
                }
                await new Promise(resolve => timeOuts.push(setTimeout(resolve, 5000)))
                if (connected) {
                    // If connection has been made let it ring for 30 sec.
                    await new Promise(resolve => timeOuts.push(setTimeout(resolve, 30000)))
                    conn.close()
                    break
                }
            } catch (error) {
                attempts += 1
                log.debug(`Attempt ${attempts} failed. Retrying...`)
                if (attempts >= maxRetries) {
                    log.error("Max retries reached. Connection failed.")
                    break
                }
            }
        }
        return accepted
    }

    private createAndSetRoom() {
        log.debug(`Creating/Joining room in channel ${this.channel}`)
        Store.updateMuted(true)
        this.call = new CallRoom(
            joinRoom(
                {
                    appId: "uplink",
                },
                this.channel!
            )
        )
    }

    /**
     * Accept an incoming call with the options
     */
    async acceptCall(audioOnly: boolean = false) {
        if (!this.incomingCallFrom) {
            log.error("No call to accept")
            return
        }
        this.callOptions.audio.enabled = audioOnly
        this.callOptions.video.enabled = !audioOnly
        Store.state.devices.cameraEnabled.set(!audioOnly)
        this.callOptions.call.onlyAudioCall = audioOnly
        // If in a existing call leave it first
        this.call?.room.leave()
        this.call = null
        this.channel = this.incomingCallFrom[0]
        // Tell the other end you accepted the call
        this.incomingCallFrom[1].send(CALL_ACK)
        this.createAndSetRoom()
        this.incomingConnections.forEach(conn => {
            conn.close()
        })
        this.incomingConnections = []
        this.incomingCallFrom = null
        if (this.localVideoCurrentSrc) {
            this.localVideoCurrentSrc.srcObject = await this.getLocalStream()!
            await this.localVideoCurrentSrc.play()
        }
    }

    async leaveCall(sendEndCallMessage = false) {
        timeOuts.forEach(t => clearTimeout(t))
        sendEndCallMessage = sendEndCallMessage && this.channel !== undefined && this.call != null
        if (sendEndCallMessage && this.call?.start) {
            const now = new Date()
            const duration = this.getDuration(now)
            const formattedEndTime = now.toLocaleTimeString([], { hour: "2-digit", minute: "2-digit", hour12: false })
            const endText = get(_)("settings.calling.endCallMessage", { values: { formattedEndTime: formattedEndTime, duration: duration } })
            await RaygunStoreInstance.send(this.channel!, endText.split("\n"), [])
        } else if (sendEndCallMessage && this.call?.start === null) {
            const text = get(_)("settings.calling.callMissed")
            await RaygunStoreInstance.send(this.channel!, text.split("\n"), [])
        }

        this.clearResources()

        if (get(Store.state.activeCall)) {
            Store.endCall()
        }

        if (get(Store.state.pendingCall)) {
            Store.denyCall()
        }

        log.info("Call ended and resources cleaned up.")
        this.setupLocalPeer()
    }

    async getLocalStream(replace = false) {
        if (!this.localStream || replace) {
            if (this.localStream) {
                this.localStream.getTracks().forEach(track => track.stop())
                if (replace && this.call) {
                    this.call.room.removeStream(this.localStream)
                }
            }
            this.localStream = await this.createLocalStream()
            if (this.localVideoCurrentSrc) {
                this.localVideoCurrentSrc.srcObject = this.localStream
                await this.localVideoCurrentSrc.play()
            }
            this.call?.room.addStream(this.localStream)
        }

        return this.localStream
    }

    private async createLocalStream() {
        let localStream
        localStream = await navigator.mediaDevices.getUserMedia({
            video: true,
            audio: true,
        })
        localStream.getVideoTracks().forEach(track => {
            track.enabled = this.callOptions.video.enabled
        })
        localStream.getAudioTracks().forEach(track => {
            track.enabled = this.callOptions.audio.enabled
        })

        return localStream
    }

    get isInCall(): boolean {
        return this.call != null
    }

    handleWithDataReceived(dataReceived: VoiceMessage) {
        log.debug(`Data received from ${dataReceived.userInfo.username}: ${dataReceived.type}`)
        switch (dataReceived.type) {
            case VoiceRTCMessageType.UpdateUser:
                this.call?.updateUserData(dataReceived.userInfo)
                break
            case VoiceRTCMessageType.None:
                break
            default:
                log.debug(`Unknown message type: ${dataReceived.type}`)
        }
    }

    private getDuration(endTime: Date): string {
        if (!this.call?.start) return "0:00"

        const durationMs = endTime.getTime() - this.call.start.getTime()
        const totalSeconds = Math.floor(durationMs / 1000)
        const minutes = Math.floor(totalSeconds / 60)
        const seconds = totalSeconds % 60

        if (minutes === 0) {
            const fractionalSeconds = (durationMs / 1000).toFixed(2)
            return `${fractionalSeconds} seconds`
        } else {
            const minutesFormatted = minutes.toString().padStart(2, "0")
            return `${minutesFormatted}min`
        }
    }

    private clearResources() {
        this.channel = undefined
        this.toCall = null
        this.incomingConnections = []
        this.incomingCallFrom = null
        this.invitations.forEach(c => c.cancel())
        this.invitations = []
        this.localPeer?.destroy()
        if (this.localVideoCurrentSrc) {
            this.localVideoCurrentSrc.pause()
            this.localVideoCurrentSrc.srcObject = null
            this.localVideoCurrentSrc = null
        }
        if (this.localStream) this.localStream.getTracks().forEach(track => track.stop())
        this.localStream = null
        this.call?.room.leave()
        this.call = null
        Store.state.activeCallMeta.set({})
    }

    handleError(error: Error) {
        log.error(`Error: ${error}`)
    }
}

export const VoiceRTCInstance = new VoiceRTC({
    audio: {
        enabled: get(Store.state.devices.muted),
        deafened: false,
    },
    video: {
        enabled: get(Store.state.devices.cameraEnabled),
        selfie: true,
    },
    call: {
        onlyAudioCall: false,
    },
})<|MERGE_RESOLUTION|>--- conflicted
+++ resolved
@@ -13,10 +13,7 @@
 const CALL_ACK = "CALL_ACCEPT"
 
 const TIME_TO_WAIT_FOR_ANSWER = 35000
-<<<<<<< HEAD
-=======
 const TIME_TO_SHOW_END_CALL_FEEDBACK = 3500
->>>>>>> 778a1a0e
 export const TIME_TO_SHOW_CONNECTING = 30000
 
 let timeOuts: NodeJS.Timeout[] = []
