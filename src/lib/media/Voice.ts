--- conflicted
+++ resolved
@@ -396,7 +396,9 @@
 
                 conn.on("close", () => {
                     log.info(`Connection closed by ${conn.metadata.username}`)
-                    connectionOpened.set(false)
+                    if (this.incomingConnections.length === 1) {
+                        connectionOpened.set(false)
+                    }
                     Store.state.pendingCall.set(null)
                     this.incomingConnections = this.incomingConnections.filter(c => c !== conn)
                     this.incomingCallFrom = null
@@ -587,11 +589,8 @@
     }
 
     async leaveCall(sendEndCallMessage = false) {
-<<<<<<< HEAD
         connectionOpened.set(false)
-=======
         timeOuts.forEach(t => clearTimeout(t))
->>>>>>> bb7a9ae2
         sendEndCallMessage = sendEndCallMessage && this.channel !== undefined && this.call != null
         if (sendEndCallMessage && this.call?.start) {
             const now = new Date()
