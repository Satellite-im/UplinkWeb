<script lang="ts">
    import { Icon } from "$lib/elements"
    import Button from "$lib/elements/Button.svelte"
    import { Appearance, Shape, Size } from "$lib/enums"
    import Controls from "$lib/layouts/Controls.svelte"
    import Topbar from "$lib/layouts/Topbar.svelte"
    import Participant from "./Participant.svelte"
    import Text from "$lib/elements/Text.svelte"
    import CallSettings from "./CallSettings.svelte"
    import { get } from "svelte/store"
    import { Store } from "$lib/state/Store"
    import { _ } from "svelte-i18n"
    import type { Chat } from "$lib/types"
    import VolumeMixer from "./VolumeMixer.svelte"
    import { onDestroy, onMount } from "svelte"
<<<<<<< HEAD
    import { callTimeout, VoiceRTCInstance } from "$lib/media/Voice"
=======
    import { TIME_TO_SHOW_CONNECTING, VoiceRTCInstance } from "$lib/media/Voice"
>>>>>>> 1d75f45f
    import { log } from "$lib/utils/Logger"

    export let expanded: boolean = false
    function toggleExanded() {
        expanded = !expanded
    }

    let showVolumeMixer = false
    let showCallSettings = false

    let muted: boolean = VoiceRTCInstance.callOptions.audio.enabled
    let cameraEnabled: boolean = get(Store.state.devices.cameraEnabled)

    export let deafened: boolean = get(Store.state.devices.deafened)
    export let chat: Chat

    function toggleFullscreen() {
        const elem = document.getElementById("call-screen")

        if (!document.fullscreenElement) {
            if (elem?.requestFullscreen) {
                elem.requestFullscreen()
                isFullScreen = true
            }
        } else {
            if (document.exitFullscreen) {
                document.exitFullscreen()
                isFullScreen = false
            }
        }
        userCallOptions = userCallOptions
    }

    let isFullScreen = false

    $: userCache = Store.getUsersLookup(chat.users)
    $: userCallOptions = VoiceRTCInstance.callOptions
    $: remoteStreams = Store.state.activeCallMeta

    let subscribeOne = Store.state.devices.muted.subscribe(state => {
        muted = state
        userCallOptions = VoiceRTCInstance.callOptions
    })

    let subscribeTwo = Store.state.devices.cameraEnabled.subscribe(state => {
        cameraEnabled = state
        userCallOptions = VoiceRTCInstance.callOptions
    })

    let subscribeThree = Store.state.devices.deafened.subscribe(state => {
        deafened = state
        userCallOptions = VoiceRTCInstance.callOptions
    })

    let subscribeFour = Store.state.activeCall.subscribe(state => {
        userCallOptions = VoiceRTCInstance.callOptions
    })

    let localVideoCurrentSrc: HTMLVideoElement

    function handleClickOutside(event: MouseEvent) {
        const callSettingsElement = document.getElementById("call-settings")
        const showVolumeElement = document.getElementById("volume-mixer")

        if (callSettingsElement && !callSettingsElement.contains(event.target as Node)) {
            showCallSettings = false
            event.stopPropagation()
        }

        if (showVolumeElement && !showVolumeElement.contains(event.target as Node)) {
            showVolumeMixer = false
            event.stopPropagation()
        }
    }

    function attachStream(node: HTMLMediaElement, user: string) {
        const stream = $remoteStreams[user]?.stream

        if (stream) {
            node.srcObject = stream
            stream.onremovetrack = () => {
                log.dev("Stream removed: ", user)
            }
        }

        return {
            update(newUser: string) {
                const newStream = $remoteStreams[newUser]?.stream
                if (newStream && node.srcObject !== newStream) {
                    node.srcObject = newStream
                }
            },
            destroy() {
                node.srcObject = null
            },
        }
    }
    let showAnimation = true
    let message = $_("settings.calling.connecting")

    let timeout: NodeJS.Timeout | undefined

    let showAnimation = true
    let message = $_("settings.calling.connecting")

    let timeout: NodeJS.Timeout | undefined

    onMount(async () => {
        document.addEventListener("mousedown", handleClickOutside)
        await VoiceRTCInstance.setVideoElements(localVideoCurrentSrc)
        /// HACK: To make sure the video elements are loaded before we start the call
        if (VoiceRTCInstance.localVideoCurrentSrc && VoiceRTCInstance.remoteVideoCreator) {
            if (VoiceRTCInstance.toCall && VoiceRTCInstance.toCall.find(did => did !== "") !== undefined) {
                await VoiceRTCInstance.makeCall()
                timeout = setTimeout(() => {
                    showAnimation = false
                    message = $_("settings.calling.noResponse")
<<<<<<< HEAD
                }, 15000)
=======
                }, TIME_TO_SHOW_CONNECTING)
>>>>>>> 1d75f45f
            }
        }

        if (VoiceRTCInstance.localVideoCurrentSrc) {
            await VoiceRTCInstance.getLocalStream(true)
        }
    })

    onDestroy(() => {
        document.removeEventListener("mousedown", handleClickOutside)
        subscribeOne()
        subscribeTwo()
        subscribeThree()
        subscribeFour()
        if (timeout) {
            clearTimeout(timeout)
        }
    })
</script>

<div id="call-screen" data-cy="call-screen" class={expanded ? "expanded" : ""}>
    {#if chat}
        <Topbar simple>
            <svelte:fragment slot="content">
                <Text hook="text-users-in-call" muted size={Size.Smaller}>
                    ({Object.keys($remoteStreams).length + 1}) users in the call
                </Text>
            </svelte:fragment>
        </Topbar>
<<<<<<< HEAD

        {#if !$callTimeout}
            <div id="participants">
                <video
                    data-cy="local-user-video"
                    id="local-user-video"
                    bind:this={localVideoCurrentSrc}
                    width={userCallOptions.video.enabled ? (isFullScreen ? "calc(50% - var(--gap) * 2)" : 200) : 0}
                    height={userCallOptions.video.enabled ? (isFullScreen ? "50%" : 200) : 0}
                    muted
                    autoplay>
                    <track kind="captions" src="" />
                </video>

                {#each chat.users as user (user)}
                    {#if user === get(Store.state.user).key && !userCallOptions.video.enabled}
                        <Participant participant={$userCache[user]} hasVideo={$userCache[user].media.is_streaming_video} isMuted={muted} isDeafened={userCallOptions.audio.deafened} isTalking={$userCache[user].media.is_playing_audio} />
                    {:else if $userCache[user] && $userCache[user].key !== get(Store.state.user).key && VoiceRTCInstance.toCall && !$remoteStreams[user]}
                        {#if showAnimation}
                            <div class="calling-animation">
                                <div class="shaking-participant">
                                    <Participant participant={$userCache[user]} hasVideo={false} isMuted={true} isDeafened={true} isTalking={false} />
                                    <p>{message}</p>
                                </div>
                            </div>
                        {:else}
                            <div class="no-response">
                                <Participant participant={$userCache[user]} hasVideo={false} isMuted={true} isDeafened={true} isTalking={false} />
                                <p>{message}</p>
                            </div>
                        {/if}
                    {:else if $userCache[user] && $userCache[user].key !== get(Store.state.user).key && $remoteStreams[user]}
                        {#if !$remoteStreams[user].stream || !$remoteStreams[user].user.videoEnabled}
                            <Participant
                                participant={$userCache[user]}
                                hasVideo={$userCache[user].media.is_streaming_video}
                                isMuted={$remoteStreams[user] && !$remoteStreams[user].user.audioEnabled}
                                isDeafened={$remoteStreams[user] && $remoteStreams[user].user.isDeafened}
                                isTalking={$userCache[user].media.is_playing_audio} />
                        {/if}

                        {#if $remoteStreams[user] && $remoteStreams[user].stream && $remoteStreams[user].user.videoEnabled}
                            <video data-cy="remote-user-video" id="remote-user-video-{user}" width={isFullScreen ? "calc(50% - var(--gap) * 2)" : 400} height={isFullScreen ? "50%" : 400} autoplay use:attachStream={user}>
                                <track kind="captions" src="" />
                            </video>
                        {/if}
                    {/if}
                {/each}
            </div>
        {:else}
            <div class="loading-when-no-answer">
                <div class="spinner"></div>
                <p>{$_("settings.calling.noAnswer")}</p>
            </div>
        {/if}
=======
        <div id="participants">
            <video
                data-cy="local-user-video"
                id="local-user-video"
                bind:this={localVideoCurrentSrc}
                style="display: {userCallOptions.video.enabled ? 'block' : 'none'}"
                width={isFullScreen ? "calc(50% - var(--gap) * 2)" : 200}
                height={isFullScreen ? "50%" : 200}
                muted
                autoplay>
                <track kind="captions" src="" />
            </video>

            {#each chat.users as user (user)}
                {#if user === get(Store.state.user).key && !userCallOptions.video.enabled}
                    <Participant participant={$userCache[user]} hasVideo={$userCache[user].media.is_streaming_video} isMuted={muted} isDeafened={userCallOptions.audio.deafened} isTalking={$userCache[user].media.is_playing_audio} />
                {:else if $userCache[user] && $userCache[user].key !== get(Store.state.user).key && VoiceRTCInstance.toCall && !$remoteStreams[user]}
                    {#if showAnimation}
                        <div class="calling-animation">
                            <div class="shaking-participant">
                                <Participant participant={$userCache[user]} hasVideo={false} isMuted={true} isDeafened={true} isTalking={false} />
                                <p>{message}</p>
                            </div>
                        </div>
                    {:else}
                        <div class="no-response">
                            <Participant participant={$userCache[user]} hasVideo={false} isMuted={true} isDeafened={true} isTalking={false} />
                            <p>{message}</p>
                        </div>
                    {/if}
                {:else if $userCache[user] && $userCache[user].key !== get(Store.state.user).key && $remoteStreams[user]}
                    <video
                        data-cy="remote-user-video"
                        id="remote-user-video-{user}"
                        width={$remoteStreams[user].user.videoEnabled ? (isFullScreen ? "calc(50% - var(--gap) * 2)" : 400) : 0}
                        height={$remoteStreams[user].user.videoEnabled ? (isFullScreen ? "50%" : 400) : 0}
                        autoplay
                        muted={false}
                        use:attachStream={user}
                        style="display: {$remoteStreams[user].user.videoEnabled ? 'block' : 'none'}">
                        <track kind="captions" src="" />
                    </video>
                    {#if !$remoteStreams[user].stream || !$remoteStreams[user].user.videoEnabled}
                        <Participant
                            participant={$userCache[user]}
                            hasVideo={$userCache[user].media.is_streaming_video}
                            isMuted={$remoteStreams[user] && !$remoteStreams[user].user.audioEnabled}
                            isDeafened={$remoteStreams[user] && $remoteStreams[user].user.isDeafened}
                            isTalking={$userCache[user].media.is_playing_audio} />
                    {/if}
                {/if}
            {/each}
        </div>
>>>>>>> 1d75f45f
    {/if}
    <div class="toolbar">
        <Controls>
            <div class="relative">
                {#if showCallSettings}
                    <div id="call-settings">
                        <CallSettings
                            on:change={_ => {
                                VoiceRTCInstance.getLocalStream(true)
                            }} />
                    </div>
                {/if}
                <Button
                    hook="button-call-settings"
                    tooltip="Settings"
                    icon
                    appearance={showCallSettings ? Appearance.Primary : Appearance.Alt}
                    outline={!showCallSettings}
                    on:click={_ => {
                        showCallSettings = !showCallSettings
                    }}>
                    <Icon icon={Shape.Cog} />
                </Button>
            </div>
            <div class="relative">
                {#if showVolumeMixer}
                    <div id="volume-mixer">
                        <VolumeMixer participants={chat.users} />
                    </div>
                {/if}
                <Button
                    hook="button-call-volume-mixer"
                    tooltip="Volume Mixer"
                    icon
                    appearance={showVolumeMixer ? Appearance.Primary : Appearance.Alt}
                    outline={!showVolumeMixer}
                    on:click={_ => {
                        showVolumeMixer = !showVolumeMixer
                    }}>
                    <Icon icon={Shape.SpeakerWave} />
                </Button>
            </div>
        </Controls>
        <Controls>
            <Button
                hook="button-call-mute"
                icon
                appearance={muted ? Appearance.Error : Appearance.Alt}
                tooltip={muted ? $_("call.unmute") : $_("call.mute")}
                on:click={_ => {
                    Store.updateMuted(!muted)
                }}>
                <Icon icon={muted ? Shape.MicrophoneSlash : Shape.Microphone} />
            </Button>
            <Button
                hook="button-call-deafen"
                icon
                appearance={deafened ? Appearance.Error : Appearance.Alt}
                tooltip={$_("call.deafen")}
                on:click={_ => {
                    Store.updateDeafened(!deafened)
                    // VoiceRTCInstance.turnOnOffDeafened()
                }}>
                <Icon icon={deafened ? Shape.HeadphoneSlash : Shape.Headphones} />
            </Button>
            <Button hook="button-call-stream" appearance={Appearance.Alt} icon tooltip={$_("call.stream")}>
                <Icon icon={Shape.Stream} />
            </Button>
            <Button
                hook="button-call-video"
                appearance={cameraEnabled ? Appearance.Alt : Appearance.Error}
                icon
                tooltip={cameraEnabled ? $_("call.disable_video") : $_("call.enable_video")}
                on:click={_ => {
                    Store.updateCameraEnabled(!cameraEnabled)
                }}>
                <Icon icon={cameraEnabled ? Shape.VideoCamera : Shape.VideoCameraSlash} />
            </Button>
            <Button
                hook="button-call-end"
                appearance={Appearance.Error}
                icon
                tooltip={$_("call.end")}
                on:click={_ => {
                    Store.endCall()
                    VoiceRTCInstance.leaveCall()
                }}>
                <Icon icon={Shape.PhoneXMark} />
            </Button>
        </Controls>
        <Controls>
            <Button hook="button-call-collapse-expand" appearance={Appearance.Alt} icon outline tooltip={expanded ? $_("call.collapse") : $_("call.expand")} on:click={toggleExanded}>
                {#if expanded}
                    <Icon icon={Shape.ChevronsUp} />
                {:else}
                    <Icon icon={Shape.ChevronsDown} />
                {/if}
            </Button>
            <Button hook="button-call-fullscreen" appearance={Appearance.Alt} icon outline tooltip={$_("call.fullscreen")} on:click={toggleFullscreen}>
                <Icon icon={Shape.ArrowsOut} />
            </Button>
        </Controls>
    </div>
</div>

<style lang="scss">
    #call-screen {
        background-color: var(--black);
        display: flex;
        width: 100%;
        min-height: var(--min-call-screen-height);
        padding: var(--padding);
        display: inline-flex;
        justify-content: center;
        align-items: center;
        flex-direction: column;
        transition: all var(--animation-speed);

        &.expanded {
            flex: 100%;
        }

        .toolbar {
            width: 100%;
            display: inline-flex;
            justify-content: space-between;
        }

        .relative {
            position: relative;
        }

        #participants {
            flex: 1;
            display: flex;
            flex-direction: row;
            flex-wrap: wrap;
            gap: var(--gap);
            padding: var(--padding);
            align-items: center;
            justify-content: center;
        }

        video {
            object-fit: contain;
            border-radius: 12px;
            background-color: var(--black);
        }

        .calling-animation {
            display: flex;
            align-items: center;
            justify-content: center;
            flex-direction: column;
            text-align: center;
            animation: shake 0.4s ease-in-out infinite;
        }

        .shaking-participant {
            animation: shake 0.4s ease-in-out infinite;
        }

        @keyframes shake {
            0%,
            100% {
                transform: translateX(0);
            }
            25% {
                transform: translateX(-0.75px);
            }
            50% {
                transform: translateX(0.75px);
            }
            75% {
                transform: translateX(-0.75px);
            }
        }

        .calling-animation p {
            margin-top: 10px;
            font-size: 1.2rem;
            color: #666;
            font-weight: bold;
        }

        .no-response {
            display: flex;
            align-items: center;
            justify-content: center;
            flex-direction: column;
            text-align: center;
        }

        .no-response p {
            margin-top: 10px;
            font-size: 1.2rem;
            color: #666;
            font-weight: bold;
        }
<<<<<<< HEAD

        .spinner {
            width: 48px;
            height: 48px;
            border: 8px solid #f3f3f3;
            border-top: 8px solid #3498db;
            border-radius: 50%;
            animation: spin 2s linear infinite;
        }

        @keyframes spin {
            0% {
                transform: rotate(0deg);
            }
            100% {
                transform: rotate(360deg);
            }
        }

        .loading-when-no-answer {
            display: flex;
            justify-content: center;
            align-items: center;
            flex-direction: column;
            text-align: center;
            margin: 32px;
        }

        .loading-when-no-answer p {
            margin-top: 16px;
        }
=======
>>>>>>> 1d75f45f
    }
</style><|MERGE_RESOLUTION|>--- conflicted
+++ resolved
@@ -13,11 +13,8 @@
     import type { Chat } from "$lib/types"
     import VolumeMixer from "./VolumeMixer.svelte"
     import { onDestroy, onMount } from "svelte"
-<<<<<<< HEAD
-    import { callTimeout, VoiceRTCInstance } from "$lib/media/Voice"
-=======
+    import { callTimeout } from "$lib/media/Voice"
     import { TIME_TO_SHOW_CONNECTING, VoiceRTCInstance } from "$lib/media/Voice"
->>>>>>> 1d75f45f
     import { log } from "$lib/utils/Logger"
 
     export let expanded: boolean = false
@@ -117,12 +114,6 @@
     }
     let showAnimation = true
     let message = $_("settings.calling.connecting")
-
-    let timeout: NodeJS.Timeout | undefined
-
-    let showAnimation = true
-    let message = $_("settings.calling.connecting")
-
     let timeout: NodeJS.Timeout | undefined
 
     onMount(async () => {
@@ -135,11 +126,7 @@
                 timeout = setTimeout(() => {
                     showAnimation = false
                     message = $_("settings.calling.noResponse")
-<<<<<<< HEAD
-                }, 15000)
-=======
                 }, TIME_TO_SHOW_CONNECTING)
->>>>>>> 1d75f45f
             }
         }
 
@@ -169,7 +156,6 @@
                 </Text>
             </svelte:fragment>
         </Topbar>
-<<<<<<< HEAD
 
         {#if !$callTimeout}
             <div id="participants">
@@ -177,8 +163,9 @@
                     data-cy="local-user-video"
                     id="local-user-video"
                     bind:this={localVideoCurrentSrc}
-                    width={userCallOptions.video.enabled ? (isFullScreen ? "calc(50% - var(--gap) * 2)" : 200) : 0}
-                    height={userCallOptions.video.enabled ? (isFullScreen ? "50%" : 200) : 0}
+                    style="display: {userCallOptions.video.enabled ? 'block' : 'none'}"
+                    width={isFullScreen ? "calc(50% - var(--gap) * 2)" : 200}
+                    height={isFullScreen ? "50%" : 200}
                     muted
                     autoplay>
                     <track kind="captions" src="" />
@@ -202,6 +189,17 @@
                             </div>
                         {/if}
                     {:else if $userCache[user] && $userCache[user].key !== get(Store.state.user).key && $remoteStreams[user]}
+                        <video
+                            data-cy="remote-user-video"
+                            id="remote-user-video-{user}"
+                            width={$remoteStreams[user].user.videoEnabled ? (isFullScreen ? "calc(50% - var(--gap) * 2)" : 400) : 0}
+                            height={$remoteStreams[user].user.videoEnabled ? (isFullScreen ? "50%" : 400) : 0}
+                            autoplay
+                            muted={false}
+                            use:attachStream={user}
+                            style="display: {$remoteStreams[user].user.videoEnabled ? 'block' : 'none'}">
+                            <track kind="captions" src="" />
+                        </video>
                         {#if !$remoteStreams[user].stream || !$remoteStreams[user].user.videoEnabled}
                             <Participant
                                 participant={$userCache[user]}
@@ -209,12 +207,6 @@
                                 isMuted={$remoteStreams[user] && !$remoteStreams[user].user.audioEnabled}
                                 isDeafened={$remoteStreams[user] && $remoteStreams[user].user.isDeafened}
                                 isTalking={$userCache[user].media.is_playing_audio} />
-                        {/if}
-
-                        {#if $remoteStreams[user] && $remoteStreams[user].stream && $remoteStreams[user].user.videoEnabled}
-                            <video data-cy="remote-user-video" id="remote-user-video-{user}" width={isFullScreen ? "calc(50% - var(--gap) * 2)" : 400} height={isFullScreen ? "50%" : 400} autoplay use:attachStream={user}>
-                                <track kind="captions" src="" />
-                            </video>
                         {/if}
                     {/if}
                 {/each}
@@ -225,61 +217,6 @@
                 <p>{$_("settings.calling.noAnswer")}</p>
             </div>
         {/if}
-=======
-        <div id="participants">
-            <video
-                data-cy="local-user-video"
-                id="local-user-video"
-                bind:this={localVideoCurrentSrc}
-                style="display: {userCallOptions.video.enabled ? 'block' : 'none'}"
-                width={isFullScreen ? "calc(50% - var(--gap) * 2)" : 200}
-                height={isFullScreen ? "50%" : 200}
-                muted
-                autoplay>
-                <track kind="captions" src="" />
-            </video>
-
-            {#each chat.users as user (user)}
-                {#if user === get(Store.state.user).key && !userCallOptions.video.enabled}
-                    <Participant participant={$userCache[user]} hasVideo={$userCache[user].media.is_streaming_video} isMuted={muted} isDeafened={userCallOptions.audio.deafened} isTalking={$userCache[user].media.is_playing_audio} />
-                {:else if $userCache[user] && $userCache[user].key !== get(Store.state.user).key && VoiceRTCInstance.toCall && !$remoteStreams[user]}
-                    {#if showAnimation}
-                        <div class="calling-animation">
-                            <div class="shaking-participant">
-                                <Participant participant={$userCache[user]} hasVideo={false} isMuted={true} isDeafened={true} isTalking={false} />
-                                <p>{message}</p>
-                            </div>
-                        </div>
-                    {:else}
-                        <div class="no-response">
-                            <Participant participant={$userCache[user]} hasVideo={false} isMuted={true} isDeafened={true} isTalking={false} />
-                            <p>{message}</p>
-                        </div>
-                    {/if}
-                {:else if $userCache[user] && $userCache[user].key !== get(Store.state.user).key && $remoteStreams[user]}
-                    <video
-                        data-cy="remote-user-video"
-                        id="remote-user-video-{user}"
-                        width={$remoteStreams[user].user.videoEnabled ? (isFullScreen ? "calc(50% - var(--gap) * 2)" : 400) : 0}
-                        height={$remoteStreams[user].user.videoEnabled ? (isFullScreen ? "50%" : 400) : 0}
-                        autoplay
-                        muted={false}
-                        use:attachStream={user}
-                        style="display: {$remoteStreams[user].user.videoEnabled ? 'block' : 'none'}">
-                        <track kind="captions" src="" />
-                    </video>
-                    {#if !$remoteStreams[user].stream || !$remoteStreams[user].user.videoEnabled}
-                        <Participant
-                            participant={$userCache[user]}
-                            hasVideo={$userCache[user].media.is_streaming_video}
-                            isMuted={$remoteStreams[user] && !$remoteStreams[user].user.audioEnabled}
-                            isDeafened={$remoteStreams[user] && $remoteStreams[user].user.isDeafened}
-                            isTalking={$userCache[user].media.is_playing_audio} />
-                    {/if}
-                {/if}
-            {/each}
-        </div>
->>>>>>> 1d75f45f
     {/if}
     <div class="toolbar">
         <Controls>
@@ -479,7 +416,6 @@
             color: #666;
             font-weight: bold;
         }
-<<<<<<< HEAD
 
         .spinner {
             width: 48px;
@@ -511,7 +447,5 @@
         .loading-when-no-answer p {
             margin-top: 16px;
         }
-=======
->>>>>>> 1d75f45f
     }
 </style>