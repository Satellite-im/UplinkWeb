--- conflicted
+++ resolved
@@ -15,11 +15,8 @@
     import type { Chat } from "$lib/types"
     import { UIStore } from "$lib/state/ui"
     import VolumeMixer from "./VolumeMixer.svelte"
-<<<<<<< HEAD
-=======
     import { VoiceRTC } from "$lib/media/Voice"
     import { createEventDispatcher, onMount } from "svelte"
->>>>>>> c5afc452
 
     export let expanded: boolean = false
     function toggleExanded() {
@@ -31,16 +28,11 @@
 
     export let muted: boolean = get(Store.state.devices.muted)
     export let deafened: boolean = get(Store.state.devices.deafened)
-<<<<<<< HEAD
-    export let chat: Chat
-
-=======
     export let voiceRTC: VoiceRTC
     export let chat: Chat
 
     let permissionsGranted = false
 
->>>>>>> c5afc452
     $: chats = UIStore.state.chats
     $: userCache = Store.getUsersLookup($chats.map(c => c.users).flat())
 
@@ -120,16 +112,6 @@
             </svelte:fragment>
         </Topbar>
         <div id="participants">
-<<<<<<< HEAD
-            {#each chat.users as user}
-                <Participant
-                    participant={$userCache[user]}
-                    hasVideo={$userCache[user].media.is_streaming_video}
-                    isMuted={$userCache[user].media.is_muted}
-                    isDeafened={$userCache[user].media.is_deafened}
-                    isTalking={$userCache[user].media.is_playing_audio} />
-            {/each}
-=======
             {#if !callStarted}
                 {#each chat.users as user}
                     <Participant
@@ -147,7 +129,6 @@
             <video bind:this={localVideoCurrentSrc} class:hidden={!callStarted} width="400" height="400" autoplay>
                 <track kind="captions" src="" />
             </video>
->>>>>>> c5afc452
         </div>
     {/if}
     <div class="toolbar">
@@ -212,9 +193,6 @@
                 }}>
                 <Icon icon={Shape.VideoCamera} />
             </Button>
-<<<<<<< HEAD
-            <Button appearance={Appearance.Error} icon tooltip="End" on:click={_ => Store.endCall()}>
-=======
             <Button
                 appearance={Appearance.Error}
                 icon
@@ -222,7 +200,6 @@
                 on:click={_ => {
                     dispatch("onendcall")
                 }}>
->>>>>>> c5afc452
                 <Icon icon={Shape.PhoneXMark} />
             </Button>
         </Controls>
