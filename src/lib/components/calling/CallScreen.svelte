<script lang="ts">
    import { Icon } from "$lib/elements"
    import Button from "$lib/elements/Button.svelte"
    import { Appearance, Shape, Size } from "$lib/enums"
    import Controls from "$lib/layouts/Controls.svelte"
    import Topbar from "$lib/layouts/Topbar.svelte"
    import { mock_users } from "$lib/mock/users"
    import Participant from "./Participant.svelte"
    import Text from "$lib/elements/Text.svelte"
    import PopupButton from "../ui/PopupButton.svelte"
    import CallSettings from "./CallSettings.svelte"
    import { get } from "svelte/store"
    import { Store } from "$lib/state/Store"
    import { _ } from "svelte-i18n"
    import type { Chat } from "$lib/types"
    import { UIStore } from "$lib/state/ui"
    import VolumeMixer from "./VolumeMixer.svelte"
    import { afterUpdate, createEventDispatcher, onDestroy, onMount } from "svelte"
    import { VoiceRTCInstance } from "$lib/media/Voice"

    export let expanded: boolean = false
    function toggleExanded() {
        expanded = !expanded
    }

    let showSettings = false
    let showVolumeMixer = false
    let showCallSettings = false

    export let muted: boolean = get(Store.state.devices.muted)
    export let deafened: boolean = get(Store.state.devices.deafened)
    export let chat: Chat

    let permissionsGranted = false

    $: chats = UIStore.state.chats
    $: userCache = Store.getUsersLookup($chats.map(c => c.users).flat())

    Store.state.devices.muted.subscribe(state => {
        muted = state
    })

    Store.state.devices.deafened.subscribe(state => {
        deafened = state
    })

    const dispatch = createEventDispatcher()

    const checkPermissions = async () => {
        try {
            const cameraPermission = await navigator.permissions.query({ name: "camera" as PermissionName })
            const microphonePermission = await navigator.permissions.query({ name: "microphone" as PermissionName })

            if (cameraPermission.state === "granted" && microphonePermission.state === "granted") {
                permissionsGranted = true
            } else {
                permissionsGranted = false
            }

            cameraPermission.onchange = () => {
                if (cameraPermission.state === "granted" && microphonePermission.state === "granted") {
                    permissionsGranted = true
                } else {
                    permissionsGranted = false
                }
            }

            microphonePermission.onchange = () => {
                if (cameraPermission.state === "granted" && microphonePermission.state === "granted") {
                    permissionsGranted = true
                } else {
                    permissionsGranted = false
                }
            }
        } catch (err) {
            console.error("Error checking permissions: ", err)
        }
    }

    const requestPermissions = async () => {
        try {
            await navigator.mediaDevices.getUserMedia({ video: true, audio: true })
            permissionsGranted = true
        } catch (err) {
            console.error("Error requesting permissions: ", err)
            permissionsGranted = false
        }
    }

    let remoteVideoElement: HTMLVideoElement
    let localVideoCurrentSrc: HTMLVideoElement
    let callStarted = false

    onMount(async () => {
        console.log("CallScreen mounted")
        await checkPermissions()
        VoiceRTCInstance.setVideoElements(remoteVideoElement, localVideoCurrentSrc)

        if (!permissionsGranted) {
            requestPermissions()
        }

        if (VoiceRTCInstance.localVideoCurrentSrc && VoiceRTCInstance.remoteVideoElement) {
            if (VoiceRTCInstance.makingCall) {
                VoiceRTCInstance.makeVideoCall()
            }
            if (VoiceRTCInstance.acceptedIncomingCall) {
                VoiceRTCInstance.acceptCall()
                callStarted = true
            }
        }
    })
</script>

<div id="call-screen" class={expanded ? "expanded" : ""}>
    {#if chat}
        <Topbar simple>
            <svelte:fragment slot="content">
                <Text muted size={Size.Smaller}>
                    ({chat.users.length}) users in the call
                </Text>
            </svelte:fragment>
        </Topbar>
        <div id="participants">
            <video id="remote-user-video" bind:this={remoteVideoElement} width="400" height="400" autoplay>
                <track kind="captions" src="" />
            </video>
            <br />
            <video id="local-user-video" bind:this={localVideoCurrentSrc} width="400" height="400" muted={true} autoplay>
                <track kind="captions" src="" />
            </video>
            {#if !callStarted}
                {#each chat.users as user}
                    <Participant
                        participant={$userCache[user]}
                        hasVideo={$userCache[user].media.is_streaming_video}
                        isMuted={$userCache[user].media.is_muted}
                        isDeafened={$userCache[user].media.is_deafened}
                        isTalking={$userCache[user].media.is_playing_audio} />
                {/each}
            {/if}
        </div>
    {/if}
    <div class="toolbar">
        <Controls>
<<<<<<< HEAD
            <div class="relative">
                {#if showCallSettings}
                    <CallSettings />
                {/if}
                <Button
                    tooltip="Settings"
                    icon
                    appearance={showCallSettings ? Appearance.Primary : Appearance.Alt}
                    outline={!showCallSettings}
                    on:click={_ => {
                        showCallSettings = !showCallSettings
                    }}>
=======
            <PopupButton
                name={$_("generic.settings")}
                open={showSettings}
                on:open={_ => {
                    showSettings = true
                }}>
                <svelte:fragment slot="icon">
>>>>>>> 0583fb10
                    <Icon icon={Shape.Cog} />
                </Button>
            </div>
            <div class="relative">
                {#if showVolumeMixer}
                    <VolumeMixer participants={chat.users} />
                {/if}
                <Button
                    tooltip="Volume Mixer"
                    icon
                    appearance={showVolumeMixer ? Appearance.Primary : Appearance.Alt}
                    outline={!showVolumeMixer}
                    on:click={_ => {
                        showVolumeMixer = !showVolumeMixer
                    }}>
                    <Icon icon={Shape.SpeakerWave} />
                </Button>
            </div>
        </Controls>
        <Controls>
            <Button
                icon
                appearance={muted ? Appearance.Error : Appearance.Alt}
                tooltip={$_("call.mute")}
                on:click={_ => {
                    Store.updateMuted(!muted)
                    VoiceRTCInstance.turnOnOffMicrophone()
                }}>
                <Icon icon={muted ? Shape.MicrophoneSlash : Shape.Microphone} />
            </Button>
            <Button
                icon
                appearance={deafened ? Appearance.Error : Appearance.Alt}
                tooltip={$_("call.deafen")}
                on:click={_ => {
                    Store.updateDeafened(!deafened)
                }}>
                <Icon icon={deafened ? Shape.HeadphoneSlash : Shape.Headphones} />
            </Button>
            <Button appearance={Appearance.Alt} icon tooltip={$_("call.stream")}>
                <Icon icon={Shape.Stream} />
            </Button>
            <Button
                appearance={Appearance.Alt}
                icon
                tooltip={$_("call.video")}
                on:click={_ => {
                    VoiceRTCInstance.turnOnOffCamera()
                }}>
                <Icon icon={Shape.VideoCamera} />
            </Button>
            <Button
                appearance={Appearance.Error}
                icon
                tooltip={$_("call.end")}
                on:click={_ => {
                    dispatch("onendcall")
                    VoiceRTCInstance.endCall()
                }}>
                <Icon icon={Shape.PhoneXMark} />
            </Button>
        </Controls>
        <Controls>
            <Button appearance={Appearance.Alt} icon outline tooltip={expanded ? $_("call.collapse") : $_("call.expand")} on:click={toggleExanded}>
                {#if expanded}
                    <Icon icon={Shape.ChevronsUp} />
                {:else}
                    <Icon icon={Shape.ChevronsDown} />
                {/if}
            </Button>
            <Button appearance={Appearance.Alt} icon outline tooltip={$_("call.fullscreen")}>
                <Icon icon={Shape.ArrowsOut} />
            </Button>
        </Controls>
    </div>
</div>

<style lang="scss">
    #call-screen {
        background-color: var(--black);
        display: flex;
        width: 100%;
        min-height: var(--min-call-screen-height);
        padding: var(--padding);
        display: inline-flex;
        justify-content: center;
        align-items: center;
        flex-direction: column;
        transition: all var(--animation-speed);

        &.expanded {
            flex: 100%;
        }

        .toolbar {
            width: 100%;
            display: inline-flex;
            justify-content: space-between;
        }

        .relative {
            position: relative;
        }

        #participants {
            flex: 1;
            display: flex;
            flex-direction: row;
            flex-wrap: wrap;
            gap: var(--gap);
            padding: var(--padding);
            align-items: center;
            justify-content: center;
        }
    }
</style><|MERGE_RESOLUTION|>--- conflicted
+++ resolved
@@ -143,7 +143,6 @@
     {/if}
     <div class="toolbar">
         <Controls>
-<<<<<<< HEAD
             <div class="relative">
                 {#if showCallSettings}
                     <CallSettings />
@@ -156,15 +155,6 @@
                     on:click={_ => {
                         showCallSettings = !showCallSettings
                     }}>
-=======
-            <PopupButton
-                name={$_("generic.settings")}
-                open={showSettings}
-                on:open={_ => {
-                    showSettings = true
-                }}>
-                <svelte:fragment slot="icon">
->>>>>>> 0583fb10
                     <Icon icon={Shape.Cog} />
                 </Button>
             </div>
