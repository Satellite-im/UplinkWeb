--- conflicted
+++ resolved
@@ -25,11 +25,7 @@
     let showVolumeMixer = false
     let showCallSettings = false
 
-<<<<<<< HEAD
     let muted: boolean = VoiceRTCInstance.callOptions.audio.enabled
-=======
-    let muted: boolean = get(Store.state.devices.muted)
->>>>>>> 70278626
     let cameraEnabled: boolean = get(Store.state.devices.cameraEnabled)
 
     export let deafened: boolean = get(Store.state.devices.deafened)
