<script lang="ts">
    import { Icon } from "$lib/elements"
    import Button from "$lib/elements/Button.svelte"
    import { Appearance, Shape, Size } from "$lib/enums"
    import Controls from "$lib/layouts/Controls.svelte"
    import Topbar from "$lib/layouts/Topbar.svelte"
    import Participant from "./Participant.svelte"
    import Text from "$lib/elements/Text.svelte"
    import CallSettings from "./CallSettings.svelte"
    import { get } from "svelte/store"
    import { Store } from "$lib/state/Store"
    import { _ } from "svelte-i18n"
    import type { Chat } from "$lib/types"
    import VolumeMixer from "./VolumeMixer.svelte"
    import { onDestroy, onMount } from "svelte"
<<<<<<< HEAD
    import { TIME_TO_SHOW_CONNECTING, VoiceRTCInstance } from "$lib/media/Voice"
=======
    import { callTimeout, TIME_TO_SHOW_CONNECTING, VoiceRTCInstance } from "$lib/media/Voice"
>>>>>>> fa9a5782
    import { log } from "$lib/utils/Logger"

    export let expanded: boolean = false
    function toggleExanded() {
        expanded = !expanded
    }

    let showVolumeMixer = false
    let showCallSettings = false

    let muted: boolean = !VoiceRTCInstance.callOptions.audio.enabled
    let cameraEnabled: boolean = get(Store.state.devices.cameraEnabled)

    export let deafened: boolean = get(Store.state.devices.deafened)
    export let chat: Chat

    function toggleFullscreen() {
        const elem = document.getElementById("call-screen")

        if (!document.fullscreenElement) {
            if (elem?.requestFullscreen) {
                elem.requestFullscreen()
                isFullScreen = true
            }
        } else {
            if (document.exitFullscreen) {
                document.exitFullscreen()
                isFullScreen = false
            }
        }
        userCallOptions = userCallOptions
    }

    let isFullScreen = false

    $: userCache = Store.getUsersLookup(chat.users)
    $: userCallOptions = VoiceRTCInstance.callOptions
    $: remoteStreams = Store.state.activeCallMeta
    $: ownUserName = get(Store.state.user).name

    let subscribeOne = Store.state.devices.muted.subscribe(state => {
        muted = state
        userCallOptions = VoiceRTCInstance.callOptions
        userCallOptions.audio.enabled = !muted
    })

    let subscribeTwo = Store.state.devices.cameraEnabled.subscribe(state => {
        cameraEnabled = state
        userCallOptions = VoiceRTCInstance.callOptions
        userCallOptions.video.enabled = cameraEnabled
    })

    let subscribeThree = Store.state.devices.deafened.subscribe(state => {
        deafened = state
        userCallOptions = VoiceRTCInstance.callOptions
    })

    let subscribeFour = Store.state.activeCall.subscribe(state => {
        userCallOptions = VoiceRTCInstance.callOptions
    })

    let localVideoCurrentSrc: HTMLVideoElement

    function handleClickOutside(event: MouseEvent) {
        const callSettingsElement = document.getElementById("call-settings")
        const showVolumeElement = document.getElementById("volume-mixer")

        if (callSettingsElement && !callSettingsElement.contains(event.target as Node)) {
            showCallSettings = false
            event.stopPropagation()
        }

        if (showVolumeElement && !showVolumeElement.contains(event.target as Node)) {
            showVolumeMixer = false
            event.stopPropagation()
        }
    }

    function attachStream(node: HTMLMediaElement, user: string) {
        const stream = $remoteStreams[user]?.stream

        if (stream) {
            node.srcObject = stream
            stream.onremovetrack = () => {
                log.dev("Stream removed: ", user)
            }
        }

        return {
            update(newUser: string) {
                const newStream = $remoteStreams[newUser]?.stream
                if (newStream && node.srcObject !== newStream) {
                    node.srcObject = newStream
                }
            },
            destroy() {
                node.srcObject = null
            },
        }
    }
    let showAnimation = true
    let message = $_("settings.calling.connecting")
<<<<<<< HEAD

=======
>>>>>>> fa9a5782
    let timeout: NodeJS.Timeout | undefined

    onMount(async () => {
        document.addEventListener("mousedown", handleClickOutside)
        await VoiceRTCInstance.setVideoElements(localVideoCurrentSrc)
        /// HACK: To make sure the video elements are loaded before we start the call
        if (VoiceRTCInstance.localVideoCurrentSrc && VoiceRTCInstance.remoteVideoCreator) {
            if (VoiceRTCInstance.toCall && VoiceRTCInstance.toCall.find(did => did !== "") !== undefined) {
                await VoiceRTCInstance.makeCall()
                timeout = setTimeout(() => {
                    showAnimation = false
                    message = $_("settings.calling.noResponse")
                }, TIME_TO_SHOW_CONNECTING)
            }
        }

        if (VoiceRTCInstance.localVideoCurrentSrc) {
            await VoiceRTCInstance.getLocalStream(true)
        }
        if (get(Store.state.activeCall) === null) {
            Store.setActiveCall(chat)
        }
    })

    onDestroy(() => {
        document.removeEventListener("mousedown", handleClickOutside)
        subscribeOne()
        subscribeTwo()
        subscribeThree()
        subscribeFour()
        if (timeout) {
            clearTimeout(timeout)
        }
    })
</script>

<div id="call-screen" data-cy="call-screen" class={expanded ? "expanded" : ""}>
    {#if chat}
        <Topbar simple>
            <svelte:fragment slot="content">
                <Text hook="text-users-in-call" muted size={Size.Smaller}>
                    ({Object.keys($remoteStreams).length + 1}) users in the call
                </Text>
            </svelte:fragment>
        </Topbar>
<<<<<<< HEAD
        <div id="participants">
            <div class="video-container">
                <video
                    data-cy="local-user-video"
                    id="local-user-video"
                    bind:this={localVideoCurrentSrc}
                    style="display: {userCallOptions.video.enabled ? 'block' : 'none'}"
                    width={isFullScreen ? "calc(50% - var(--gap) * 2)" : 200}
                    height={isFullScreen ? "50%" : 200}
                    muted
                    autoplay>
                    <track kind="captions" src="" />
                </video>
                <div class="user-name">{ownUserName}</div>
                {#if !userCallOptions.audio.enabled}
                    <div class="mute-status">
                        <Icon icon={Shape.MicrophoneSlash}></Icon>
                    </div>
                {/if}
            </div>

            {#each chat.users as user (user)}
                {#if user === get(Store.state.user).key && !userCallOptions.video.enabled}
                    <Participant participant={$userCache[user]} hasVideo={$userCache[user].media.is_streaming_video} isMuted={muted} isDeafened={userCallOptions.audio.deafened} isTalking={$userCache[user].media.is_playing_audio} />
                {:else if $userCache[user] && $userCache[user].key !== get(Store.state.user).key && VoiceRTCInstance.toCall && !$remoteStreams[user]}
                    {#if showAnimation}
                        <div class="calling-animation">
                            <div class="shaking-participant">
                                <Participant participant={$userCache[user]} hasVideo={false} isMuted={true} isDeafened={true} isTalking={false} />
                                <p>{message}</p>
                            </div>
                        </div>
                    {:else}
                        <div class="no-response">
                            <Participant participant={$userCache[user]} hasVideo={false} isMuted={true} isDeafened={true} isTalking={false} />
                            <p>{message}</p>
                        </div>
                    {/if}
                {:else if $userCache[user] && $userCache[user].key !== get(Store.state.user).key && $remoteStreams[user]}
                    <div class="video-container">
                        <video
                            data-cy="remote-user-video"
                            id="remote-user-video-{user}"
                            width={$remoteStreams[user].user.videoEnabled ? (isFullScreen ? "calc(50% - var(--gap) * 2)" : 400) : 0}
                            height={$remoteStreams[user].user.videoEnabled ? (isFullScreen ? "50%" : 400) : 0}
                            autoplay
                            muted={false}
                            use:attachStream={user}
                            style="display: {$remoteStreams[user].user.videoEnabled ? 'block' : 'none'}">
                            <track kind="captions" src="" />
                        </video>
                        <div class="user-name">{$userCache[user].name}</div>
                        {#if !$remoteStreams[user].user.audioEnabled}
                            <div class="mute-status">
                                <Icon icon={Shape.MicrophoneSlash}></Icon>
                            </div>
                        {/if}
                    </div>

                    {#if !$remoteStreams[user].stream || !$remoteStreams[user].user.videoEnabled}
                        <Participant
                            participant={$userCache[user]}
                            hasVideo={$userCache[user].media.is_streaming_video}
                            isMuted={$remoteStreams[user] && !$remoteStreams[user].user.audioEnabled}
                            isDeafened={$remoteStreams[user] && $remoteStreams[user].user.isDeafened}
                            isTalking={$userCache[user].media.is_playing_audio} />
=======

        {#if !$callTimeout}
            <div id="participants">
                <div class="video-container">
                    <video
                        data-cy="local-user-video"
                        id="local-user-video"
                        bind:this={localVideoCurrentSrc}
                        style="display: {userCallOptions.video.enabled ? 'block' : 'none'}"
                        width={isFullScreen ? "calc(50% - var(--gap) * 2)" : 200}
                        height={isFullScreen ? "50%" : 200}
                        muted
                        autoplay>
                        <track kind="captions" src="" />
                    </video>
                    <div class="user-name">{ownUserName}</div>
                    {#if !userCallOptions.audio.enabled}
                        <div class="mute-status">
                            <Icon icon={Shape.MicrophoneSlash}></Icon>
                        </div>
                    {/if}
                </div>

                {#each chat.users as user (user)}
                    {#if user === get(Store.state.user).key && !userCallOptions.video.enabled}
                        <Participant participant={$userCache[user]} hasVideo={$userCache[user].media.is_streaming_video} isMuted={muted} isDeafened={userCallOptions.audio.deafened} isTalking={$userCache[user].media.is_playing_audio} />
                    {:else if $userCache[user] && $userCache[user].key !== get(Store.state.user).key && VoiceRTCInstance.toCall && !$remoteStreams[user]}
                        {#if showAnimation}
                            <div class="calling-animation">
                                <div class="shaking-participant">
                                    <Participant participant={$userCache[user]} hasVideo={false} isMuted={true} isDeafened={true} isTalking={false} />
                                    <p>{message}</p>
                                </div>
                            </div>
                        {:else}
                            <div class="no-response">
                                <Participant participant={$userCache[user]} hasVideo={false} isMuted={true} isDeafened={true} isTalking={false} />
                                <p>{message}</p>
                            </div>
                        {/if}
                    {:else if $userCache[user] && $userCache[user].key !== get(Store.state.user).key && $remoteStreams[user]}
                        <div class="video-container">
                            <video
                                data-cy="remote-user-video"
                                id="remote-user-video-{user}"
                                width={$remoteStreams[user].user.videoEnabled ? (isFullScreen ? "calc(50% - var(--gap) * 2)" : 400) : 0}
                                height={$remoteStreams[user].user.videoEnabled ? (isFullScreen ? "50%" : 400) : 0}
                                autoplay
                                muted={false}
                                use:attachStream={user}
                                style="display: {$remoteStreams[user].user.videoEnabled ? 'block' : 'none'}">
                                <track kind="captions" src="" />
                            </video>
                            <div class="user-name">{$userCache[user].name}</div>
                            {#if !$remoteStreams[user].user.audioEnabled}
                                <div class="mute-status">
                                    <Icon icon={Shape.MicrophoneSlash}></Icon>
                                </div>
                            {/if}
                        </div>

                        {#if !$remoteStreams[user].stream || !$remoteStreams[user].user.videoEnabled}
                            <Participant
                                participant={$userCache[user]}
                                hasVideo={$userCache[user].media.is_streaming_video}
                                isMuted={$remoteStreams[user] && !$remoteStreams[user].user.audioEnabled}
                                isDeafened={$remoteStreams[user] && $remoteStreams[user].user.isDeafened}
                                isTalking={$userCache[user].media.is_playing_audio} />
                        {/if}
>>>>>>> fa9a5782
                    {/if}
                {/each}
            </div>
        {:else}
            <div class="loading-when-no-answer">
                <div class="spinner"></div>
                <p>{$_("settings.calling.noAnswer")}</p>
            </div>
        {/if}
    {/if}
    <div class="toolbar">
        <Controls>
            <div class="relative">
                {#if showCallSettings}
                    <div id="call-settings">
                        <CallSettings
                            on:change={_ => {
                                VoiceRTCInstance.getLocalStream(true)
                            }} />
                    </div>
                {/if}
                <Button
                    hook="button-call-settings"
                    tooltip="Settings"
                    icon
                    appearance={showCallSettings ? Appearance.Primary : Appearance.Alt}
                    outline={!showCallSettings}
                    on:click={_ => {
                        showCallSettings = !showCallSettings
                    }}>
                    <Icon icon={Shape.Cog} />
                </Button>
            </div>
            <div class="relative">
                {#if showVolumeMixer}
                    <div id="volume-mixer">
                        <VolumeMixer
                            participants={chat.users}
                            on:close={_ => {
                                showVolumeMixer = false
                            }} />
                    </div>
                {/if}
                <Button
                    hook="button-call-volume-mixer"
                    tooltip="Volume Mixer"
                    icon
                    appearance={showVolumeMixer ? Appearance.Primary : Appearance.Alt}
                    outline={!showVolumeMixer}
                    on:click={_ => {
                        showVolumeMixer = !showVolumeMixer
                    }}>
                    <Icon icon={Shape.SpeakerWave} />
                </Button>
            </div>
        </Controls>
        <Controls>
            <Button
                hook="button-call-mute"
                icon
                appearance={muted ? Appearance.Error : Appearance.Alt}
                tooltip={muted ? $_("call.unmute") : $_("call.mute")}
                on:click={_ => {
                    Store.updateMuted(!muted)
                }}>
                <Icon icon={muted ? Shape.MicrophoneSlash : Shape.Microphone} />
            </Button>
            <Button
                hook="button-call-deafen"
                icon
                appearance={deafened ? Appearance.Error : Appearance.Alt}
                tooltip={$_("call.deafen")}
                on:click={_ => {
                    Store.updateDeafened(!deafened)
                    // VoiceRTCInstance.turnOnOffDeafened()
                }}>
                <Icon icon={deafened ? Shape.HeadphoneSlash : Shape.Headphones} />
            </Button>
            <Button hook="button-call-stream" appearance={Appearance.Alt} icon tooltip={$_("call.stream")}>
                <Icon icon={Shape.Stream} />
            </Button>
            <Button
                hook="button-call-video"
                appearance={cameraEnabled ? Appearance.Alt : Appearance.Error}
                icon
                tooltip={cameraEnabled ? $_("call.disable_video") : $_("call.enable_video")}
                on:click={_ => {
                    Store.updateCameraEnabled(!cameraEnabled)
                }}>
                <Icon icon={cameraEnabled ? Shape.VideoCamera : Shape.VideoCameraSlash} />
            </Button>
            <Button
                hook="button-call-end"
                appearance={Appearance.Error}
                icon
                tooltip={$_("call.end")}
                on:click={_ => {
                    Store.endCall()
                    VoiceRTCInstance.leaveCall()
                }}>
                <Icon icon={Shape.PhoneXMark} />
            </Button>
        </Controls>
        <Controls>
            <Button hook="button-call-collapse-expand" appearance={Appearance.Alt} icon outline tooltip={expanded ? $_("call.collapse") : $_("call.expand")} on:click={toggleExanded}>
                {#if expanded}
                    <Icon icon={Shape.ChevronsUp} />
                {:else}
                    <Icon icon={Shape.ChevronsDown} />
                {/if}
            </Button>
            <Button hook="button-call-fullscreen" appearance={Appearance.Alt} icon outline tooltip={$_("call.fullscreen")} on:click={toggleFullscreen}>
                <Icon icon={Shape.ArrowsOut} />
            </Button>
        </Controls>
    </div>
</div>

<style lang="scss">
    #call-screen {
        background-color: var(--black);
        display: flex;
        width: 100%;
        min-height: var(--min-call-screen-height);
        padding: var(--padding);
        display: inline-flex;
        justify-content: center;
        align-items: center;
        flex-direction: column;
        transition: all var(--animation-speed);

        &.expanded {
            flex: 100%;
        }

        .toolbar {
            width: 100%;
            display: inline-flex;
            justify-content: space-between;
        }

        .relative {
            position: relative;
        }

        #participants {
            flex: 1;
            display: flex;
            flex-direction: row;
            flex-wrap: wrap;
            gap: var(--gap);
            padding: var(--padding);
            align-items: center;
            justify-content: center;
        }

        video {
            object-fit: contain;
            border-radius: 12px;
            background-color: var(--black);
        }

        .calling-animation {
            display: flex;
            align-items: center;
            justify-content: center;
            flex-direction: column;
            text-align: center;
            animation: shake 0.4s ease-in-out infinite;
        }

        .shaking-participant {
            animation: shake 0.4s ease-in-out infinite;
        }

        @keyframes shake {
            0%,
            100% {
                transform: translateX(0);
            }
            25% {
                transform: translateX(-0.75px);
            }
            50% {
                transform: translateX(0.75px);
            }
            75% {
                transform: translateX(-0.75px);
            }
        }

        .calling-animation p {
            margin-top: 10px;
            font-size: 1.2rem;
            color: #666;
            font-weight: bold;
        }

        .no-response {
            display: flex;
            align-items: center;
            justify-content: center;
            flex-direction: column;
            text-align: center;
        }

        .no-response p {
            margin-top: 10px;
            font-size: 1.2rem;
            color: #666;
            font-weight: bold;
        }

        .video-container {
            position: relative;
            display: inline-block;
            border-radius: 12px;
            overflow: hidden;
            border: 2px solid var(--color-muted);
        }

        video {
            object-fit: cover;
            border-radius: 12px;
        }

        .user-name {
            position: absolute;
            bottom: 8px;
            left: 12px;
            background-color: rgba(0, 0, 0, 0.6);
            color: white;
            padding: 4px 8px;
            border-radius: 8px;
            font-size: 14px;
        }

        .mute-status {
            position: absolute;
            display: flex;
            bottom: 8px;
            right: 12px;
            align-items: center;
            justify-content: center;
            background-color: rgba(0, 0, 0, 0.6);
            color: white;
            padding: 4px 8px;
            border-radius: 8px;
            font-size: 14px;
        }
<<<<<<< HEAD
=======
        .spinner {
            width: 48px;
            height: 48px;
            border: 8px solid #f3f3f3;
            border-top: 8px solid #3498db;
            border-radius: 50%;
            animation: spin 2s linear infinite;
        }

        @keyframes spin {
            0% {
                transform: rotate(0deg);
            }
            100% {
                transform: rotate(360deg);
            }
        }

        .loading-when-no-answer {
            display: flex;
            justify-content: center;
            align-items: center;
            flex-direction: column;
            text-align: center;
            margin: 32px;
        }

        .loading-when-no-answer p {
            margin-top: 16px;
        }
>>>>>>> fa9a5782
    }
</style><|MERGE_RESOLUTION|>--- conflicted
+++ resolved
@@ -13,11 +13,7 @@
     import type { Chat } from "$lib/types"
     import VolumeMixer from "./VolumeMixer.svelte"
     import { onDestroy, onMount } from "svelte"
-<<<<<<< HEAD
-    import { TIME_TO_SHOW_CONNECTING, VoiceRTCInstance } from "$lib/media/Voice"
-=======
     import { callTimeout, TIME_TO_SHOW_CONNECTING, VoiceRTCInstance } from "$lib/media/Voice"
->>>>>>> fa9a5782
     import { log } from "$lib/utils/Logger"
 
     export let expanded: boolean = false
@@ -120,10 +116,6 @@
     }
     let showAnimation = true
     let message = $_("settings.calling.connecting")
-<<<<<<< HEAD
-
-=======
->>>>>>> fa9a5782
     let timeout: NodeJS.Timeout | undefined
 
     onMount(async () => {
@@ -169,74 +161,6 @@
                 </Text>
             </svelte:fragment>
         </Topbar>
-<<<<<<< HEAD
-        <div id="participants">
-            <div class="video-container">
-                <video
-                    data-cy="local-user-video"
-                    id="local-user-video"
-                    bind:this={localVideoCurrentSrc}
-                    style="display: {userCallOptions.video.enabled ? 'block' : 'none'}"
-                    width={isFullScreen ? "calc(50% - var(--gap) * 2)" : 200}
-                    height={isFullScreen ? "50%" : 200}
-                    muted
-                    autoplay>
-                    <track kind="captions" src="" />
-                </video>
-                <div class="user-name">{ownUserName}</div>
-                {#if !userCallOptions.audio.enabled}
-                    <div class="mute-status">
-                        <Icon icon={Shape.MicrophoneSlash}></Icon>
-                    </div>
-                {/if}
-            </div>
-
-            {#each chat.users as user (user)}
-                {#if user === get(Store.state.user).key && !userCallOptions.video.enabled}
-                    <Participant participant={$userCache[user]} hasVideo={$userCache[user].media.is_streaming_video} isMuted={muted} isDeafened={userCallOptions.audio.deafened} isTalking={$userCache[user].media.is_playing_audio} />
-                {:else if $userCache[user] && $userCache[user].key !== get(Store.state.user).key && VoiceRTCInstance.toCall && !$remoteStreams[user]}
-                    {#if showAnimation}
-                        <div class="calling-animation">
-                            <div class="shaking-participant">
-                                <Participant participant={$userCache[user]} hasVideo={false} isMuted={true} isDeafened={true} isTalking={false} />
-                                <p>{message}</p>
-                            </div>
-                        </div>
-                    {:else}
-                        <div class="no-response">
-                            <Participant participant={$userCache[user]} hasVideo={false} isMuted={true} isDeafened={true} isTalking={false} />
-                            <p>{message}</p>
-                        </div>
-                    {/if}
-                {:else if $userCache[user] && $userCache[user].key !== get(Store.state.user).key && $remoteStreams[user]}
-                    <div class="video-container">
-                        <video
-                            data-cy="remote-user-video"
-                            id="remote-user-video-{user}"
-                            width={$remoteStreams[user].user.videoEnabled ? (isFullScreen ? "calc(50% - var(--gap) * 2)" : 400) : 0}
-                            height={$remoteStreams[user].user.videoEnabled ? (isFullScreen ? "50%" : 400) : 0}
-                            autoplay
-                            muted={false}
-                            use:attachStream={user}
-                            style="display: {$remoteStreams[user].user.videoEnabled ? 'block' : 'none'}">
-                            <track kind="captions" src="" />
-                        </video>
-                        <div class="user-name">{$userCache[user].name}</div>
-                        {#if !$remoteStreams[user].user.audioEnabled}
-                            <div class="mute-status">
-                                <Icon icon={Shape.MicrophoneSlash}></Icon>
-                            </div>
-                        {/if}
-                    </div>
-
-                    {#if !$remoteStreams[user].stream || !$remoteStreams[user].user.videoEnabled}
-                        <Participant
-                            participant={$userCache[user]}
-                            hasVideo={$userCache[user].media.is_streaming_video}
-                            isMuted={$remoteStreams[user] && !$remoteStreams[user].user.audioEnabled}
-                            isDeafened={$remoteStreams[user] && $remoteStreams[user].user.isDeafened}
-                            isTalking={$userCache[user].media.is_playing_audio} />
-=======
 
         {#if !$callTimeout}
             <div id="participants">
@@ -306,7 +230,6 @@
                                 isDeafened={$remoteStreams[user] && $remoteStreams[user].user.isDeafened}
                                 isTalking={$userCache[user].media.is_playing_audio} />
                         {/if}
->>>>>>> fa9a5782
                     {/if}
                 {/each}
             </div>
@@ -557,8 +480,6 @@
             border-radius: 8px;
             font-size: 14px;
         }
-<<<<<<< HEAD
-=======
         .spinner {
             width: 48px;
             height: 48px;
@@ -589,6 +510,5 @@
         .loading-when-no-answer p {
             margin-top: 16px;
         }
->>>>>>> fa9a5782
     }
 </style>