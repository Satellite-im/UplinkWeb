--- conflicted
+++ resolved
@@ -25,10 +25,7 @@
 
     let showSettings = false
     let showVolumeMixer = false
-<<<<<<< HEAD
     let showCallSettings = false
-=======
->>>>>>> 4fccbd94
 
     export let muted: boolean = get(Store.state.devices.muted)
     export let deafened: boolean = get(Store.state.devices.deafened)
@@ -103,7 +100,6 @@
             requestPermissions()
         }
 
-<<<<<<< HEAD
         if (VoiceRTCInstance.localVideoCurrentSrc && VoiceRTCInstance.remoteVideoElement) {
             if (VoiceRTCInstance.makingCall) {
                 VoiceRTCInstance.makeVideoCall()
@@ -112,27 +108,6 @@
                 VoiceRTCInstance.acceptCall()
                 callStarted = true
             }
-            // const videoElement = document.getElementById("remote-user-video")! as HTMLVideoElement
-            // videoElement.volume = 0.1
-
-            // const localVideoElement = document.getElementById("local-user-video")! as HTMLVideoElement
-            // localVideoElement.volume = 0.1
-=======
-        setInterval(async () => {
-            if (VoiceRTCInstance.acceptedIncomingCall) {
-                console.log("Accepting incoming call")
-                VoiceRTCInstance.acceptedIncomingCall = false
-                await VoiceRTCInstance.acceptCall()
-            }
-        }, 1000)
-    })
-
-    afterUpdate(() => {
-        if (localVideoCurrentSrc) {
-            localVideoCurrentSrc.play().catch(error => {
-                console.error("Error playing local video:", error)
-            })
->>>>>>> 4fccbd94
         }
     })
 </script>
@@ -151,11 +126,7 @@
                 <track kind="captions" src="" />
             </video>
             <br />
-<<<<<<< HEAD
             <video id="local-user-video" bind:this={localVideoCurrentSrc} width="400" height="400" muted={true} autoplay>
-=======
-            <video bind:this={localVideoCurrentSrc} width="400" height="400" autoplay>
->>>>>>> 4fccbd94
                 <track kind="captions" src="" />
             </video>
             {#if !callStarted}
@@ -185,14 +156,8 @@
                         showCallSettings = !showCallSettings
                     }}>
                     <Icon icon={Shape.Cog} />
-<<<<<<< HEAD
                 </Button>
             </div>
-=======
-                </svelte:fragment>
-                <CallSettings />
-            </PopupButton>
->>>>>>> 4fccbd94
             <div class="relative">
                 {#if showVolumeMixer}
                     <VolumeMixer participants={chat.users} />
