--- conflicted
+++ resolved
@@ -198,30 +198,23 @@
             <Button appearance={Appearance.Alt} icon tooltip={$_("call.stream")}>
                 <Icon icon={Shape.Stream} />
             </Button>
-<<<<<<< HEAD
-            <Button appearance={Appearance.Alt} icon tooltip={$_("call.video")}>
+            <Button
+                appearance={Appearance.Alt}
+                icon
+                tooltip={$_("call.video")}
+                on:click={_ => {
+                    VoiceRTCInstance.turnOnOffCamera()
+                }}>
                 <Icon icon={Shape.VideoCamera} />
             </Button>
-            <Button appearance={Appearance.Error} icon tooltip={$_("call.end")}>
-=======
-            <Button
-                appearance={Appearance.Alt}
-                icon
-                tooltip="Enable Video"
-                on:click={_ => {
-                    VoiceRTCInstance.turnOnOffCamera()
-                }}>
-                <Icon icon={Shape.VideoCamera} />
-            </Button>
             <Button
                 appearance={Appearance.Error}
                 icon
-                tooltip="End"
+                tooltip={$_("call.end")}
                 on:click={_ => {
                     dispatch("onendcall")
                     VoiceRTCInstance.endCall()
                 }}>
->>>>>>> 4fccbd94
                 <Icon icon={Shape.PhoneXMark} />
             </Button>
         </Controls>
