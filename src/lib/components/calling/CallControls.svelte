<script lang="ts">
    import { Text, Button, Icon, Label } from "$lib/elements"
<<<<<<< HEAD
    import { Appearance, Shape } from "$lib/enums"

=======
    import { Appearance, Route, SettingsRoute, Shape } from "$lib/enums"
    import { initLocale } from "$lib/lang"
>>>>>>> 4fccbd94
    import { _ } from "svelte-i18n"
    import Controls from "../../layouts/Controls.svelte"
    import { get } from "svelte/store"
    import { SettingsStore, type ISettingsState } from "$lib/state"
    import { Store } from "$lib/state/Store"

    export let loading: boolean = false
    export let duration: Date = get(Store.state.activeCall)?.startedAt || new Date()
    export let muted: boolean = get(Store.state.devices.muted)
    export let deafened: boolean = get(Store.state.devices.deafened)
    export let settings: ISettingsState = get(SettingsStore.state)
    export let activeRoute: Route | SettingsRoute = Route.Chat

    let elapsedTime: string = "00:00:00"

    function updateElapsedTime() {
        const now = new Date()
        const diff = now.getTime() - new Date(duration).getTime()

        const hours = Math.floor(diff / (1000 * 60 * 60))
            .toString()
            .padStart(2, "0")
        const minutes = Math.floor((diff % (1000 * 60 * 60)) / (1000 * 60))
            .toString()
            .padStart(2, "0")
        const seconds = Math.floor((diff % (1000 * 60)) / 1000)
            .toString()
            .padStart(2, "0")

        elapsedTime = `${hours}:${minutes}:${seconds}`
    }

    const interval = setInterval(updateElapsedTime, 1000)

    // Cleanup interval on destroy
    import { onDestroy } from "svelte"
    import { goto } from "$app/navigation"
    import { VoiceRTCInstance } from "$lib/media/Voice"
    onDestroy(() => {
        clearInterval(interval)
    })

    Store.state.devices.muted.subscribe(state => (muted = state))
    Store.state.devices.deafened.subscribe(state => (deafened = state))
    SettingsStore.state.subscribe(state => (settings = state))

    $: activeCall = Store.state.activeCall
    $: activeChat = Store.state.activeChat
    $: pending = settings.calling.minimalCallingAlerts && VoiceRTCInstance.isReceivingCall
</script>

{#if $activeCall || pending}
    <div class={`call-controls ${pending ? "incoming" : ""}`}>
        {#if settings?.audio?.callTimer && $activeCall}
            <!-- svelte-ignore a11y-click-events-have-key-events -->
            <!-- svelte-ignore a11y-no-static-element-interactions -->
            <div
                class="info"
                on:click={_ => {
                    Store.setActiveChat($activeCall.chat)
                    goto(Route.Chat)
                }}>
                <Label text={$_("call.in_call")} />
                <Text appearance={Appearance.Success} loading={loading}>
                    {elapsedTime}
                </Text>
            </div>
        {/if}

        {#if pending}
            <Label text="Incoming Call..." />
            <Controls>
                <Button tooltip="Answer" text="Answer" appearance={Appearance.Success} loading={loading} on:click={_ => {}}>
                    <Icon icon={Shape.PhoneCall} />
                </Button>
                <Button
                    tooltip="End"
                    text="Deny"
                    appearance={Appearance.Error}
                    loading={loading}
                    on:click={_ => {
                        Store.endCall()
                    }}>
                    <Icon icon={Shape.PhoneXMark} />
                </Button>
            </Controls>
        {:else if $activeCall}
            <Controls>
                <Button
                    icon
                    appearance={muted ? Appearance.Error : Appearance.Alt}
                    tooltip={$_("call.mute")}
                    loading={loading}
                    on:click={_ => {
                        Store.updateMuted(!muted)
                    }}>
                    <Icon icon={muted ? Shape.MicrophoneSlash : Shape.Microphone} />
                </Button>
                <Button
                    icon
                    appearance={deafened ? Appearance.Error : Appearance.Alt}
                    tooltip={$_("call.deafen")}
                    loading={loading}
                    on:click={_ => {
                        Store.updateDeafened(!deafened)
                    }}>
                    <Icon icon={deafened ? Shape.HeadphoneSlash : Shape.Headphones} />
                </Button>
                <Button
                    tooltip="End"
                    icon
                    appearance={Appearance.Error}
                    loading={loading}
                    on:click={_ => {
                        Store.endCall()
                    }}>
                    <Icon icon={Shape.PhoneXMark} />
                </Button>
                {#if $activeChat.id !== $activeCall.chat.id || activeRoute !== Route.Chat}
                    <Button
                        tooltip="Go"
                        icon
                        appearance={Appearance.Success}
                        loading={loading}
                        on:click={_ => {
                            Store.setActiveChat($activeCall.chat)
                            goto(Route.Chat)
                        }}>
                        <Icon icon={Shape.ArrowRight} />
                    </Button>
                {/if}
            </Controls>
        {/if}
    </div>
{/if}

<style lang="scss">
    .call-controls {
        width: 100%;
        background-color: var(--background-alt);
        border: var(--border-width) solid var(--success-color);
        border-radius: var(--border-radius);
        padding: var(--padding-less);
        display: inline-flex;
        gap: var(--gap);
        min-width: var(--min-component-width);
        align-items: center;

        &.incoming {
            animation: pulse-success 1s infinite;
            box-shadow: 0 0 0 2em transparent;
        }

        .info {
            flex: 1;
        }

        :global(.controls) {
            flex: 1;
            justify-content: flex-end;
        }
    }
</style><|MERGE_RESOLUTION|>--- conflicted
+++ resolved
@@ -1,12 +1,7 @@
 <script lang="ts">
     import { Text, Button, Icon, Label } from "$lib/elements"
-<<<<<<< HEAD
-    import { Appearance, Shape } from "$lib/enums"
+    import { Appearance, Route, SettingsRoute, Shape } from "$lib/enums"
 
-=======
-    import { Appearance, Route, SettingsRoute, Shape } from "$lib/enums"
-    import { initLocale } from "$lib/lang"
->>>>>>> 4fccbd94
     import { _ } from "svelte-i18n"
     import Controls from "../../layouts/Controls.svelte"
     import { get } from "svelte/store"
