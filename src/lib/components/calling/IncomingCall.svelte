--- conflicted
+++ resolved
@@ -61,11 +61,12 @@
     <div id="incoming-call">
         <div class="body">
             <div class="content">
-<<<<<<< HEAD
                 {#if $callChat.kind === ChatType.DirectMessage}
                     <ProfilePicture id={$user.key} hook="friend-profile-picture" size={Size.Large} image={$user.profile.photo.image} status={$user.profile.status} />
                     <Text>{$user.name}</Text>
-                    <Text muted>{$user.profile.status_message}</Text>
+                    {#if $user.profile.status_message !== ""}
+                        <Text muted>{$user.profile.status_message}</Text>
+                    {/if}
                 {:else}
                     <ProfilePicture id={$user.key} hook="friend-profile-picture" size={Size.Large} image={$user.profile.photo.image} status={$user.profile.status} />
                     <Text>{$user.name}</Text>
@@ -74,15 +75,7 @@
                     <Text>{$callChat.name}</Text>
                 {/if}
 
-                <Spacer />
-=======
-                <ProfilePicture id={$user.key} hook="friend-profile-picture" size={Size.Large} image={$user.profile.photo.image} status={$user.profile.status} />
-                <Text>{$user.name}</Text>
-                {#if $user.profile.status_message !== ""}
-                    <Text muted>{$user.profile.status_message}</Text>
-                {/if}
                 <Spacer less={true} />
->>>>>>> 778a1a0e
                 <Controls>
                     <Button appearance={Appearance.Success} text="Answer" on:click={answerCall}>
                         <Icon icon={Shape.PhoneCall} />
