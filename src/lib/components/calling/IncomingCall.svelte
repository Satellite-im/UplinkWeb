--- conflicted
+++ resolved
@@ -12,15 +12,6 @@
     import { MultipassStoreInstance } from "$lib/wasm/MultipassStore"
 
     let callSound: SoundHandler
-<<<<<<< HEAD
-    $: pending = Store.state.pendingCall
-
-    $: {
-        if ($pending) {
-            callSound = playSound(Sounds.IncomingCall)
-        }
-    }
-=======
     onMount(() => {
         setInterval(async () => {
             if (VoiceRTCInstance.isReceivingCall) {
@@ -43,8 +34,6 @@
     let user: User = defaultUser
 
     $: pending = VoiceRTCInstance.isReceivingCall
-    $: pendingChatCall = ""
->>>>>>> 9a0ce1a0
 </script>
 
 {#if pending}
