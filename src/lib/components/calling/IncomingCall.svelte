--- conflicted
+++ resolved
@@ -9,14 +9,10 @@
     import { connectionOpened, VoiceRTCInstance } from "$lib/media/Voice"
     import { goto } from "$app/navigation"
     import { writable } from "svelte/store"
-<<<<<<< HEAD
-    import { _ } from "svelte-i18n"
-=======
     import { onDestroy, onMount } from "svelte"
     import { _ } from "svelte-i18n"
     import { UIStore } from "$lib/state/ui/index.js"
     import ProfilePictureMany from "../profile/ProfilePictureMany.svelte"
->>>>>>> fa9a5782
 
     let callSound: SoundHandler | undefined = undefined
     let pending = false
@@ -85,24 +81,6 @@
 {#if pending}
     <div id="incoming-call">
         <div class="body">
-<<<<<<< HEAD
-            <div class="content">
-                <ProfilePicture id={$user.key} hook="friend-profile-picture" size={Size.Large} image={$user.profile.photo.image} status={$user.profile.status} />
-                <Text>{$user.name}</Text>
-                <Text muted>{$user.profile.status_message}</Text>
-                <Spacer />
-                <Controls>
-                    <Button appearance={Appearance.Success} text={$_("settings.calling.voice")} on:click={_ => answerCall(true)}>
-                        <Icon icon={Shape.PhoneCall} />
-                    </Button>
-                    <Button appearance={Appearance.Success} text={$_("settings.calling.video")} on:click={_ => answerCall(false)}>
-                        <Icon icon={Shape.VideoCamera} />
-                    </Button>
-                </Controls>
-                <Button appearance={Appearance.Error} text={$_("settings.calling.decline")} on:click={endCall}>
-                    <Icon icon={Shape.PhoneXMark} />
-                </Button>
-=======
             <div class="content" style={cancelledCall ? "border: var(--border-width) solid var(--warning-color);" : "border: var(--border-width) solid var(--success-color);"}>
                 {#if cancelledCall}
                     <ProfilePicture id={$user.key} hook="friend-profile-picture" size={Size.Large} image={$user.profile.photo.image} status={$user.profile.status} />
@@ -137,7 +115,6 @@
                         <Icon icon={Shape.PhoneXMark} />
                     </Button>
                 {/if}
->>>>>>> fa9a5782
             </div>
         </div>
     </div>
