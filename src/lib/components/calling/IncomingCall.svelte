--- conflicted
+++ resolved
@@ -71,19 +71,20 @@
 {#if pending}
     <div id="incoming-call">
         <div class="body">
-<<<<<<< HEAD
             <div class="content" style={cancelledCall ? "border: var(--border-width) solid var(--warning-color);" : "border: var(--border-width) solid var(--success-color);"}>
                 {#if cancelledCall}
                     <ProfilePicture id={$user.key} hook="friend-profile-picture" size={Size.Large} image={$user.profile.photo.image} status={$user.profile.status} />
                     <Text>{$user.name}</Text>
                     <Text muted size={Size.Large}>{$_("settings.calling.hasCancelled")}</Text>
                     <Text muted size={Size.Large}>{$_("settings.calling.disconnecting")}</Text>
-                    <Spacer />
+                    <Spacer less={true} />
                 {:else}
                     <ProfilePicture id={$user.key} hook="friend-profile-picture" size={Size.Large} image={$user.profile.photo.image} status={$user.profile.status} />
                     <Text>{$user.name}</Text>
-                    <Text muted>{$user.profile.status_message}</Text>
-                    <Spacer />
+                    {#if $user.profile.status_message !== ""}
+                        <Text muted>{$user.profile.status_message}</Text>
+                    {/if}
+                    <Spacer less={true} />
                     <Controls>
                         <Button appearance={Appearance.Success} text="Answer" on:click={answerCall}>
                             <Icon icon={Shape.PhoneCall} />
@@ -93,23 +94,6 @@
                         </Button>
                     </Controls>
                 {/if}
-=======
-            <div class="content">
-                <ProfilePicture id={$user.key} hook="friend-profile-picture" size={Size.Large} image={$user.profile.photo.image} status={$user.profile.status} />
-                <Text>{$user.name}</Text>
-                {#if $user.profile.status_message !== ""}
-                    <Text muted>{$user.profile.status_message}</Text>
-                {/if}
-                <Spacer less={true} />
-                <Controls>
-                    <Button appearance={Appearance.Success} text="Answer" on:click={answerCall}>
-                        <Icon icon={Shape.PhoneCall} />
-                    </Button>
-                    <Button appearance={Appearance.Error} text="End" on:click={endCall}>
-                        <Icon icon={Shape.PhoneXMark} />
-                    </Button>
-                </Controls>
->>>>>>> 778a1a0e
             </div>
         </div>
     </div>
