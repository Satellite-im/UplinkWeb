<script lang="ts">
    import { Button, Icon, Text, Spacer } from "$lib/elements"
    import { Appearance, Route, Shape, Size } from "$lib/enums"
    import { Controls } from "$lib/layouts"
    import { defaultUser, type Chat, type User } from "$lib/types"
    import { onMount } from "svelte"
    import ProfilePicture from "../profile/ProfilePicture.svelte"
    import { playSound, SoundHandler, Sounds } from "../utils/SoundHandler"
    import { Store } from "$lib/state/Store"
    import { VoiceRTCInstance } from "$lib/media/Voice"
    import { goto } from "$app/navigation"
    import { MultipassStoreInstance } from "$lib/wasm/MultipassStore"

    let callSound: SoundHandler
    let pending = false

    onMount(() => {
        setInterval(async () => {
            if (VoiceRTCInstance.isReceivingCall) {
                // callSound = playSound(Sounds.IncomingCall)
                pending = true
                let callingChat = Store.getCallingChat(VoiceRTCInstance.channel)
                if (callingChat) {
                    user = (await MultipassStoreInstance.identity_from_did(callingChat.users[1])) ?? defaultUser
                }
            }
        }, 1000)
    })
    let user: User = defaultUser
<<<<<<< HEAD

    $: pending = VoiceRTCInstance.isReceivingCall
    $: pendingChatCall = ""
=======
>>>>>>> 2d468047
</script>

{#if pending}
    <div id="incoming-call">
        <div class="body">
            <div class="content">
                <ProfilePicture id={user.key} hook="friend-profile-picture" size={Size.Large} image={user.profile.photo.image} status={user.profile.status} />
                <Text>{user.name}</Text>
                <Text muted>{user.profile.status_message}</Text>
                <Spacer />
                <Controls>
                    <Button
                        appearance={Appearance.Success}
                        text="Answer"
                        on:click={async _ => {
                            await VoiceRTCInstance.acceptCall()
                            let activeChat = Store.setActiveChatByID(VoiceRTCInstance.channel)
                            if (activeChat) {
                                Store.setActiveCall(activeChat)
                            }
                            goto(Route.Chat)
                            pending = false
                            Store.acceptCall()
                            VoiceRTCInstance.isReceivingCall = false
                            // callSound.stop()
                        }}>
                        <Icon icon={Shape.PhoneCall} />
                    </Button>
                    <Button
                        appearance={Appearance.Error}
                        text="End"
                        on:click={_ => {
                            pending = false
                            Store.denyCall()
                            // callSound.stop()
                            VoiceRTCInstance.endCall()
                            VoiceRTCInstance.isReceivingCall = false
                        }}>
                        <Icon icon={Shape.PhoneXMark} />
                    </Button>
                </Controls>
            </div>
        </div>
    </div>
{/if}

<style lang="scss">
    #incoming-call {
        position: absolute;
        display: inline-flex;
        flex-direction: column;
        gap: var(--gap);
        width: 100%;
        flex: 1;

        .body {
            position: absolute;
            z-index: 1000;
            backdrop-filter: blur(var(--blur-radius));
            background-color: var(--opaque-color);
            width: 100vw;
            height: 100vh;
            display: inline-flex;
            justify-content: center;
            align-items: center;

            .content {
                animation: pulse-success 1s infinite;
                box-shadow: 0 0 0 2em transparent;
                background-color: var(--background-alt);
                gap: var(--gap);
                height: fit-content;
                padding: calc(var(--padding) * 2) var(--padding) var(--padding) var(--padding);
                border-radius: var(--border-radius-more);
                display: inline-flex;
                flex-direction: column;
                justify-content: center;
                align-items: center;
                border: var(--border-width) solid var(--success-color);
            }
        }
    }
</style><|MERGE_RESOLUTION|>--- conflicted
+++ resolved
@@ -27,12 +27,6 @@
         }, 1000)
     })
     let user: User = defaultUser
-<<<<<<< HEAD
-
-    $: pending = VoiceRTCInstance.isReceivingCall
-    $: pendingChatCall = ""
-=======
->>>>>>> 2d468047
 </script>
 
 {#if pending}
