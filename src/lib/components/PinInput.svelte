<script lang="ts">
    import { createEventDispatcher, onMount } from "svelte"
    import { Appearance, Shape } from "$lib/enums"

    import { Button, Icon, Spacer, Loader, Switch, Label } from "$lib/elements"

    import { _ } from "svelte-i18n"

    export let error: boolean = false
    export let loading: boolean = false
    export let scramble: boolean = false
    export let showSettings: boolean = false
    export let min: number = 4
    export let max: number = 6

    let pinValue: string = "" // This holds the actual pin value
    let displayDots: Array<boolean> = [] // This holds the state for each dot (filled or not)

    // Initialize or shuffle digits for the keypad
    const pinDigitsOriginal: string[] = ["1", "2", "3", "4", "5", "6", "7", "8", "9", "0"]
    let pinDigits: string[] = [...pinDigitsOriginal]

    // Shuffle array using Fisher-Yates algorithm
    function shuffleArray<T>(array: T[]): T[] {
        if (scramble)
            for (let i = array.length - 1; i > 0; i--) {
                const j = Math.floor(Math.random() * (i + 1))
                ;[array[i], array[j]] = [array[j], array[i]]
            }
        return array
    }

    // Update the pin value and the display dots
    const updatePinValue = (digit: string) => {
        dispatch("updatePinValue", digit)
        if (pinValue.length < max) {
            pinValue += digit
            updateDisplayDots()
        }
    }

    // Update display dots based on the current pin value
    const updateDisplayDots = () => {
        displayDots = pinValue.length < min ? Array.from({ length: min }, (_, i) => i < pinValue.length) : Array.from({ length: pinValue.length }, () => true)
        pinDigits = scramble ? shuffleArray(pinDigits) : [...pinDigitsOriginal]
    }

    // Clear the pin value and update display dots
    const clearPinValue = () => {
        pinValue = ""
        updateDisplayDots()
    }

    // Create an event dispatcher
    const dispatch = createEventDispatcher()

    // Function to dispatch a 'click' event
    function onSubmit(pin: string) {
        dispatch("submit", pin)
    }
    // Placeholder for submit action
    const submitPinValue = () => {
        onSubmit(pinValue)
        clearPinValue()
    }

    function handleKeyDown(event: { key: any }) {
        const key = event.key
        // Check if the key is a digit
        if (!isNaN(key) && key !== " ") {
            updatePinValue(key)
        }
    }

    onMount(() => {
        window.addEventListener("keydown", handleKeyDown)
        updateDisplayDots()
        return () => {
            window.removeEventListener("keydown", handleKeyDown)
        }
    })

    function handleToggleScramble(value: any) {
        scramble = value.detail
        pinDigits = scramble ? shuffleArray(pinDigits) : [...pinDigitsOriginal]
    }

    function handleInput(event: any) {
        const input = event.target.value
        if (input.length <= max) {
            pinValue = input
            updateDisplayDots()
        }
    }

    $: pinValue, updateDisplayDots()
</script>

<div class="pin-input-group {loading ? 'loading' : ''}">
    <div class="pin-group">
        <div class="pin-display {error ? 'error' : ''}">
            {#each displayDots as dot}
                <span class="dot {dot ? 'filled' : ''}"></span>
            {/each}
        </div>
        <div class="shadow-input">
            <input type="number" on:input={handleInput} pattern="[0-9]*" />
        </div>
    </div>
    <Spacer less />
<<<<<<< HEAD
    {#key pinDigits.join()}
        <div class="pin-keypad" data-keyorder={pinDigits.join()} data-shuffle="true">
            {#each pinDigits.slice(0, -1) as digit}
                <Button class="pin-key" icon disabled={error || loading} on:click={() => updatePinValue(digit)} appearance={Appearance.Alt}>
=======
    {#key pinDigits.join() }
        <div class="pin-keypad" data-keyorder={pinDigits.join()} data-shuffle="true" data-cy="pin-keypad">
            {#each pinDigits.slice(0, -1) as digit}
                <Button 
                    class="pin-key"
                    testid="button-pin-{digit}"
                    icon
                    disabled={error || loading}
                    on:click={() => updatePinValue(digit)}
                    appearance={Appearance.Alt}
                    >
>>>>>>> edddca20
                    {#if loading}
                        <Loader />
                    {:else}
                        {digit}
                    {/if}
                </Button>
            {/each}
            <Button class="pin-key" disabled={loading} testid="button-clear-input" rotateOnHover on:click={clearPinValue} appearance={Appearance.Error}>
                {#if loading}
                    <Loader alt />
                {:else}
                    <Icon icon={Shape.Refresh} />
                {/if}
            </Button>
            <Button class="pin-key" disabled={error || loading} testid="button-pin-{pinDigits.slice(-1)}" icon on:click={() => updatePinValue(pinDigits.slice(-1).toString())} appearance={Appearance.Alt}>
                {#if loading}
                    <Loader />
                {:else}
                    {pinDigits.slice(-1)}
                {/if}
            </Button>
<<<<<<< HEAD
            <Button class="pin-key" icon on:click={submitPinValue} appearance={pinValue.length < min && !loading ? Appearance.Alt : Appearance.Success} disabled={pinValue.length < min || error || loading}>
=======
            <Button class="pin-key" icon on:click={submitPinValue} testid="button-confirm-pin" appearance={(pinValue.length < min && !loading) ? Appearance.Alt : Appearance.Success} disabled={(pinValue.length < min || error || loading)}>
>>>>>>> edddca20
                {#if loading}
                    <Loader alt />
                {:else}
                    <Icon icon={Shape.CheckMark} alt={pinValue.length < min} />
                {/if}
            </Button>
        </div>
    {/key}
    <Spacer less />
    <div class="flex-column">
<<<<<<< HEAD
        <Button
            outline={!showSettings}
            appearance={Appearance.Alt}
            on:click={_ => {
                showSettings = !showSettings
            }}>
            <Icon icon={showSettings ? Shape.ChevronDown : Shape.ChevronRight} /> Settings
=======
        <Button outline={!showSettings} testid="button-settings" appearance={Appearance.Alt} on:click={(_) => {
            showSettings = !showSettings;
        }}>
            <Icon icon={(showSettings) ? Shape.ChevronDown : Shape.ChevronRight} /> Settings
>>>>>>> edddca20
        </Button>
        <div class="pin-settings flex-column {showSettings ? 'visible' : 'hidden'}">
            <div class="flex-row setting">
                <Switch on={scramble} on:toggle={handleToggleScramble} />
                <Label text={$_("pages.auth.unlock.scramble_pin")} />
            </div>
            <hr class="divider" />
            <div class="flex-row setting">
                <Switch />
                <Label text="Stay unlocked?" />
            </div>
        </div>
    </div>
</div>

<style lang="scss">
    /* Base */
    .pin-input-group {
        position: relative;
        height: fit-content;
        display: inline-flex;
        flex-direction: column;
        justify-content: center;
        align-items: center;
        gap: var(--gap);

        .pin-settings {
            max-height: fit-content;
            overflow: hidden;
            transition: all var(--animation-speed) ease;
            background-color: var(--background-color);
            padding: var(--padding);
            border-radius: var(--border-radius);
            border: var(--border-width) solid var(--border-color);
            display: inline-flex;
            gap: var(--gap-less);
            justify-content: space-between;

            &.hidden {
                opacity: 0;
            }

            &.visible {
                opacity: 1;
            }

            .setting {
                display: inline-flex;
                justify-content: space-between;
            }
        }

        &.loading {
            cursor: wait;

            input {
                pointer-events: none;
            }
        }

        .pin-display {
            display: inline-flex;
            gap: var(--gap);
            justify-content: center;
            padding: var(--padding) 0;
            cursor: text;

            .dot {
                width: var(--font-size);
                height: var(--font-size);
                background-color: var(--color);
                transition: all ease var(--animation-speed);
                border-radius: 50%;
                border: var(--border-width) solid var(--border-color);
                display: inline-block;

                &.filled {
                    background-color: var(--primary-color);
                }
            }

            &.error {
                .dot {
                    border: var(--error-color) solid var(--border-width);
                    background-color: var(--color-alt);
                    &.filled {
                        background-color: var(--error-color);
                    }
                }
            }
        }

        .shadow-input {
            position: absolute;
            top: calc(var(--padding) / 1.5);
            left: 0;

            input {
                background-color: transparent;
                height: 100%;
                width: 100%;
                color: transparent;
                border: none;
                outline: none;

                &::-webkit-outer-spin-button,
                &::-webkit-inner-spin-button {
                    -webkit-appearance: none;
                    margin: 0;
                }

                &[type="number"] {
                    -moz-appearance: textfield;
                    appearance: textfield;
                }

                &::selection {
                    background: transparent;
                }
            }
        }

        .pin-keypad {
            width: calc((var(--input-height) * 3) + (var(--gap) * 3));
            display: inline-flex;
            flex-direction: row;
            flex-wrap: wrap;
            justify-content: center;
            gap: var(--gap);
        }
    }

    /* Accessibility */
    .pin-group:focus-within {
        .dot {
            transition: all var(--animation-speed);
            box-shadow: 0 0 0 var(--shadow-depth) var(--focus-color);
        }
    }
</style><|MERGE_RESOLUTION|>--- conflicted
+++ resolved
@@ -108,24 +108,10 @@
         </div>
     </div>
     <Spacer less />
-<<<<<<< HEAD
     {#key pinDigits.join()}
-        <div class="pin-keypad" data-keyorder={pinDigits.join()} data-shuffle="true">
-            {#each pinDigits.slice(0, -1) as digit}
-                <Button class="pin-key" icon disabled={error || loading} on:click={() => updatePinValue(digit)} appearance={Appearance.Alt}>
-=======
-    {#key pinDigits.join() }
         <div class="pin-keypad" data-keyorder={pinDigits.join()} data-shuffle="true" data-cy="pin-keypad">
             {#each pinDigits.slice(0, -1) as digit}
-                <Button 
-                    class="pin-key"
-                    testid="button-pin-{digit}"
-                    icon
-                    disabled={error || loading}
-                    on:click={() => updatePinValue(digit)}
-                    appearance={Appearance.Alt}
-                    >
->>>>>>> edddca20
+                <Button class="pin-key" testid="button-pin-{digit}" icon disabled={error || loading} on:click={() => updatePinValue(digit)} appearance={Appearance.Alt}>
                     {#if loading}
                         <Loader />
                     {:else}
@@ -147,11 +133,7 @@
                     {pinDigits.slice(-1)}
                 {/if}
             </Button>
-<<<<<<< HEAD
-            <Button class="pin-key" icon on:click={submitPinValue} appearance={pinValue.length < min && !loading ? Appearance.Alt : Appearance.Success} disabled={pinValue.length < min || error || loading}>
-=======
-            <Button class="pin-key" icon on:click={submitPinValue} testid="button-confirm-pin" appearance={(pinValue.length < min && !loading) ? Appearance.Alt : Appearance.Success} disabled={(pinValue.length < min || error || loading)}>
->>>>>>> edddca20
+            <Button class="pin-key" icon on:click={submitPinValue} testid="button-confirm-pin" appearance={pinValue.length < min && !loading ? Appearance.Alt : Appearance.Success} disabled={pinValue.length < min || error || loading}>
                 {#if loading}
                     <Loader alt />
                 {:else}
@@ -162,20 +144,14 @@
     {/key}
     <Spacer less />
     <div class="flex-column">
-<<<<<<< HEAD
         <Button
             outline={!showSettings}
+            testid="button-settings"
             appearance={Appearance.Alt}
             on:click={_ => {
                 showSettings = !showSettings
             }}>
             <Icon icon={showSettings ? Shape.ChevronDown : Shape.ChevronRight} /> Settings
-=======
-        <Button outline={!showSettings} testid="button-settings" appearance={Appearance.Alt} on:click={(_) => {
-            showSettings = !showSettings;
-        }}>
-            <Icon icon={(showSettings) ? Shape.ChevronDown : Shape.ChevronRight} /> Settings
->>>>>>> edddca20
         </Button>
         <div class="pin-settings flex-column {showSettings ? 'visible' : 'hidden'}">
             <div class="flex-row setting">
