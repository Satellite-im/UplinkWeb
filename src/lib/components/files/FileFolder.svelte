--- conflicted
+++ resolved
@@ -1,4 +1,5 @@
 <script lang="ts">
+	import { doubleLine } from './../../../../.svelte-kit/output/server/chunks/UnderConstruction.svelte_svelte_type_style_lang.js';
     import { Icon, Text, Spacer } from "$lib/elements"
     import { FilesItemKind, Shape, Size } from "$lib/enums"
     import { Store } from "$lib/state/store"
@@ -82,7 +83,6 @@
     function onKeydown(event: KeyboardEvent) {
         if (event.key === 'Escape')
             {
-                console.log('Escape: ', )
                 isEnterOrEscapeKeyPressed = true
                 isRenaming = State.Initial
                 name = oldName
@@ -129,17 +129,10 @@
                 bind:this={inputRef}
             />
         {:else}
-<<<<<<< HEAD
-            <div class="ellipsis">
+            <Text>
                 {name}{info?.extension && `.${info.extension}`}
-            </div>
-=======
-            <Text singleLine>
-                {name}
             </Text>
->>>>>>> 71e9cc67
         {/if}
-        <!-- <input type="text" bind:value={name} on:input={updateName} /> -->
         <Text size={Size.Smallest} muted>{prettyBytes(info?.size)}</Text>
     </div>
 </section>
