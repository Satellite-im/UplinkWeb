<script lang="ts">
    import { Icon, Text, Spacer } from "$lib/elements"
    import { FilesItemKind, Shape, Size } from "$lib/enums"
    import { Store } from "$lib/state/store"
    import type { FileInfo } from "$lib/types"
    import { OperationState } from "$lib/types"
    import prettyBytes from "pretty-bytes"
    import { createEventDispatcher, onMount } from "svelte"

    export let itemId: string
    export let kind: FilesItemKind = FilesItemKind.File
    export let info: FileInfo
    export let name = info.name
    export let isRenaming: OperationState = OperationState.Initial
    let hasFocus = false
    let oldName = name

    $: if (isRenaming !== OperationState.Loading) {
        hasFocus = false
    }

    $: if (isRenaming === OperationState.Success) {
        oldName = name
        storeFiles.update(items => {
            const updatedItems = items.map(item => {
                if (item.id === info.id) {
                    return { ...item, name: name }
                }
                return item
            })
            return updatedItems
        })
        isRenaming = OperationState.Initial
    } else if (isRenaming === OperationState.Error) {
        name = oldName
        isRenaming = OperationState.Initial
    } else if (isRenaming === OperationState.Loading && !hasFocus) {
        if (inputRef) {
            inputRef.focus()
            hasFocus = true
            inputRef.setSelectionRange(0, inputRef.value.length)
        }
    }

    let inputRef: HTMLInputElement
    const dispatch = createEventDispatcher()
    let isEnterOrEscapeKeyPressed: boolean = false

    function getIcon() {
        switch (kind) {
            case FilesItemKind.File:
                return Shape.Document
            case FilesItemKind.Folder:
                return Shape.Folder
            case FilesItemKind.Image:
                return Shape.Beaker
        }
    }
    let storeFiles = Store.state.files
    function updateName(
        event: Event & {
            currentTarget: EventTarget & HTMLInputElement
        }
    ) {
        const input = event.target as HTMLInputElement
        name = input.value
    }

    function onRename() {
        dispatch("rename", name)
        isRenaming = OperationState.Initial
    }

    onMount(() => {
        if (inputRef) {
            inputRef.focus()
        }
    })

    function onKeydown(event: KeyboardEvent) {
        if (event.key === "Escape") {
            isEnterOrEscapeKeyPressed = true
            isRenaming = OperationState.Initial
            name = oldName
            return
        }
        if (event.key === "Enter") {
            isEnterOrEscapeKeyPressed = true
            if (name === "" || name === oldName) {
                name = oldName
                isRenaming = OperationState.Initial
                return
            }
            onRename()
        }
    }

    function onBlur() {
        if (name === "" || name === oldName) {
            name = oldName
            isRenaming = OperationState.Initial
        } else if (!isEnterOrEscapeKeyPressed) {
            onRename()
        }
        isEnterOrEscapeKeyPressed = false
    }
</script>

<section>
    <!-- svelte-ignore a11y-no-static-element-interactions -->
    <div class="filesitem" on:contextmenu>
        <Icon icon={getIcon()} />
        <Spacer less />
        {#if isRenaming === OperationState.Loading}
            <input id="input-{itemId}" type="text" bind:value={name} on:input={updateName} on:blur={onBlur} on:keydown={onKeydown} bind:this={inputRef} />
        {:else}
<<<<<<< HEAD
            <Text
                ellipsis={true}
                textWidth={120}
            >
=======
            <Text class="name">
>>>>>>> 3e6b5a34
                {name}{info?.extension && `.${info.extension}`}
            </Text>
        {/if}
        <Text size={Size.Smallest} muted>{prettyBytes(info?.size)}</Text>
    </div>
</section>

<style lang="scss">
    .filesitem {
        height: var(--file-folder-size);
        width: var(--file-folder-size);
        border-radius: var(--border-radius);
        display: inline-flex;
        flex-direction: column;
        justify-content: center;
        align-items: center;
        transition: background-color var(--animation-speed);
        padding: var(--padding-less);

        &:hover {
            background: var(--background-alt);
        }

        input {
            background-color: transparent;
            border: none;
            color: var(--color);
            text-align: center;
            width: 100%;
            border-radius: var(--border-radius-less);
            border: var(--border-width) solid transparent;
            text-overflow: ellipsis;

            &:focus {
                border: var(--border-width) solid var(--border-color);
                background-color: var(--alt-color);
                outline: none;
            }
        }

        :global(.svg-icon) {
            color: var(--warning-color);
            width: var(--icon-size-largest);
            height: var(--icon-size-largest);
        }

        :global(.name) {
            overflow: hidden;
            max-width: 100%;
            text-overflow: ellipsis;
            line-clamp: 1;
        }
    }
</style><|MERGE_RESOLUTION|>--- conflicted
+++ resolved
@@ -114,14 +114,7 @@
         {#if isRenaming === OperationState.Loading}
             <input id="input-{itemId}" type="text" bind:value={name} on:input={updateName} on:blur={onBlur} on:keydown={onKeydown} bind:this={inputRef} />
         {:else}
-<<<<<<< HEAD
-            <Text
-                ellipsis={true}
-                textWidth={120}
-            >
-=======
             <Text class="name">
->>>>>>> 3e6b5a34
                 {name}{info?.extension && `.${info.extension}`}
             </Text>
         {/if}
