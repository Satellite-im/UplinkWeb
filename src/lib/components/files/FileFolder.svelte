<script lang="ts">
    import { Icon, Text, Spacer } from "$lib/elements"
    import { FilesItemKind, Shape, Size } from "$lib/enums"
    import { Store } from "$lib/state/store"
    import type { FileInfo } from "$lib/types"
    import { OperationState } from "$lib/types"
    import prettyBytes from "pretty-bytes"
    import { createEventDispatcher, onMount } from "svelte"

    export let itemId: string
    export let kind: FilesItemKind = FilesItemKind.File
    export let info: FileInfo
    export let name = info.name
    export let isRenaming: OperationState = OperationState.Initial
    let hasFocus = false
    let oldName = name

    $: if (isRenaming !== OperationState.Loading) {
        hasFocus = false
    }

    $: if (isRenaming === OperationState.Success) {
        oldName = name
        storeFiles.update(items => {
            const updatedItems = items.map(item => {
                if (item.id === info.id) {
                    return { ...item, name: name }
                }
                return item
            })
            return updatedItems
        })
        isRenaming = OperationState.Initial
    } else if (isRenaming === OperationState.Error) {
        name = oldName
        isRenaming = OperationState.Initial
    } else if (isRenaming === OperationState.Loading && !hasFocus) {
        if (inputRef) {
            inputRef.focus()
            hasFocus = true
            inputRef.setSelectionRange(0, inputRef.value.length)
        }
    }

    let inputRef: HTMLInputElement
    const dispatch = createEventDispatcher()
    let isEnterOrEscapeKeyPressed: boolean = false

    function getIcon() {
        switch (kind) {
            case FilesItemKind.File:
                return Shape.Document
            case FilesItemKind.Folder:
                return Shape.Folder
            case FilesItemKind.Image:
                return Shape.Beaker
        }
    }
    let storeFiles = Store.state.files
    function updateName(
        event: Event & {
            currentTarget: EventTarget & HTMLInputElement
        }
    ) {
        const input = event.target as HTMLInputElement
        name = input.value
    }

    function onRename() {
        dispatch("rename", name)
        isRenaming = OperationState.Initial
    }

    onMount(() => {
        if (inputRef) {
            inputRef.focus()
        }
    })

    function onKeydown(event: KeyboardEvent) {
        if (event.key === "Escape") {
            isEnterOrEscapeKeyPressed = true
            isRenaming = OperationState.Initial
            name = oldName
            return
        }
        if (event.key === "Enter") {
            isEnterOrEscapeKeyPressed = true
            if (name === "" || name === oldName) {
                name = oldName
                isRenaming = OperationState.Initial
                return
            }
            onRename()
        }
    }

    function onBlur() {
        if (name === "" || name === oldName) {
            name = oldName
            isRenaming = OperationState.Initial
        } else if (!isEnterOrEscapeKeyPressed) {
            onRename()
        }
        isEnterOrEscapeKeyPressed = false
    }
</script>

<section>
    <!-- svelte-ignore a11y-no-static-element-interactions -->
    <div class="filesitem" on:contextmenu>
        <Icon icon={getIcon()} />
        <Spacer less />
        {#if isRenaming === OperationState.Loading}
            <input id="input-{itemId}" type="text" bind:value={name} on:input={updateName} on:blur={onBlur} on:keydown={onKeydown} bind:this={inputRef} />
        {:else}
<<<<<<< HEAD
        <div class="file_text">{name}</div>
=======
            <Text class="name">
                {name}{info?.extension && `.${info.extension}`}
            </Text>
>>>>>>> 270fbb4e
        {/if}
        <Text size={Size.Smallest} muted>{prettyBytes(info?.size)}</Text>
    </div>
</section>

<style lang="scss">
    .filesitem {
        height: var(--file-folder-size);
        width: var(--file-folder-size);
        border-radius: var(--border-radius);
        display: inline-flex;
        flex-direction: column;
        justify-content: center;
        align-items: center;
        transition: background-color var(--animation-speed);
        padding: var(--padding-less);

        &:hover {
            background: var(--background-alt);
        }

        input {
            background-color: transparent;
            border: none;
            color: var(--color);
            text-align: center;
            width: 100%;
            border-radius: var(--border-radius-less);
            border: var(--border-width) solid transparent;
            text-overflow: ellipsis;

            &:focus {
                border: var(--border-width) solid var(--border-color);
                background-color: var(--alt-color);
                outline: none;
            }
        }

<<<<<<< HEAD
        .file_text {
            width: 100%;
            height: 21.36px;
            align-self: center;
            text-align: center;
            overflow: hidden;
            text-overflow: ellipsis;
            white-space: nowrap;
        }

=======
>>>>>>> 270fbb4e
        :global(.svg-icon) {
            color: var(--warning-color);
            width: var(--icon-size-largest);
            height: var(--icon-size-largest);
        }

        :global(.name) {
            overflow: hidden;
            max-width: 100%;
            text-overflow: ellipsis;
            line-clamp: 1;
        }
    }
</style><|MERGE_RESOLUTION|>--- conflicted
+++ resolved
@@ -114,13 +114,9 @@
         {#if isRenaming === OperationState.Loading}
             <input id="input-{itemId}" type="text" bind:value={name} on:input={updateName} on:blur={onBlur} on:keydown={onKeydown} bind:this={inputRef} />
         {:else}
-<<<<<<< HEAD
-        <div class="file_text">{name}</div>
-=======
             <Text class="name">
                 {name}{info?.extension && `.${info.extension}`}
             </Text>
->>>>>>> 270fbb4e
         {/if}
         <Text size={Size.Smallest} muted>{prettyBytes(info?.size)}</Text>
     </div>
@@ -159,8 +155,7 @@
             }
         }
 
-<<<<<<< HEAD
-        .file_text {
+        .name {
             width: 100%;
             height: 21.36px;
             align-self: center;
@@ -170,8 +165,6 @@
             white-space: nowrap;
         }
 
-=======
->>>>>>> 270fbb4e
         :global(.svg-icon) {
             color: var(--warning-color);
             width: var(--icon-size-largest);
