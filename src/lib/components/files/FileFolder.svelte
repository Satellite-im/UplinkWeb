--- conflicted
+++ resolved
@@ -84,13 +84,9 @@
                 bind:this={inputRef}
             />
         {:else}
-<<<<<<< HEAD
-            <div class="file_text">{name}</div>
-=======
             <Text singleLine>
                 {name}
             </Text>
->>>>>>> b0c86989
         {/if}
         <!-- <input type="text" bind:value={name} on:input={updateName} /> -->
         <Text class="file_text" size={Size.Smallest} muted>{prettyBytes(info?.size)}</Text>
@@ -139,7 +135,6 @@
             white-space:nowrap;
         }
 
-
         :global(.svg-icon) {
             color: var(--warning-color);
             width: var(--icon-size-largest);
