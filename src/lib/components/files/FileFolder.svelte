<script lang="ts">
    import { Icon, Text, Spacer } from "$lib/elements"
    import { FilesItemKind, Shape, Size } from "$lib/enums"
    import { Store } from "$lib/state/store"
    import type { FileInfo } from "$lib/types"
    import { OperationState } from "$lib/types"
    import prettyBytes from "pretty-bytes"
    import { createEventDispatcher, onMount } from "svelte"



    export let itemId: string
    export let kind: FilesItemKind = FilesItemKind.File
    export let info: FileInfo
    export let name = info.name
    export let isRenaming: OperationState = OperationState.Initial
    let hasFocus = false
    let oldName = name

    $: if (isRenaming !== OperationState.Loading) {
        hasFocus = false
    }

    $: if (isRenaming === OperationState.Success) {
        oldName = name
        storeFiles.update(items => {
            const updatedItems = items.map(item => {
                if (item.id === info.id) {
                    return { ...item, name: name }
                }
                return item
            })
            return updatedItems
        })
        isRenaming = OperationState.Initial
    } else if (isRenaming === OperationState.Error) {
        name = oldName
        isRenaming = OperationState.Initial
    } else if (isRenaming === OperationState.Loading && !hasFocus) {
        if (inputRef) {
            inputRef.focus()
            hasFocus = true
            inputRef.setSelectionRange(0, inputRef.value.length);
        }
    }

<<<<<<< HEAD
=======
    export let isEditing = false
>>>>>>> bbf38cdc
    let inputRef: HTMLInputElement
    const dispatch = createEventDispatcher()
    let isEnterOrEscapeKeyPressed: boolean = false

    function getIcon() {
        switch (kind) {
            case FilesItemKind.File:
                return Shape.Document
            case FilesItemKind.Folder:
                return Shape.Folder
            case FilesItemKind.Image:
                return Shape.Beaker
        }
    }
    let storeFiles = Store.state.files
    function updateName(
        event: Event & {
            currentTarget: EventTarget & HTMLInputElement
        }
    ) {
        const input = event.target as HTMLInputElement
        name = input.value
    }

    function onRename() {
        dispatch("rename", name)
        isRenaming = OperationState.Initial
    }

    onMount(() => {
        if (inputRef) {
            inputRef.focus()
        }
    })
<<<<<<< HEAD

    function onKeydown(event: KeyboardEvent) {
        if (event.key === 'Escape')
            {
                isEnterOrEscapeKeyPressed = true
                isRenaming = OperationState.Initial
                name = oldName
                return}
        if (event.key === 'Enter')
            {
                isEnterOrEscapeKeyPressed = true
                if (name === "" || name === oldName)
                {
                    name = oldName
                    isRenaming = OperationState.Initial
                    return
                }
                onRename()
            }
    }

    function onBlur() {
        if (name === "" || name === oldName)
            {
                name = oldName
                isRenaming = OperationState.Initial
            }
        else if (!isEnterOrEscapeKeyPressed)
            {onRename()}
        isEnterOrEscapeKeyPressed = false
    }

=======
>>>>>>> bbf38cdc
</script>

<section>
    <!-- svelte-ignore a11y-no-static-element-interactions -->
    <div class="filesitem" on:contextmenu>
        <Icon icon={getIcon()} />
<<<<<<< HEAD
        <Spacer less />
        {#if isRenaming === OperationState.Loading}
            <input 
                id="input-{itemId}"
                type="text" 
                bind:value={name} 
                on:input={updateName} 
                on:blur={onBlur} 
                on:keydown={onKeydown}
                bind:this={inputRef}
            />
=======
        {#if isEditing}
            <input
                type="text"
                bind:value={name}
                on:input={updateName}
                on:blur={() => {
                    if (!isEnterKeyPressed) {
                        onRename()
                    }
                    isEnterKeyPressed = false
                }}
                on:keydown={e => {
                    if (e.key === "Escape") {
                        name = ""
                    }
                    if (e.key === "Enter" || e.key === "Escape") {
                        isEnterKeyPressed = true
                        onRename()
                    }
                }}
                bind:this={inputRef} />
>>>>>>> bbf38cdc
        {:else}
            <Text>
                {name}{info?.extension && `.${info.extension}`}
            </Text>
        {/if}
        <Text size={Size.Smallest} muted>{prettyBytes(info?.size)}</Text>
    </div>
</section>

<style lang="scss">
    .filesitem {
        height: var(--file-folder-size);
        width: var(--file-folder-size);
        border-radius: var(--border-radius);
        display: inline-flex;
        flex-direction: column;
        justify-content: center;
        align-items: center;
        transition: background-color var(--animation-speed);
        padding: var(--padding-less);

        &:hover {
            background: var(--background-alt);
        }

        input {
            background-color: transparent;
            border: none;
            color: var(--color);
            text-align: center;
            width: 100%;
            border-radius: var(--border-radius-less);
            border: var(--border-width) solid transparent;
            text-overflow: ellipsis;

            &:focus {
                border: var(--border-width) solid var(--border-color);
                background-color: var(--alt-color);
                outline: none;
            }
        }

        :global(.svg-icon) {
            color: var(--warning-color);
            width: var(--icon-size-largest);
            height: var(--icon-size-largest);
        }
    }
</style><|MERGE_RESOLUTION|>--- conflicted
+++ resolved
@@ -44,10 +44,6 @@
         }
     }
 
-<<<<<<< HEAD
-=======
-    export let isEditing = false
->>>>>>> bbf38cdc
     let inputRef: HTMLInputElement
     const dispatch = createEventDispatcher()
     let isEnterOrEscapeKeyPressed: boolean = false
@@ -82,7 +78,6 @@
             inputRef.focus()
         }
     })
-<<<<<<< HEAD
 
     function onKeydown(event: KeyboardEvent) {
         if (event.key === 'Escape')
@@ -115,15 +110,12 @@
         isEnterOrEscapeKeyPressed = false
     }
 
-=======
->>>>>>> bbf38cdc
 </script>
 
 <section>
     <!-- svelte-ignore a11y-no-static-element-interactions -->
     <div class="filesitem" on:contextmenu>
         <Icon icon={getIcon()} />
-<<<<<<< HEAD
         <Spacer less />
         {#if isRenaming === OperationState.Loading}
             <input 
@@ -135,29 +127,6 @@
                 on:keydown={onKeydown}
                 bind:this={inputRef}
             />
-=======
-        {#if isEditing}
-            <input
-                type="text"
-                bind:value={name}
-                on:input={updateName}
-                on:blur={() => {
-                    if (!isEnterKeyPressed) {
-                        onRename()
-                    }
-                    isEnterKeyPressed = false
-                }}
-                on:keydown={e => {
-                    if (e.key === "Escape") {
-                        name = ""
-                    }
-                    if (e.key === "Enter" || e.key === "Escape") {
-                        isEnterKeyPressed = true
-                        onRename()
-                    }
-                }}
-                bind:this={inputRef} />
->>>>>>> bbf38cdc
         {:else}
             <Text>
                 {name}{info?.extension && `.${info.extension}`}
