<script lang="ts">
    import { KeybindState } from "$lib/enums"
    import type { Keybind } from "$lib/types"
    import { onMount, onDestroy } from "svelte"
    import { createEventDispatcher } from "svelte"

    export let keybinds: Keybind[] = []

    const dispatch = createEventDispatcher()

    interface Recording {
        key: string
        modifiers: string[]
    }

    let isRecording = false

    function handleKeyDown(event: KeyboardEvent) {
        if (event.repeat) return

        let modifiers: string[] = []

        if (event.shiftKey) modifiers.push("shift")
        if (event.ctrlKey) modifiers.push("ctrl")
<<<<<<< HEAD
        if (event.metaKey) modifiers.push("meta")
        if (event.altKey) modifiers.push("alt")
=======
        if (event.altKey) modifiers.push("alt")

        let key = event.key.toWellFormed()
        if (event.altKey) {
            if (event.code.startsWith('Key')) {
                key = event.code.replace('Key', '')
            } else if (event.code.startsWith('Digit')) {
                key = event.code.replace('Digit', '')
            }
        }
>>>>>>> 3e1cfa74

        isRecording = true

        dispatch("event", { key, modifiers, state: KeybindState.Pressed })

        keybinds.forEach(keybind => {
            if (keybind.key === key && keybind.modifiers.sort().join() === modifiers.sort().join()) {
                dispatch("matchRelease", keybind)
            }
        })
    }

    function handleKeyUp(event: KeyboardEvent) {
        if (!isRecording) return

        let key = event.key
        let modifiers: string[] = []

        if (event.shiftKey) modifiers.push("shift")
        if (event.ctrlKey) modifiers.push("ctrl")

        dispatch("event", { key, modifiers, state: KeybindState.Released })

        keybinds.forEach(keybind => {
            if (keybind.key === key && keybind.modifiers.sort().join() === modifiers.sort().join()) {
                dispatch("match", keybind)
            }
        })

        isRecording = false
    }

    onMount(() => {
        window.addEventListener("keydown", handleKeyDown)
    })

    onDestroy(() => {
        window.removeEventListener("keydown", handleKeyDown)
    })
</script><|MERGE_RESOLUTION|>--- conflicted
+++ resolved
@@ -22,21 +22,16 @@
 
         if (event.shiftKey) modifiers.push("shift")
         if (event.ctrlKey) modifiers.push("ctrl")
-<<<<<<< HEAD
-        if (event.metaKey) modifiers.push("meta")
-        if (event.altKey) modifiers.push("alt")
-=======
         if (event.altKey) modifiers.push("alt")
 
         let key = event.key.toWellFormed()
         if (event.altKey) {
-            if (event.code.startsWith('Key')) {
-                key = event.code.replace('Key', '')
-            } else if (event.code.startsWith('Digit')) {
-                key = event.code.replace('Digit', '')
+            if (event.code.startsWith("Key")) {
+                key = event.code.replace("Key", "")
+            } else if (event.code.startsWith("Digit")) {
+                key = event.code.replace("Digit", "")
             }
         }
->>>>>>> 3e1cfa74
 
         isRecording = true
 
