<script lang="ts">
    import { KeybindState } from "$lib/enums"
    import type { Keybind } from "$lib/types"
    import { onMount, onDestroy } from "svelte"
    import { createEventDispatcher } from "svelte"

    export let keybinds: Keybind[] = []

    const dispatch = createEventDispatcher()

    interface Recording {
        key: string
        modifiers: string[]
    }

    let isRecording = false

    function handleKeyDown(event: KeyboardEvent) {
        if (event.repeat) return

        let modifiers: string[] = []

        if (event.shiftKey) modifiers.push("shift")
        if (event.ctrlKey) modifiers.push("ctrl")
<<<<<<< HEAD
        if (event.altKey) modifiers.push("alt")

        let key = event.key.toWellFormed()
        if (event.altKey) {
            if (event.code.startsWith('Key')) {
                key = event.code.replace('Key', '')
            } else if (event.code.startsWith('Digit')) {
                key = event.code.replace('Digit', '')
=======

        isRecording = true

        dispatch("event", { key, modifiers, state: KeybindState.Pressed })

        keybinds.forEach(keybind => {
            if (keybind.key === key && keybind.modifiers.sort().join() === modifiers.sort().join()) {
                dispatch("matchRelease", keybind)
>>>>>>> 6a689e7e
            }
        }

<<<<<<< HEAD
=======
    function handleKeyUp(event: KeyboardEvent) {
        if (!isRecording) return

        let key = event.key
        let modifiers: string[] = []
>>>>>>> 6a689e7e

        dispatch("event", { key, modifiers, state: KeybindState.Pressed })

        keybinds.forEach(keybind => {
            if (keybind.key === key && keybind.modifiers.sort().join() === modifiers.sort().join()) {
                dispatch("matchRelease", keybind)
            }
        })

        isRecording = false
    }

    onMount(() => {
        window.addEventListener("keydown", handleKeyDown)
    })

    onDestroy(() => {
        window.removeEventListener("keydown", handleKeyDown)
    })
</script><|MERGE_RESOLUTION|>--- conflicted
+++ resolved
@@ -22,7 +22,6 @@
 
         if (event.shiftKey) modifiers.push("shift")
         if (event.ctrlKey) modifiers.push("ctrl")
-<<<<<<< HEAD
         if (event.altKey) modifiers.push("alt")
 
         let key = event.key.toWellFormed()
@@ -31,7 +30,8 @@
                 key = event.code.replace('Key', '')
             } else if (event.code.startsWith('Digit')) {
                 key = event.code.replace('Digit', '')
-=======
+            }
+        }
 
         isRecording = true
 
@@ -40,24 +40,24 @@
         keybinds.forEach(keybind => {
             if (keybind.key === key && keybind.modifiers.sort().join() === modifiers.sort().join()) {
                 dispatch("matchRelease", keybind)
->>>>>>> 6a689e7e
             }
-        }
+        })
+    }
 
-<<<<<<< HEAD
-=======
     function handleKeyUp(event: KeyboardEvent) {
         if (!isRecording) return
 
         let key = event.key
         let modifiers: string[] = []
->>>>>>> 6a689e7e
 
-        dispatch("event", { key, modifiers, state: KeybindState.Pressed })
+        if (event.shiftKey) modifiers.push("shift")
+        if (event.ctrlKey) modifiers.push("ctrl")
+
+        dispatch("event", { key, modifiers, state: KeybindState.Released })
 
         keybinds.forEach(keybind => {
             if (keybind.key === key && keybind.modifiers.sort().join() === modifiers.sort().join()) {
-                dispatch("matchRelease", keybind)
+                dispatch("match", keybind)
             }
         })
 
