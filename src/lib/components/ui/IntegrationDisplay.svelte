--- conflicted
+++ resolved
@@ -9,11 +9,7 @@
     export let value: string
     export let editable: boolean = false
 
-<<<<<<< HEAD
     function display(key: string): IntegrationDisplays {
-=======
-    function display(key: string) {
->>>>>>> 6cf91d3b
         return INTEGRATIONS[toIntegrationKind(key)].display
     }
 </script>
@@ -22,11 +18,7 @@
     <Label text={key} />
 
     <div class="display">
-<<<<<<< HEAD
         <img class="logo" alt="logo" src={toIntegrationIconSrc(key)} />
-=======
-        <img alt={toIntegrationKind(key)} class="logo" src="/assets/brand/{toIntegrationKind(key)}.png" />
->>>>>>> 6cf91d3b
 
         {#if display(key) === IntegrationDisplays.Text}
             <Input value={key} disabled={!editable} />
