<script lang="ts">
    import { createEventDispatcher } from "svelte"
    import Controls from "../../layouts/Controls.svelte"

    const dispatch = createEventDispatcher()
    function onClose(event: MouseEvent) {
        dispatch("close", event)
    }

    export let direct: boolean = false
    export let noBackground: boolean = false
    export let padded: boolean = false
    export let withControls: boolean = false
    export let hook: string = ""

    let clazz = ""
    export { clazz as class }
</script>

<!-- svelte-ignore a11y-no-static-element-interactions -->
<!-- svelte-ignore a11y-click-events-have-key-events -->
<div class="modal {noBackground ? '' : 'blurred'}" data-cy={hook} on:click={onClose}>
    {#if direct}
        <div class="content">
            <slot></slot>
        </div>
    {:else}
        <div class="body {padded ? 'padded' : ''} {clazz}" on:click|stopPropagation>
            {#if withControls}
                <Controls>
                    <slot name="controls"></slot>
                </Controls>
            {/if}
            <div class="content">
                <slot></slot>
            </div>
        </div>
    {/if}
</div>

<style lang="scss">
    .modal {
        display: inline-flex;
        flex-direction: column;
        justify-content: center;
        align-items: center;
        gap: var(--gap);
        position: fixed;
        z-index: 4;
        top: 0;
        left: 0;
        bottom: 0;
        right: 0;
        &.blurred {
            background-color: var(--opaque-color);
            backdrop-filter: blur(var(--blur-radius));
            -webkit-backdrop-filter: blur(var(--blur-radius));
        }

        .body {
            display: inline-flex;
            flex-direction: column;
            align-items: center;
            justify-content: center;
            min-width: var(--min-component-width);
            max-height: 80%;
            max-width: 80%;
            width: fit-content;
            border-radius: var(--border-radius);
            background-color: var(--background-alt);
            border: var(--border-width-more) solid var(--background-alt);

            &.padded {
                padding: var(--padding);
            }

            .content {
                max-width: 75vw;
                max-height: 100%;
                border-radius: var(--border-radius);
                overflow: hidden;
                padding-top: 0;
                width: 100%;
            }

            :global(.controls) {
                width: 100%;
                display: inline-flex;
                justify-content: flex-end;
                align-items: center;
                padding: var(--padding-minimal);
            }
        }
    }

    @media only screen and (max-width: 600px) {
        .modal {
            .body {
<<<<<<< HEAD
                display: flex;
                justify-content: center;
                align-items: center;
=======
                max-width: 100%;
                max-width: calc(100% - var(--padding) * 2);
                /* width: 100%; */
                /* height: 100%; */
                top: var(--padding);
                left: var(--padding);
                right: var(--padding);

                .content {
                    max-width: 100%;
                    height: 100%;
                    width: 100%;
                    display: inline-flex;
                }
>>>>>>> 41a22309
            }
        }
    }
</style><|MERGE_RESOLUTION|>--- conflicted
+++ resolved
@@ -96,11 +96,6 @@
     @media only screen and (max-width: 600px) {
         .modal {
             .body {
-<<<<<<< HEAD
-                display: flex;
-                justify-content: center;
-                align-items: center;
-=======
                 max-width: 100%;
                 max-width: calc(100% - var(--padding) * 2);
                 /* width: 100%; */
@@ -115,7 +110,6 @@
                     width: 100%;
                     display: inline-flex;
                 }
->>>>>>> 41a22309
             }
         }
     }
