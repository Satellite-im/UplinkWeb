<script lang="ts">
    import { DOWNLOAD_LINKS } from "$lib/config"
    import { Icon } from "$lib/elements"
    import Button from "$lib/elements/Button.svelte"
    import Label from "$lib/elements/Label.svelte"
    import { Appearance, Shape } from "$lib/enums"
    import Controls from "$lib/layouts/Controls.svelte"

    enum Platform {
        Windows = "Windows",
        MacOS = "MacOS",
        Android = "Android",
        iOS = "iOS",
        Linux = "Linux",
        Other = "Other",
    }

    function detectPlatform(): Platform {
        const userAgent = navigator.userAgent.toLowerCase()

        if (userAgent.includes("windows")) return Platform.Windows
        if (userAgent.includes("mac")) return Platform.MacOS
        if (userAgent.includes("android")) return Platform.Android
        if (/iphone|ipad|ipod/.test(userAgent)) return Platform.iOS
        if (userAgent.includes("linux")) return Platform.Linux
        return Platform.Other
    }

    function isElectron(): boolean {
        return typeof window !== "undefined" && window.process?.versions?.electron !== undefined
    }

    function isTauri(): boolean {
        return typeof window !== "undefined" && "__TAURI__" in window
    }

    function isCapacitor(): boolean {
        return typeof window !== "undefined" && "Capacitor" in window
    }

    function isBannerClosed(): boolean {
        return localStorage.getItem("install-banner-dismissed") === "true"
    }

    let showBanner = !(isElectron() || isTauri() || isCapacitor() || isBannerClosed())
    let platform = detectPlatform()

    function closeBanner() {
        showBanner = false
        localStorage.setItem("install-banner-dismissed", "true")
    }

    const platformButtonProps = {
        [Platform.Windows]: {
            text: "Windows",
            icon: Shape.MicrosoftWindows,
            download: DOWNLOAD_LINKS.Windows,
        },
        [Platform.MacOS]: {
            text: "MacOS",
            icon: Shape.AppleAppStore,
            download: DOWNLOAD_LINKS.Mac,
        },
        [Platform.Android]: {
            text: "Android",
            icon: Shape.Android,
            download: DOWNLOAD_LINKS.Android,
        },
        [Platform.iOS]: {
            text: "iPhone",
            icon: Shape.Apple,
            download: DOWNLOAD_LINKS.iOS,
        },
        [Platform.Linux]: {
            text: "Linux",
            icon: Shape.Code,
            download: DOWNLOAD_LINKS.Linux,
        },
        [Platform.Other]: {
            text: "Download",
            icon: Shape.Download,
            download: DOWNLOAD_LINKS.Linux,
        },
    }
</script>

{#if showBanner}
    <div id="install-banner" class="pulse-success">
        <div class="pre">
            <Button appearance={Appearance.Alt} icon on:click={closeBanner}>
                <Icon icon={Shape.XMark} />
            </Button>
            <div class="content">
                <Label text="Install Uplink" />
                <p>Install our app for a better experience</p>
            </div>
        </div>
        <Controls>
<<<<<<< HEAD
            <Button appearance={Appearance.Success} outline text={platformButtonProps[platform].text}>
=======
            <Button
                appearance={Appearance.Success}
                outline
                text={platformButtonProps[platform].text}
                on:click={() => {
                    window.open(platformButtonProps[platform].download)
                }}>
>>>>>>> dd6c04b3
                <Icon icon={platformButtonProps[platform].icon} highlight={Appearance.Success} />
            </Button>
        </Controls>
    </div>
{/if}

<style lang="scss">
    #install-banner {
        width: 100%;
        background: var(--background-alt);
        padding: var(--padding-less);
        display: flex;
        gap: var(--gap);
        justify-content: space-between;
        align-items: center;

        .pre {
            display: flex;
            gap: var(--gap);
            align-items: center;
        }
    }
</style><|MERGE_RESOLUTION|>--- conflicted
+++ resolved
@@ -96,9 +96,6 @@
             </div>
         </div>
         <Controls>
-<<<<<<< HEAD
-            <Button appearance={Appearance.Success} outline text={platformButtonProps[platform].text}>
-=======
             <Button
                 appearance={Appearance.Success}
                 outline
@@ -106,7 +103,6 @@
                 on:click={() => {
                     window.open(platformButtonProps[platform].download)
                 }}>
->>>>>>> dd6c04b3
                 <Icon icon={platformButtonProps[platform].icon} highlight={Appearance.Success} />
             </Button>
         </Controls>
