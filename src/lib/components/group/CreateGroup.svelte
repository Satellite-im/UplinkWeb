--- conflicted
+++ resolved
@@ -84,18 +84,12 @@
             <Button
                 hook="button-create-group"
                 text="Create Group"
-<<<<<<< HEAD
+                fill
                 on:click={async _ => {
                     let conversation = await RaygunStoreInstance.createGroupConversation(name, recipients)
                     conversation.onSuccess(chat => {
                         Store.setActiveChat(chat)
                     })
-=======
-                fill
-                on:click={_ => {
-                    chat.id = hashChat(chat)
-                    Store.setActiveChat(chat)
->>>>>>> 12bce32f
                     onCreate()
                 }}>
                 <Icon icon={Shape.ChatPlus} />
