<script lang="ts">
    import { createEventDispatcher } from "svelte"
    import Label from "$lib/elements/Label.svelte"
    import defaultManifest from "./manifest.json"
    import { Icon, Input } from "$lib/elements"
    import { Shape } from "$lib/enums"
    import { _ } from "svelte-i18n"
    import { writable } from "svelte/store"
    import Spacer from "$lib/elements/Spacer.svelte"

    const stickers = defaultManifest
    const dispatch = createEventDispatcher()
    const searchQuery = writable("")

    function handleStickerClick(sticker: any) {
        dispatch("select", { sticker })
    }

    function handleKeyDown(event: KeyboardEvent, sticker: any) {
        if (event.key === "Enter" || event.key === " ") {
            event.preventDefault()
            handleStickerClick(sticker)
        }
    }
</script>

<div class="sticker-selector">
    <div class="sidebar">
        <Label text="Packs" />

        {#each stickers as collection}
            <a href={`#${collection.name}`} class="collection-link" aria-label={`Jump to ${collection.name}`}>
                <img src={collection.assets[0].path} alt={collection.name} />
            </a>
        {/each}
    </div>
    <div class="content">
        <div class="header">
            <!-- svelte-ignore missing-declaration -->
            <Input alt placeholder={$_("generic.search_placeholder")} bind:value={$searchQuery}>
                <Icon icon={Shape.Search} />
            </Input>
        </div>
        <div class="stickers">
            {#each stickers as collection}
                <section id={collection.name}>
                    <Label text={`${collection.name} (${collection.author})`} />
                    <div class="collection-items">
                        {#each collection.assets as sticker}
                            <button class="sticker-item" on:click={() => handleStickerClick(sticker)} on:keydown={event => handleKeyDown(event, sticker)} tabindex="0" aria-label={`Select sticker ${sticker.name}`}>
                                <img src={sticker.path} alt={sticker.name} />
                                <Label class="label" text={sticker.name} />
                            </button>
                        {/each}
                    </div>
                    <Spacer />
                </section>
            {/each}
        </div>
    </div>
</div>

<style lang="scss">
    .sticker-selector {
        display: flex;
        height: var(--emoji-selector-height);
        width: 100%;
        max-width: var(--max-component-width);
    }

    .sidebar {
        display: flex;
        flex-direction: column;
        gap: var(--gap-less);
        overflow-y: auto;
        background: var(--background-color);
        border-right: var(--border-width) solid var(--border-color);
        align-items: center;
        padding-right: var(--gap);

        .collection-link {
            display: flex;
            align-items: center;
            justify-content: center;
            margin-bottom: var(--gap-less);

            img {
<<<<<<< HEAD
                width: 64px;
                height: 64px;
=======
                width: 40px;
                height: 40px;
>>>>>>> ceb829ef
                border-radius: 5px;
                transition:
                    transform 0.3s,
                    filter 0.3s;
            }

            &:hover img,
            &:focus img {
                transform: scale(1.1);
                filter: brightness(1.2);
            }
        }
    }

    .content {
        display: flex;
        flex-direction: column;
        flex: 1;

        .header {
            position: sticky;
            top: 0;
            background: var(--background-color);
            z-index: 1;
            padding: 0 var(--padding-less);

            input {
                width: 100%;
            }
        }

        .stickers {
            padding: var(--padding);
            display: flex;
            flex-direction: column;
<<<<<<< HEAD
            gap: var(--gap);
=======
            gap: var(--gap-less);
>>>>>>> ceb829ef
            overflow-y: auto;

            section {
                margin-bottom: 1rem;

                .collection-items {
                    display: flex;
                    flex-wrap: wrap;
                    justify-content: space-between;
                    gap: var(--gap-less);
                }
            }

            .sticker-item {
                display: flex;
                flex-direction: column;
                align-items: center;
                cursor: pointer;
                transition: transform 0.3s;
                background: none;
                border: none;
<<<<<<< HEAD
=======
                padding: var(--padding-less);
>>>>>>> ceb829ef

                &:hover,
                &:focus {
                    transform: scale(1.1);
                    outline: none;
                    filter: brightness(1.2);
                }

                img {
                    width: var(--sticker-width);
                    height: auto;
                    border-radius: 5px;
                }
            }
        }
    }
</style><|MERGE_RESOLUTION|>--- conflicted
+++ resolved
@@ -85,13 +85,8 @@
             margin-bottom: var(--gap-less);
 
             img {
-<<<<<<< HEAD
                 width: 64px;
                 height: 64px;
-=======
-                width: 40px;
-                height: 40px;
->>>>>>> ceb829ef
                 border-radius: 5px;
                 transition:
                     transform 0.3s,
@@ -127,11 +122,8 @@
             padding: var(--padding);
             display: flex;
             flex-direction: column;
-<<<<<<< HEAD
             gap: var(--gap);
-=======
-            gap: var(--gap-less);
->>>>>>> ceb829ef
+
             overflow-y: auto;
 
             section {
@@ -153,10 +145,6 @@
                 transition: transform 0.3s;
                 background: none;
                 border: none;
-<<<<<<< HEAD
-=======
-                padding: var(--padding-less);
->>>>>>> ceb829ef
 
                 &:hover,
                 &:focus {
