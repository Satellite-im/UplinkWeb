--- conflicted
+++ resolved
@@ -18,17 +18,10 @@
 
     $: users = Store.getUsers(chat.users)
 
-<<<<<<< HEAD
-    $: chatName = $users.length > 2 ? chat.name : $users[1]?.name ?? $users[0].name
-    $: loading = chatName === "Unknown User" || ($users.length <= 2 && ($users[1]?.loading == true || $users[0].loading == true))
-    $: chatPhoto = $users.length > 2 ? "todo" : $users[1]?.profile.photo.image ?? $users[0].profile.photo.image
-    $: chatStatus = $users.length > 2 ? Status.Offline : $users[1]?.profile.status ?? $users[0].profile.status
-=======
     $: chatName = $users.length > 2 ? chat.name : ($users[1]?.name ?? $users[0].name)
     $: loading = chatName === "Unknown User" || ($users.length <= 2 && ($users[1]?.loading == true || $users[0].loading == true))
     $: chatPhoto = $users.length > 2 ? "todo" : ($users[1]?.profile.photo.image ?? $users[0].profile.photo.image)
     $: chatStatus = $users.length > 2 ? Status.Offline : ($users[1]?.profile.status ?? $users[0].profile.status)
->>>>>>> 891b3e9f
 
     let timeago = getTimeAgo(chat.last_message_at)
     const dispatch = createEventDispatcher()
