<script lang="ts">
    import TimeAgo from "javascript-time-ago"
    import { Route, Size, Status } from "$lib/enums"
    import type { Chat } from "$lib/types"
    import { Text, Loader } from "$lib/elements"
    import { ProfilePicture } from "$lib/components"
    import { createEventDispatcher } from "svelte"
    import ProfilePictureMany from "../profile/ProfilePictureMany.svelte"
    import { Store } from "$lib/state/Store"
    import { goto } from "$app/navigation"

    export let chat: Chat
    export let cta: boolean = false
    export let simpleUnreads: boolean = false
    export let loading: boolean = false

    const timeAgo = new TimeAgo("en-US")

    $: chatName = chat.users.length > 2 ? chat.name : (chat.users[1]?.name ?? chat.users[0].name)
    $: chatPhoto = chat.users.length > 2 ? "todo" : chat.users[1]?.profile.photo.image ?? chat.users[0].profile.photo.image
    $: chatStatus = chat.users.length > 2 ? Status.Offline : chat.users[1]?.profile.status ?? chat.users[0].profile.status

    const dispatch = createEventDispatcher()

    function getTimeAgo(dateInput: string | Date) {
        const date: Date = typeof dateInput === "string" ? new Date(dateInput) : dateInput
        return timeAgo.format(date)
    }
</script>

<button
    class="chat-preview {cta ? 'cta' : ''}"
    on:contextmenu
    on:click={_ => {
        dispatch("click")
        Store.setActiveChat(chat)
        goto(Route.Chat)
    }}>
    {#if chat.users.length === 2}
<<<<<<< HEAD
        <ProfilePicture id={chat.users[1].key} typing={chat.activity} image={chat.users[1].profile.photo.image} status={chat.users[1].profile.status} size={Size.Medium} loading={loading} frame={chat.users[1].profile.photo.frame} />
=======
        <ProfilePicture typing={chat.activity} image={chatPhoto} status={chatStatus} size={Size.Medium} loading={loading} frame={chat.users[1].profile.photo.frame} />
>>>>>>> 1f51cb6d
    {:else}
        <ProfilePictureMany users={chat.users} />
    {/if}
    <div class="content">
        <div class="heading">
            <Text class="chat-user" singleLine loading={loading}>
                {chatName}
            </Text>
            <div class="right">
                <Text class="timestamp" loading={loading} size={Size.Smallest} muted>
                    {getTimeAgo(chat.last_message_at)}
                </Text>
                {#if !loading}
                    {#if chat.notifications > 0 && !simpleUnreads}
                        <span class="unreads">
                            {chat.notifications}
                        </span>
                    {:else if chat.notifications > 0 && simpleUnreads}
                        <span class="unreads simple"></span>
                    {/if}
                {/if}
            </div>
        </div>
        <p class="last-message">
            {#if loading}
                <Loader text small />
                <Loader text small />
            {:else}
                <Text size={Size.Small} loading={loading}>
                    {chat.last_message_preview || "No messages sent yet."}
                </Text>
            {/if}
        </p>
    </div>
</button>

<style lang="scss">
    .chat-preview {
        display: inline-flex;
        flex-direction: row;
        gap: var(--gap);
        background-color: var(--background-alt);
        padding: var(--padding-less);
        border-radius: var(--border-radius);
        border: var(--border-width) solid var(--border-color);
        user-select: none;
        transition: all var(--animation-speed);
        min-width: var(--min-component-width);

        &.cta {
            background-color: var(--alt-color);

            &:hover {
                border: var(--border-width) solid var(--primary-color);
            }
        }

        p {
            margin: 0;
        }

        &:hover {
            background-color: var(--alt-color-alt);
            cursor: pointer;
        }

        .content {
            flex: 1;
            width: 1%;
            pointer-events: none;

            .heading {
                display: inline-flex;
                align-items: center;
                gap: var(--gap);
                width: 100%;
                position: relative;
                justify-content: space-between;

                .right {
                    display: inline-flex;
                    gap: var(--gap);
                    align-items: center;
                }

                .unreads {
                    background-color: var(--error-color);
                    font-size: var(--font-size-smaller);
                    padding: 0 var(--padding-minimal);
                    border-radius: var(--border-radius-minimal);

                    &.simple {
                        content: none;
                        color: var(--primary-color);
                        font-size: 0rem;
                        height: var(--font-size-smallest);
                        width: var(--font-size-smallest);
                        border-radius: calc(var(--label-size) / 2);
                        background-color: var(--primary-color);
                        padding: 0;
                        box-shadow: 0 0 0 var(--border-width-more) var(--alt-color);
                    }
                }
            }

            :global(.chat-user) {
                align-items: center;
                gap: var(--gap);
                font-size: var(--text-size);
                white-space: nowrap;
                flex: 1;
            }

            :global(.timestamp) {
                white-space: nowrap;
                display: inline;
                min-width: fit-content;
            }

            .last-message {
                display: -webkit-box;
                -webkit-line-clamp: 2;
                line-clamp: 2;
                -webkit-box-orient: vertical;
                overflow: hidden;
                font-size: var(--font-size-smaller);
            }
        }
    }
</style><|MERGE_RESOLUTION|>--- conflicted
+++ resolved
@@ -37,11 +37,7 @@
         goto(Route.Chat)
     }}>
     {#if chat.users.length === 2}
-<<<<<<< HEAD
-        <ProfilePicture id={chat.users[1].key} typing={chat.activity} image={chat.users[1].profile.photo.image} status={chat.users[1].profile.status} size={Size.Medium} loading={loading} frame={chat.users[1].profile.photo.frame} />
-=======
-        <ProfilePicture typing={chat.activity} image={chatPhoto} status={chatStatus} size={Size.Medium} loading={loading} frame={chat.users[1].profile.photo.frame} />
->>>>>>> 1f51cb6d
+        <ProfilePicture id={chat.users[1].key} typing={chat.activity} image={chatPhoto} status={chatStatus} size={Size.Medium} loading={loading} frame={chat.users[1].profile.photo.frame} />
     {:else}
         <ProfilePictureMany users={chat.users} />
     {/if}
