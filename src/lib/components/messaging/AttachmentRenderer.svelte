<script lang="ts">
    import { MessageAttachmentKind, Shape } from "$lib/enums"
    import { ContextMenu, FileEmbed, ImageEmbed, Modal, STLViewer } from "$lib/components"
    import { OperationState, type Attachment, type ContextItem } from "$lib/types"
    import { RaygunStoreInstance } from "$lib/wasm/RaygunStore"
    import TextDocument from "./embeds/TextDocument.svelte"
    import AudioEmbed from "./embeds/AudioEmbed.svelte"
    import VideoEmbed from "./embeds/VideoEmbed.svelte"
    import { createEventDispatcher } from "svelte"
    export let attachments: Attachment[] = []
    export let messageId
    export let chatID: string
    export let contextBuilder: (attachments: Attachment) => ContextItem[]

    async function download_attachment(message: string, attachment: Attachment) {
        await RaygunStoreInstance.downloadAttachment(chatID, message, attachment.name, attachment.size)
    }
    const dispatch = createEventDispatcher()
    const dispatcher = (event: string, detail: string) => {
        dispatch(event, detail)
    }
</script>

{#each attachments as attachment}
<<<<<<< HEAD
    {#if attachment.kind === MessageAttachmentKind.File || attachment.location.length == 0}
        <FileEmbed
            altBackgroundColor={true}
            fileInfo={{
                id: "1",
                isRenaming: OperationState.Initial,
                source: "unknown",
                name: attachment.name,
                size: attachment.size,
                icon: Shape.Document,
                displayName: attachment.name,
                type: "unknown/unknown",
                remotePath: "",
            }}
            on:download={() => download_attachment(messageId, attachment)}
            on:share={() => {
                dispatch("share", attachment)
            }} />
    {:else if attachment.kind === MessageAttachmentKind.Image}
        <ImageEmbed
            source={attachment.location}
            name={attachment.name}
            filesize={attachment.size}
            on:click={() => {
                dispatcher("openAttachment", attachment.location)
            }}
            on:download={() => download_attachment(messageId, attachment)} />
    {:else if attachment.kind === MessageAttachmentKind.Text}
        <TextDocument />
    {:else if attachment.kind === MessageAttachmentKind.STL}
        <STLViewer url={attachment.location} name={attachment.name} filesize={attachment.size} />
    {:else if attachment.kind === MessageAttachmentKind.Audio}
        <AudioEmbed location={attachment.location} name={attachment.name} size={attachment.size} />
    {:else if attachment.kind === MessageAttachmentKind.Video}
        <VideoEmbed location={attachment.location} name={attachment.name} size={attachment.size} />
    {/if}
=======
    <ContextMenu hook="context-menu-chat-attachment" items={contextBuilder(attachment)}>
        <!-- svelte-ignore a11y-no-static-element-interactions -->
        <div
            slot="content"
            let:open
            on:contextmenu={e => {
                e.stopPropagation()
                open(e)
            }}>
            {#if attachment.kind === MessageAttachmentKind.File || attachment.location.length == 0}
                <FileEmbed
                    altBackgroundColor={true}
                    fileInfo={{
                        id: "1",
                        isRenaming: OperationState.Initial,
                        source: "unknown",
                        name: attachment.name,
                        size: attachment.size,
                        icon: Shape.Document,
                        displayName: attachment.name,
                        type: "unknown/unknown",
                        remotePath: "",
                    }}
                    on:download={() => download_attachment(messageId, attachment)} />
            {:else if attachment.kind === MessageAttachmentKind.Image}
                <ImageEmbed
                    source={attachment.location}
                    name={attachment.name}
                    filesize={attachment.size}
                    on:click={() => {
                        dispatcher("openAttachment", attachment.location)
                    }}
                    on:download={() => download_attachment(messageId, attachment)} />
            {:else if attachment.kind === MessageAttachmentKind.Text}
                <TextDocument />
            {:else if attachment.kind === MessageAttachmentKind.STL}
                <STLViewer url={attachment.location} name={attachment.name} filesize={attachment.size} />
            {:else if attachment.kind === MessageAttachmentKind.Audio}
                <AudioEmbed location={attachment.location} name={attachment.name} size={attachment.size} />
            {:else if attachment.kind === MessageAttachmentKind.Video}
                <VideoEmbed location={attachment.location} name={attachment.name} size={attachment.size} />
            {/if}
        </div>
    </ContextMenu>
>>>>>>> cdff6cc4
{/each}<|MERGE_RESOLUTION|>--- conflicted
+++ resolved
@@ -22,44 +22,6 @@
 </script>
 
 {#each attachments as attachment}
-<<<<<<< HEAD
-    {#if attachment.kind === MessageAttachmentKind.File || attachment.location.length == 0}
-        <FileEmbed
-            altBackgroundColor={true}
-            fileInfo={{
-                id: "1",
-                isRenaming: OperationState.Initial,
-                source: "unknown",
-                name: attachment.name,
-                size: attachment.size,
-                icon: Shape.Document,
-                displayName: attachment.name,
-                type: "unknown/unknown",
-                remotePath: "",
-            }}
-            on:download={() => download_attachment(messageId, attachment)}
-            on:share={() => {
-                dispatch("share", attachment)
-            }} />
-    {:else if attachment.kind === MessageAttachmentKind.Image}
-        <ImageEmbed
-            source={attachment.location}
-            name={attachment.name}
-            filesize={attachment.size}
-            on:click={() => {
-                dispatcher("openAttachment", attachment.location)
-            }}
-            on:download={() => download_attachment(messageId, attachment)} />
-    {:else if attachment.kind === MessageAttachmentKind.Text}
-        <TextDocument />
-    {:else if attachment.kind === MessageAttachmentKind.STL}
-        <STLViewer url={attachment.location} name={attachment.name} filesize={attachment.size} />
-    {:else if attachment.kind === MessageAttachmentKind.Audio}
-        <AudioEmbed location={attachment.location} name={attachment.name} size={attachment.size} />
-    {:else if attachment.kind === MessageAttachmentKind.Video}
-        <VideoEmbed location={attachment.location} name={attachment.name} size={attachment.size} />
-    {/if}
-=======
     <ContextMenu hook="context-menu-chat-attachment" items={contextBuilder(attachment)}>
         <!-- svelte-ignore a11y-no-static-element-interactions -->
         <div
@@ -83,7 +45,10 @@
                         type: "unknown/unknown",
                         remotePath: "",
                     }}
-                    on:download={() => download_attachment(messageId, attachment)} />
+                    on:download={() => download_attachment(messageId, attachment)}
+                    on:share={() => {
+                        dispatch("share", attachment)
+                    }} />
             {:else if attachment.kind === MessageAttachmentKind.Image}
                 <ImageEmbed
                     source={attachment.location}
@@ -104,5 +69,4 @@
             {/if}
         </div>
     </ContextMenu>
->>>>>>> cdff6cc4
 {/each}