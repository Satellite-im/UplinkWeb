--- conflicted
+++ resolved
@@ -342,13 +342,10 @@
             "voice": "Voice",
             "video": "Video",
             "decline": "Decline",
-<<<<<<< HEAD
-=======
             "hasCancelled": "Has cancelled the call.",
             "disconnecting": "Disconnecting...",
             "userInviteToAGroupCall": "is inviting you to join a group call",
             "noAnswer": "No answer, leaving the call...",
->>>>>>> fa9a5782
             "connecting": "Connecting...",
             "noResponse": "No response"
         },
