--- conflicted
+++ resolved
@@ -339,13 +339,10 @@
             "startCallMessage": "📞 A call started at {value}.",
             "endCallMessage": "📴 The call ended at {formattedEndTime}. Duration: {duration}.",
             "callMissed": "📞 Missed call",
-<<<<<<< HEAD
             "voice": "Voice",
             "video": "Video",
             "decline": "Decline",
-=======
             "noAnswer": "No answer, leaving the call...",
->>>>>>> 778a1a0e
             "connecting": "Connecting...",
             "noResponse": "No response"
         },
