--- conflicted
+++ resolved
@@ -339,13 +339,10 @@
             "startCallMessage": "📞 A call started at {value}.",
             "endCallMessage": "📴 The call ended at {formattedEndTime}. Duration: {duration}.",
             "callMissed": "📞 Missed call",
-<<<<<<< HEAD
             "voice": "Voice",
             "video": "Video",
             "decline": "Decline",
-=======
             "userInviteToAGroupCall": "is inviting you to join a group call",
->>>>>>> e379fda0
             "noAnswer": "No answer, leaving the call...",
             "connecting": "Connecting...",
             "noResponse": "No response"
