--- conflicted
+++ resolved
@@ -40,15 +40,7 @@
         "label": "Uplink Marketplace",
         "bundle": "Bundle",
         "bundles": "Bundles & Packs",
-<<<<<<< HEAD
         "purchase_starlight": "Purchase Starlight",
-=======
-        "filter": "Filter",
-        "staff": "Staff & Picks",
-        "recentlyUpdated": "Recently Updated",
-        "mostDownloaded": "Most Downloaded",
-        "newlyAdded": "Newly Added",
->>>>>>> c63ee788
         "categories": "Categories",
         "communityUpgrades": "Community Upgrades",
         "extensions": "Extensions",
