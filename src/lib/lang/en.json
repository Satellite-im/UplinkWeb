--- conflicted
+++ resolved
@@ -347,11 +347,8 @@
             "disconnecting": "Disconnecting...",
             "userInviteToAGroupCall": "is inviting you to join a group call",
             "noAnswer": "No answer, leaving the call...",
-<<<<<<< HEAD
             "everybodyDeniedTheCall": "Everybody Denied the call. Disconnecting...",
-=======
             "acceptedCall": "Joined, loading...",
->>>>>>> 83c48a8c
             "connecting": "Connecting...",
             "noResponse": "No response"
         },
