--- conflicted
+++ resolved
@@ -339,12 +339,9 @@
             "startCallMessage": "📞 A call started at {value}.",
             "endCallMessage": "📴 The call ended at {formattedEndTime}. Duration: {duration}.",
             "callMissed": "📞 Missed call",
-<<<<<<< HEAD
             "hasCancelled": "Has cancelled the call.",
             "disconnecting": "Disconnecting...",
-=======
             "userInviteToAGroupCall": "is inviting you to join a group call",
->>>>>>> e379fda0
             "noAnswer": "No answer, leaving the call...",
             "connecting": "Connecting...",
             "noResponse": "No response"
