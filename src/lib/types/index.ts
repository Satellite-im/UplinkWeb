import { Status, type Appearance, type Route, type SettingsRoute, type Shape, MessageAttachmentKind, KeybindAction, MessageDirection, ChatType } from "$lib/enums"

export type Frame = {
    image: string
    name: string
}

export type ProfileOverlay = {
    image: string
    name: string
}

export type Bundle = {
    name: string
    frames: Frame[]
    profileOverlays: ProfileOverlay[]
    // themes: []
    // fonts: []
}

export type SelectOption = {
    value: string
    text: string
}

export type Reaction = {
    count: number
    emoji: string
    highlight: Appearance
    description: string
}

export type ProfilePictureRequirements = {
    image: string
    status: Status // TODO: Remove this
    notifications: number
    highlight: Appearance
    frame: Frame
}

export type ProfilePicture = {
    image: string
    frame: Frame
}

export type BannerPicture = {
    image: string
    overlay: string
}

export type ProfileData = {
    photo: ProfilePicture
    banner: BannerPicture
    status: Status
    status_message: string
}

export let defaultProfileData = {
    photo: { image: "", frame: { name: "", image: "" } },
    banner: { image: "", overlay: "" },
    status: Status.Offline,
    status_message: "Unknown status message.",
}

export type Id = {
    short: string
}

export type MediaMeta = {
    is_playing_audio: boolean
    is_streaming_video: boolean
    is_muted: boolean
    is_deafened: boolean
    is_unknown_status: boolean
}

export type User = {
    id: Id
    key: string
    name: string
    profile: ProfileData
    media: MediaMeta
}

export let defaultUser: User = {
    id: { short: "xxxxxx" },
    key: "0x0",
    name: "Unknown User",
    profile: defaultProfileData,
    media: {
        is_deafened: false,
        is_muted: false,
        is_unknown_status: true,
        is_streaming_video: false,
        is_playing_audio: false,
    },
}

export type ChatSettings = {
    displayOwnerBadge: boolean
    readReciepts: boolean
    permissions: {
        allowAnyoneToAddUsers: boolean
        allowAnyoneToModifyPhoto: boolean
        allowAnyoneToModifyName: boolean
    }
}

export type NavRoute = {
    name: string
    icon: Shape
    to: Route | SettingsRoute
}

export type Chat = {
    id: string
    name: string
    motd: string
    kind: ChatType
    settings: ChatSettings
    creator: User
    notifications: number
    activity: boolean
    users: User[]
    last_message_at: Date
    last_message_preview: string
}

export function hashChat(chat: Chat): string {
    const dataString =
        chat.name +
        chat.users
            .map(user => user.name)
            .sort()
            .join("")

    let hash = 0,
        i,
        chr
    if (dataString.length === 0) return hash.toString()
    for (i = 0; i < dataString.length; i++) {
        chr = dataString.charCodeAt(i)
        hash = (hash << 5) - hash + chr
        hash |= 0
    }
    return hash.toString()
}

export let defaultChat = {
    id: "",
    name: "",
    motd: "",
    notifications: 0,
    kind: ChatType.DirectMessage,
    creator: defaultUser,
    settings: {
        displayOwnerBadge: true,
        readReciepts: true,
        permissions: {
            allowAnyoneToAddUsers: false,
            allowAnyoneToModifyPhoto: false,
            allowAnyoneToModifyName: false,
        },
    },
    activity: false,
    users: [],
    last_message_at: new Date(),
    last_message_preview: "",
}

export type Call = {
    startedAt: Date
    chat: Chat
    inCall: boolean
}

export type ContextItem = {
    id: string
    icon: Shape
    text: string
    appearance: Appearance
    onClick: () => void
}

export type FileInfo = {
<<<<<<< HEAD
    id: string,
    type: string,
    size: number,
    name: string,
    source: string,
    items?: FileInfo[],
    parentId?: string,
=======
    id: string
    type: string
    size: number
    name: string
    source: string
>>>>>>> b8836b41
}

export type Attachment = {
    kind: MessageAttachmentKind
    name: string
    size: number
    location: string
}

export type FriendRequest = {
    at: Date
    direction: MessageDirection
    to: User
    from: User
}

export type MessageDetails = {
    at: Date
    origin: User
    remote: boolean
}

export type Message = {
    id: string
    details: MessageDetails
    inReplyTo: Message | null
    reactions: Reaction[]
    attachments: Attachment[]
    text: string[]
}

export type MessageGroup = {
    details: MessageDetails
    messages: Message[]
}

export type Transaction = {
    at: Date
    to: User
    from: User
    amount: number
    note: string
}

export type Keybind = {
    action: KeybindAction
    key: string
    modifiers: string[]
}<|MERGE_RESOLUTION|>--- conflicted
+++ resolved
@@ -183,21 +183,18 @@
 }
 
 export type FileInfo = {
-<<<<<<< HEAD
-    id: string,
-    type: string,
-    size: number,
-    name: string,
-    source: string,
-    items?: FileInfo[],
-    parentId?: string,
-=======
     id: string
     type: string
     size: number
     name: string
     source: string
->>>>>>> b8836b41
+    id: string
+    type: string
+    size: number
+    name: string
+    source: string
+    items?: FileInfo[]
+    parentId?: string
 }
 
 export type Attachment = {
