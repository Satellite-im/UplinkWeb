<script lang="ts">
    import { Button, Icon, Label, Text, Input } from "$lib/elements"
    import { ChatPreview, ContextMenu, Modal } from "$lib/components"
    import { Sidebar, Slimbar, Topbar } from "$lib/layouts"
    import { Appearance, MessageDirection, Route, Shape, Size } from "$lib/enums"
    import { initLocale } from "$lib/lang"
    import { _ } from "svelte-i18n"
    import type { Chat, User } from "$lib/types"
    import Fuse from "fuse.js"
    import Friend from "$lib/components/friends/Friend.svelte"
    import { Store } from "$lib/state/store"
    import { get } from "svelte/store"
    import { goto } from "$app/navigation"
    import { UIStore } from "$lib/state/ui"
    import { MultipassStoreInstance } from "$lib/wasm/MultipassStore"
    import { defaultUser, defaultChat, type FriendRequest, hashChat, type Message, type MessageGroup, type FileInfo, type Frame } from "$lib/types"
    import { onMount } from "svelte"
    import type { WarpError } from "$lib/wasm/HandleWarpErrors"
<<<<<<< HEAD
    import { RaygunStoreInstance } from "$lib/wasm/RaygunStore"
=======
    import Key from "$lib/components/settings/Key.svelte"
    import Toast from "$lib/elements/Toast.svelte"
>>>>>>> d58441de

    // Initialize locale
    initLocale()

    let loading: boolean = false
    let sidebarOpen: boolean = get(UIStore.state.sidebarOpen)
    let friends: User[] = get(Store.state.friends)
    let blocked: User[] = get(Store.state.blocked)
    let incomingRequests: FriendRequest[] = Store.inboundRequests
    let outgoingRequests: FriendRequest[] = Store.outboundRequests

    let tab: string = "all"

    function toggleSidebar(): void {
        UIStore.toggleSidebar()
    }

    // Function to group users alphabetically by the first character of their usernames
    function groupUsersAlphabetically(users: User[]): { [letter: string]: User[] } {
        const groupedUsers: { [letter: string]: User[] } = {}
        users.forEach(user => {
            const firstChar: string = user.name.charAt(0).toUpperCase()
            if (!groupedUsers[firstChar]) {
                groupedUsers[firstChar] = []
            }
            groupedUsers[firstChar].push(user)
        })
        return groupedUsers
    }

    let sentRequest: boolean
    let sentRequestError: WarpError | undefined
    let requestString: string
    let submitRequest = async function () {
        get(Store.state.logger).info("Sending friend request to " + requestString)
        let requestSent = await MultipassStoreInstance.sendFriendRequest(requestString)
        requestSent.fold(
            (e: WarpError) => {
                sentRequestError = e
                sentRequest = true
            },
            () => {
                sentRequest = true
                sentRequestError = undefined
            }
        )
    }

   let acceptRequest = async function (friendUser: User) {
        let friendRequestAccepted = await MultipassStoreInstance.acceptFriendRequest(friendUser.key)
        friendRequestAccepted.onSuccess(() => {
            Store.acceptRequest(friendUser)
        })
    }

    let denyRequest = async function (friendUser: User) {
        let friendRequestDenied = await MultipassStoreInstance.denyFriendRequest(friendUser.key)
        friendRequestDenied.onSuccess(() => {
            Store.denyRequest(friendUser)
        })
    }

    let cancelRequest = async function (friendUser: User) {
        let friendRequestCancelled = await MultipassStoreInstance.cancelFriendRequest(friendUser.key)
        friendRequestCancelled.onSuccess(() => {
            Store.cancelRequest(friendUser)
        })
    }

    let removeFriend = async function (friendUser: User) {
        let friendRemoved = await MultipassStoreInstance.removeFriend(friendUser.key)
        friendRemoved.onSuccess(() => {
            Store.removeFriend(friendUser)
        })
    }

    let blockUser = async function (friendUser: User) {
        let userBlocked = await MultipassStoreInstance.blockUser(friendUser.key)
        userBlocked.onSuccess(() => {
            Store.blockUser(friendUser)
        })
    }

    let unblockUser = async function (friendUser: User) {
        let userUnblocked = await MultipassStoreInstance.unblockUser(friendUser.key)
        userUnblocked.onSuccess(() => {
            Store.unblockUser(friendUser)
        })
    }

    async function fetchFriendsAndRequests() {
        let incomingFriendRequests: Array<any> = await MultipassStoreInstance.listIncomingFriendRequests()
        let outgoingFriendRequests: Array<any> = await MultipassStoreInstance.listOutgoingFriendRequests()
        let blockedUsers: Array<any> = await MultipassStoreInstance.listBlockedFriends()
        let friends = await MultipassStoreInstance.listFriends()
        Store.setFriendRequests(incomingFriendRequests, outgoingFriendRequests)
        Store.setFriends(friends)
        Store.setBlockedUsers(blockedUsers)
    }


    onMount(() => {
        let intervalId = setInterval(() => {
            fetchFriendsAndRequests();
        }, 2000);

        return () => {
            clearInterval(intervalId);
        };
    });

    let searchString: string = ""

    const fuseOptions = {
        includeMatches: true,
        // isCaseSensitive: false,
        // includeScore: false,
        shouldSort: true,
        threshold: 0.35,
        // findAllMatches: false,
        minMatchCharLength: 1,
        keys: ["name"],
    }

    const fuse = new Fuse(friends, fuseOptions)
    let searchResult = fuse.search("")

    $: if (searchString !== undefined) {
        searchResult = fuse.search(searchString)
    }

    Store.state.activeRequests.subscribe(r => {
        incomingRequests = r.filter(r => r.direction === MessageDirection.Inbound)
        outgoingRequests = r.filter(r => r.direction === MessageDirection.Outbound)
    })
    Store.state.friends.subscribe(f => (friends = f))
    Store.state.blocked.subscribe(u => (blocked = u))
    UIStore.state.sidebarOpen.subscribe(s => (sidebarOpen = s))
    let chats: Chat[] = get(UIStore.state.chats)
    UIStore.state.chats.subscribe(sc => (chats = sc))
    let activeChat: Chat = get(Store.state.activeChat)
    Store.state.activeChat.subscribe(c => (activeChat = c))

    async function copy_did(short: boolean) {
        let user = get(Store.state.user)
        if (short) {
            await navigator.clipboard.writeText(`${user.name}#${user.id.short}`)
        } else {
            await navigator.clipboard.writeText(`${user.key}`)
        }
    }
</script>

<div id="page">
    <!-- Modals -->
    {#if sentRequest}
        <Modal
            on:close={_ => {
                sentRequest = false
            }}>
            <svelte:fragment slot="controls">
                <Button
                    icon
                    small
                    appearance={Appearance.Alt}
                    on:click={_ => {
                        sentRequest = false
                    }}>
                    <Icon icon={Shape.XMark} />
                </Button>
            </svelte:fragment>
            <div class="request-sent">
                {#if sentRequestError != undefined}
                    <Icon size={Size.Largest} icon={Shape.XMark} highlight={Appearance.Error} />
                    <Text size={Size.Large}>Error!</Text>
                    <Text muted>{sentRequestError}</Text>
                {:else}
                    <Icon size={Size.Largest} icon={Shape.CheckMark} highlight={Appearance.Success} />
                    <Text size={Size.Large}>Request Dispatched!</Text>
                    <Text muted>Your request is making it's way to {requestString}.</Text>
                {/if}
            </div>
        </Modal>
    {/if}
    <Slimbar sidebarOpen={sidebarOpen} on:toggle={toggleSidebar} activeRoute={Route.Friends} />
    <Sidebar loading={loading} on:toggle={toggleSidebar} open={sidebarOpen} activeRoute={Route.Friends}>
        <Button hook="button-marketplace" outline appearance={Appearance.Alt} text={$_("market.market")}>
            <Icon icon={Shape.Shop} />
        </Button>

        <div class="content-header">
            <Label text={$_("chat.chat_plural")} />
            <Button hook="button-create-group-chat" icon small tooltip={$_("chat.create")}>
                <Icon icon={Shape.ChatPlus} />
            </Button>
        </div>

        {#each chats as chat}
            <ContextMenu
                items={[
                    {
                        id: "hide",
                        icon: Shape.EyeSlash,
                        text: "Hide",
                        appearance: Appearance.Default,
                        onClick: () => UIStore.removeSidebarChat(chat),
                    },
                    {
                        id: "mark_read",
                        icon: Shape.CheckMark,
                        text: "Mark Read",
                        appearance: Appearance.Default,
                        onClick: () => {},
                    },
                ]}>
                <ChatPreview slot="content" let:open on:contextmenu={open} chat={chat} loading={loading} simpleUnreads cta={activeChat === chat} />
            </ContextMenu>
        {/each}
    </Sidebar>
    <div class="content">
        <Topbar>
            <svelte:fragment slot="controls">
                <Button appearance={tab === "all" ? Appearance.Primary : Appearance.Alt} text={$_("friends.all")} on:click={_ => (tab = "all")}>
                    <Icon icon={Shape.Users} />
                </Button>
                <Button appearance={tab === "active" ? Appearance.Primary : Appearance.Alt} text={$_("friends.active")} on:click={_ => (tab = "active")}>
                    <Icon icon={Shape.ArrowsLeftRight} />
                </Button>
                <Button appearance={tab === "blocked" ? Appearance.Primary : Appearance.Alt} text={$_("friends.blocked")} on:click={_ => (tab = "blocked")}>
                    <Icon icon={Shape.NoSymbol} />
                </Button>
            </svelte:fragment>
        </Topbar>

        <div class="body">
            {#if tab === "all"}
                <Label text={$_("friends.add_someone")} />
                <div class="section">
                    <Input alt placeholder={$_("friends.find_placeholder")} on:enter={submitRequest} bind:value={requestString}>
                        <Icon icon={Shape.Search} />
                    </Input>
                    <Button hook="button-add-friend" appearance={Appearance.Alt} text={$_("friends.add")} on:click={submitRequest}>
                        <Icon icon={Shape.Plus} />
                    </Button>
                    <ContextMenu
                        hook="context-menu-copy-id"
                        items={[
                            {
                                id: "copy-id",
                                icon: Shape.Users,
                                text: $_("settings.profile.copy_id"),
                                appearance: Appearance.Default,
                                onClick: async () => await copy_did(true),
                            },
                            {
                                id: "copy-did",
                                icon: Shape.Clipboard,
                                text: $_("settings.profile.copy_did"),
                                appearance: Appearance.Default,
                                onClick: async () => await copy_did(false),
                            },
                        ]}>
                        <Button hook="button-copy-id" slot="content" appearance={Appearance.Alt} icon tooltip={$_("friends.copy_did")} let:open on:contextmenu={open} on:click={async _ => await copy_did(true)}>
                            <Icon icon={Shape.Clipboard} />
                        </Button>
                    </ContextMenu>
                </div>

                <Label text={$_("friends.search_friends_placeholder")} />
                <div class="section">
                    <Input alt placeholder={$_("friends.search_friends_placeholder")} bind:value={searchString}>
                        <Icon icon={Shape.Search} />
                    </Input>
                </div>

                {#if searchResult.length || searchString.length}
                    <div class="section column search-results">
                        <Label text={$_("generic.search_results")} />
                        {#if searchResult.length}
                            {#each searchResult as result}
                                <Friend friend={result.item}>
                                    <svelte:fragment slot="controls">
                                        <Button
                                            text={$_("chat.chat")}
                                            on:click={async _ => {
                                                let chat = Store.getChatForUser(result.item.key)
                                                if (chat) {
                                                    Store.setActiveChat(chat)
                                                } else {
                                                    let conversation = await RaygunStoreInstance.create_conversation(result.item)
                                                    conversation.onSuccess(chat => {
                                                        Store.setActiveChat(chat)
                                                    })
                                                }
                                                goto(Route.Chat)
                                            }}>
                                            <Icon icon={Shape.ChatBubble} />
                                        </Button>
                                        <Button
                                            icon
                                            appearance={Appearance.Alt}
                                            tooltip={$_("generic.remove")}
                                            on:click={_ => {
                                                removeFriend(result.item)
                                            }}>
                                            <Icon icon={Shape.UserMinus} />
                                        </Button>
                                        <Button
                                            icon
                                            appearance={Appearance.Alt}
                                            tooltip={$_("friends.block")}
                                            on:click={_ => {
                                                blockUser(result.item)
                                            }}>
                                            <Icon icon={Shape.NoSymbol} />
                                        </Button>
                                    </svelte:fragment>
                                </Friend>
                            {/each}
                        {:else}
                            <Text>{$_("generic.no_results")}</Text>
                        {/if}
                    </div>
                {/if}
                <div class="section column">
                    {#each Object.keys(groupUsersAlphabetically(friends)).sort() as letter}
                        {#if groupUsersAlphabetically(friends)[letter].length > 0}
                            <Label text={letter} />
                            {#each groupUsersAlphabetically(friends)[letter] as friend}
                                <Friend friend={friend}>
                                    <svelte:fragment slot="controls">
                                        <Button
                                            text={$_("chat.chat")}
                                            on:click={async _ => {
                                                let chat = Store.getChatForUser(friend.key)
                                                if (chat) {
                                                    Store.setActiveChat(chat)
                                                    goto(Route.Chat)
                                                } else {
                                                    let conversation = await RaygunStoreInstance.create_conversation(friend)
                                                    conversation.onSuccess(chat => {
                                                        Store.setActiveChat(chat)
                                                        goto(Route.Chat)
                                                    })
                                                }
                                            }}>
                                            <Icon icon={Shape.ChatBubble} />
                                        </Button>
                                        <Button icon appearance={Appearance.Alt} tooltip={$_("generic.remove")} on:click={_ => removeFriend(friend)}>
                                            <Icon icon={Shape.UserMinus} />
                                        </Button>
                                        <Button icon appearance={Appearance.Alt} tooltip={$_("friends.block")} on:click={_ => blockUser(friend)}>
                                            <Icon icon={Shape.NoSymbol} />
                                        </Button>
                                    </svelte:fragment>
                                </Friend>
                            {/each}
                        {/if}
                    {/each}
                </div>
            {:else if tab === "active"}
                <div class="section column">
                    <Label text={$_("friends.outgoing_requests")} />
                    {#each outgoingRequests as request}
                        <Friend friend={request.to}>
                            <svelte:fragment slot="controls">
                                <Button appearance={Appearance.Alt} text={$_("generic.cancel")} on:click={_ => cancelRequest(request.to)}>
                                    <Icon icon={Shape.NoSymbol} />
                                </Button>
                            </svelte:fragment>
                        </Friend>
                    {/each}
                    {#if outgoingRequests.length === 0}
                        <Text>No outbound requests.</Text>
                    {/if}
                    <Label text={$_("friends.incoming_requests")} />
                    {#each incomingRequests as request}
                        <Friend friend={request.from}>
                            <svelte:fragment slot="controls">
                                <Button appearance={Appearance.Success} text={$_("generic.accept")} on:click={_ => acceptRequest(request.from)}>
                                    <Icon icon={Shape.CheckMark} />
                                </Button>
                                <Button appearance={Appearance.Alt} text={$_("generic.deny")} on:click={_ => denyRequest(request.from)}>
                                    <Icon icon={Shape.XMark} />
                                </Button>
                            </svelte:fragment>
                        </Friend>
                    {/each}
                    {#if incomingRequests.length === 0}
                        <Text>No inbound requests.</Text>
                    {/if}
                </div>
            {:else if tab === "blocked"}
                <div class="section column">
                    <Label text={$_("friends.blocked_users")} />
                    {#each blocked as user}
                        <Friend friend={user}>
                            <svelte:fragment slot="controls">
                                <Button appearance={Appearance.Alt} text={$_("friends.unblock")} on:click={_ => unblockUser(user)}>
                                    <Icon icon={Shape.NoSymbol} />
                                </Button>
                            </svelte:fragment>
                        </Friend>
                    {/each}
                    {#if blocked.length === 0}
                        <Text>No users blocked.</Text>
                    {/if}
                </div>
            {/if}
        </div>
    </div>
</div>

<style lang="scss">
    #page {
        display: flex;
        margin: 0;
        flex: 1;
        height: 100%;
        overflow: hidden;

        .request-sent {
            display: inline-flex;
            justify-content: center;
            flex-direction: column;
            gap: var(--gap);
            align-items: center;
        }

        .content-header {
            display: inline-flex;
            flex-direction: row;
            justify-content: space-between;
            align-items: flex-end;
        }

        .content {
            display: flex;
            min-height: 0;
            display: flex;
            flex-direction: column;
            flex: 1;

            .body {
                width: 100%;
                display: inline-flex;
                flex-direction: column;
                padding: var(--padding);
                gap: var(--gap-less);

                .search-results {
                    border: var(--border-width) solid var(--border-color);
                    padding: var(--padding);
                    border-radius: var(--border-radius);
                }
                .section {
                    display: inline-flex;
                    gap: var(--gap);
                    padding-bottom: var(--gap);

                    &.column {
                        flex-direction: column;
                        min-height: var(--min-scroll-height);
                        overflow-y: scroll;
                        overflow-x: hidden;
                        padding-right: var(--padding);
                    }
                }
            }
        }
    }
</style><|MERGE_RESOLUTION|>--- conflicted
+++ resolved
@@ -16,12 +16,9 @@
     import { defaultUser, defaultChat, type FriendRequest, hashChat, type Message, type MessageGroup, type FileInfo, type Frame } from "$lib/types"
     import { onMount } from "svelte"
     import type { WarpError } from "$lib/wasm/HandleWarpErrors"
-<<<<<<< HEAD
-    import { RaygunStoreInstance } from "$lib/wasm/RaygunStore"
-=======
     import Key from "$lib/components/settings/Key.svelte"
     import Toast from "$lib/elements/Toast.svelte"
->>>>>>> d58441de
+    import { RaygunStoreInstance } from "$lib/wasm/RaygunStore"
 
     // Initialize locale
     initLocale()
@@ -70,7 +67,7 @@
         )
     }
 
-   let acceptRequest = async function (friendUser: User) {
+    let acceptRequest = async function (friendUser: User) {
         let friendRequestAccepted = await MultipassStoreInstance.acceptFriendRequest(friendUser.key)
         friendRequestAccepted.onSuccess(() => {
             Store.acceptRequest(friendUser)
@@ -122,16 +119,15 @@
         Store.setBlockedUsers(blockedUsers)
     }
 
-
     onMount(() => {
         let intervalId = setInterval(() => {
-            fetchFriendsAndRequests();
-        }, 2000);
+            fetchFriendsAndRequests()
+        }, 2000)
 
         return () => {
-            clearInterval(intervalId);
-        };
-    });
+            clearInterval(intervalId)
+        }
+    })
 
     let searchString: string = ""
 
