--- conflicted
+++ resolved
@@ -18,11 +18,8 @@
     import type { WarpError } from "$lib/wasm/HandleWarpErrors"
     import Key from "$lib/components/settings/Key.svelte"
     import Toast from "$lib/elements/Toast.svelte"
-<<<<<<< HEAD
+    import { log } from "$lib/utils/Logger"
     import { RaygunStoreInstance } from "$lib/wasm/RaygunStore"
-=======
-    import { log } from "$lib/utils/Logger"
->>>>>>> b8fec4cd
 
     // Initialize locale
     initLocale()
