--- conflicted
+++ resolved
@@ -46,13 +46,10 @@
     import { RaygunStoreInstance } from "$lib/wasm/RaygunStore"
     import type { Attachment, Message as MessageType } from "$lib/types"
     import Input from "$lib/elements/Input/Input.svelte"
-<<<<<<< HEAD
+    import PendingMessage from "$lib/components/messaging/message/PendingMessage.svelte"
+    import PendingMessageGroup from "$lib/components/messaging/PendingMessageGroup.svelte"
     import FileUploadPreview from "$lib/elements/FileUploadPreview.svelte"
     import { imageFromData } from "$lib/wasm/ConstellationStore"
-=======
-    import PendingMessage from "$lib/components/messaging/message/PendingMessage.svelte"
-    import PendingMessageGroup from "$lib/components/messaging/PendingMessageGroup.svelte"
->>>>>>> ca741346
 
     initLocale()
 
