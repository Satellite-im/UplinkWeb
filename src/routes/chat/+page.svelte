--- conflicted
+++ resolved
@@ -394,23 +394,6 @@
     </Sidebar>
 
     <div class="content">
-<<<<<<< HEAD
-        <Topbar>
-            <div slot="before">
-                {#if $activeChat.users.length > 0}
-                    {#if $activeChat.users.length === 2}
-                        <ProfilePicture
-                            hook="chat-topbar-profile-picture"
-                            typing={$activeChat.typing_indicator.size > 0}
-                            id={$users[$activeChat.users[1]]?.key}
-                            image={$users[$activeChat.users[1]]?.profile.photo.image}
-                            frame={$users[$activeChat.users[1]]?.profile.photo.frame}
-                            status={$users[$activeChat.users[1]]?.profile.status}
-                            size={Size.Medium}
-                            loading={loading} />
-                    {:else}
-                        <ProfilePictureMany users={Object.values($users)} on:click={_ => (showUsers = true)} />
-=======
         {#if $activeChat.users.length > 0}
             <Topbar>
                 <div slot="before">
@@ -418,7 +401,7 @@
                         {#if $activeChat.users.length === 2}
                             <ProfilePicture
                                 hook="chat-topbar-profile-picture"
-                                typing={$activeChat.activity}
+                                typing={$activeChat.typing_indicator.size > 0}
                                 id={$users[$activeChat.users[1]]?.key}
                                 image={$users[$activeChat.users[1]]?.profile.photo.image}
                                 frame={$users[$activeChat.users[1]]?.profile.photo.frame}
@@ -428,7 +411,6 @@
                         {:else}
                             <ProfilePictureMany users={Object.values($users)} on:click={_ => (showUsers = true)} />
                         {/if}
->>>>>>> 11c72ec1
                     {/if}
                 </div>
                 <div slot="content">
