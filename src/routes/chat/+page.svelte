<script lang="ts">
    import { Appearance, ChatType, MessageAttachmentKind, MessagePosition, Route, Shape, Size, TooltipPosition } from "$lib/enums"
    import TimeAgo from "javascript-time-ago"
    import { initLocale } from "$lib/lang"
    import { mock_users } from "$lib/mock/users"
    import { _ } from "svelte-i18n"
    import { animationDuration } from "$lib/globals/animations"
    import { slide } from "svelte/transition"
    import { Chatbar, Sidebar, Slimbar, Topbar, Profile } from "$lib/layouts"
    import {
        FileEmbed,
        PopupButton,
        ImageEmbed,
        ChatPreview,
        NewPayment,
        Conversation,
        Message,
        MessageGroup,
        MessageReactions,
        MessageReplyContainer,
        ProfilePicture,
        CoinBalance,
        Modal,
        ProfilePictureMany,
        STLViewer,
        ChatFilter,
        ContextMenu,
        EmojiGroup,
    } from "$lib/components"
    import { Button, Icon, Label, Text } from "$lib/elements"
    import CallScreen from "$lib/components/calling/CallScreen.svelte"
    import { type Chat, type User } from "$lib/types"
    import EncryptedNotice from "$lib/components/messaging/EncryptedNotice.svelte"
    import { Store } from "$lib/state/store"
    import { get } from "svelte/store"
    import { goto } from "$app/navigation"
    import { UIStore } from "$lib/state/ui"
    import CreateGroup from "$lib/components/group/CreateGroup.svelte"
    import { ConversationStore } from "$lib/state/conversation"
    import GroupSettings from "$lib/components/group/GroupSettings.svelte"
    import ViewMembers from "$lib/components/group/ViewMembers.svelte"
    import AudioEmbed from "$lib/components/messaging/embeds/AudioEmbed.svelte"
    import VideoEmbed from "$lib/components/messaging/embeds/VideoEmbed.svelte"
    import Market from "$lib/components/market/Market.svelte"
    import CommunityIcon from "$lib/components/community/icon/CommunityIcon.svelte"
<<<<<<< HEAD
    import { RaygunStoreInstance } from "$lib/wasm/RaygunStore"
    import type { Message as MessageType } from "$lib/types"
    import Input from "$lib/elements/Input/Input.svelte"
=======
    import { log } from "$lib/utils/Logger"
>>>>>>> b8fec4cd

    initLocale()

    let loading = false
    let contentAsideOpen = false
    let sidebarOpen: boolean = get(UIStore.state.sidebarOpen)
    let activeChat: Chat = get(Store.state.activeChat)
    let isFavorite = Store.isFavorite(activeChat)
    let conversation = ConversationStore.getConversation(activeChat)

    const timeAgo = new TimeAgo("en-US")

    function toggleSidebar() {
        UIStore.toggleSidebar()
    }

    function getTimeAgo(dateInput: string | Date) {
        const date: Date = typeof dateInput === "string" ? new Date(dateInput) : dateInput
        return timeAgo.format(date)
    }

    let previewImage: string | null
    let previewProfile: User | null
    let newGroup: boolean = false
    let showUsers: boolean = false
    let showMarket: boolean = false
    let groupSettings: boolean = false
    let search_filter: string
    let search_component: ChatFilter
    let dragging_files = 0
    let editing_message: string | undefined = undefined
    let editing_text: string | undefined = undefined
    let emojis: string[] = ["👍", "👎", "❤️", "🖖", "😂"]
    let own_user: User
    let replyTo: MessageType | undefined = undefined

    Store.state.user.subscribe(u => (own_user = u))
    UIStore.state.sidebarOpen.subscribe(s => (sidebarOpen = s))
    let chats: Chat[] = get(UIStore.state.chats)
    UIStore.state.chats.subscribe(c => (chats = c))
    Store.state.activeChat.subscribe(c => {
        activeChat = c
        conversation = ConversationStore.getConversation(c)
        isFavorite = get(Store.state.favorites).some(f => f.id === activeChat.id)
        contentAsideOpen = false
    })
    Store.state.favorites.subscribe(f => {
        isFavorite = get(Store.state.favorites).some(f => f.id === activeChat.id)
    })
    ConversationStore.conversations.subscribe(_ => {
        conversation = ConversationStore.getConversation(activeChat)
    })

    function dragEnter(event: DragEvent) {
        event.preventDefault()
        dragging_files++
    }

    function dragLeave() {
        dragging_files--
    }

    function dragDrop(event: DragEvent) {
        event.preventDefault()
        dragging_files = 0
        // upload files
        log.debug(`dropping files ${event.dataTransfer?.files}`)
    }

    function build_context_items(message: MessageType) {
        return [
            {
                id: "pin-message",
                icon: Shape.Heart,
                text: "Pin Message",
                appearance: Appearance.Default,
                onClick: async () => {
                    await pin_message(message.id)
                },
            },
            {
                id: "reply",
                icon: Shape.ArrowLeft,
                text: "Reply",
                appearance: Appearance.Default,
                onClick: () => {
                    replyTo = message
                },
            },
            {
                id: "copy",
                icon: Shape.Clipboard,
                text: "Copy",
                appearance: Appearance.Default,
                onClick: () => {
                    copy(message.text.join("\n"))
                },
            },
            ...(message.details.origin.id === own_user.id
                ? [
                      {
                          id: "edit",
                          icon: Shape.Pencil,
                          text: "Edit",
                          appearance: Appearance.Default,
                          onClick: () => {
                              editing_message = message.id
                              editing_text = message.text.join("\n")
                          },
                      },
                      {
                          id: "delete",
                          icon: Shape.Trash,
                          text: "Delete",
                          appearance: Appearance.Default,
                          onClick: async () => {
                              await delete_message(message.id)
                          },
                      },
                  ]
                : []),
        ]
    }

    async function edit_message(message: string, text: string) {
        editing_message = undefined
        editing_text = undefined
        await RaygunStoreInstance.edit(conversation!.id, message, text.split("\n"))
    }

    async function delete_message(message: string) {
        await RaygunStoreInstance.delete(conversation!.id, message)
    }

    async function reactTo(message: string, emoji: string, toggle: boolean) {
        let add = toggle ? !ConversationStore.hasReaction(activeChat, message, emoji) : true
        await RaygunStoreInstance.react(conversation!.id, message, add ? 0 : 1, emoji)
    }

    async function pin_message(message: string) {
        await RaygunStoreInstance.pin(conversation!.id, message, true)
    }

    async function copy(txt: string) {
        await navigator.clipboard.writeText(txt)
    }
</script>

<!-- svelte-ignore a11y-no-static-element-interactions -->
<div
    id="page"
    on:dragover|preventDefault
    on:dragenter={e => {
        dragEnter(e)
    }}
    on:dragleave={dragLeave}
    on:drop={e => {
        dragDrop(e)
    }}>
    <!-- Modals -->
    {#if previewImage}
        <Modal
            on:close={_ => {
                previewImage = null
            }}>
            <ImageEmbed big source={previewImage} />
        </Modal>
    {/if}

    {#if previewProfile}
        <Modal
            on:close={_ => {
                previewProfile = null
            }}>
            <Profile user={previewProfile} />
        </Modal>
    {/if}

    {#if newGroup}
        <Modal
            on:close={_ => {
                newGroup = false
            }}>
            <CreateGroup on:create={_ => (newGroup = false)} />
        </Modal>
    {/if}

    {#if groupSettings}
        <Modal
            on:close={_ => {
                groupSettings = false
            }}>
            <GroupSettings on:create={_ => (groupSettings = false)} />
        </Modal>
    {/if}

    {#if showUsers}
        <Modal
            on:close={_ => {
                showUsers = false
            }}>
            <ViewMembers adminControls members={activeChat.users} on:create={_ => (showUsers = false)} />
        </Modal>
    {/if}

    {#if showMarket}
        <Market
            on:close={_ => {
                showMarket = false
            }} />
    {/if}

    {#if dragging_files > 0}
        <div class="upload-overlay">
            <div class="upload-element">
                <div class="dash-border"></div>
                <div class="upload-text">{$_("chat.upload_files")}</div>
            </div>
        </div>
    {/if}

    <!-- Sidebar -->
    <Slimbar sidebarOpen={sidebarOpen} on:toggle={toggleSidebar} activeRoute={Route.Chat}></Slimbar>

    <Sidebar loading={loading} on:toggle={toggleSidebar} open={sidebarOpen} activeRoute={Route.Chat} bind:search={search_filter} on:search={() => search_component.filter_chat()} on:enter={() => search_component.select_first()}>
        <ChatFilter bind:this={search_component} bind:filter={search_filter}></ChatFilter>
        <!--
            <Button hook="button-marketplace" appearance={showMarket ? Appearance.Primary : Appearance.Alt} text={$_("market.market")} on:click={_ => (showMarket = true)}>
                <Icon icon={Shape.Shop} />
            </Button>
        -->
        <div class="content-header">
            <Label hook="label-sidebar-chats" text={$_("chat.chat_plural")} />
            <Button hook="button-create-group-chat" icon small tooltipPosition={TooltipPosition.LEFT} tooltip={$_("chat.create")} on:click={_ => (newGroup = true)}>
                <Icon icon={Shape.ChatPlus} />
            </Button>
        </div>

        {#each chats as chat}
            <ContextMenu
                items={[
                    {
                        id: "favorite",
                        icon: Shape.Heart,
                        text: "Favorite",
                        appearance: Appearance.Default,
                        onClick: () => Store.toggleFavorite(chat),
                    },
                    {
                        id: "hide",
                        icon: Shape.EyeSlash,
                        text: "Hide",
                        appearance: Appearance.Default,
                        onClick: () => UIStore.removeSidebarChat(chat),
                    },
                    {
                        id: "mark_read",
                        icon: Shape.CheckMark,
                        text: "Mark Read",
                        appearance: Appearance.Default,
                        onClick: () => {},
                    },
                ]}>
                <ChatPreview slot="content" let:open on:contextmenu={open} chat={chat} loading={loading} simpleUnreads cta={activeChat === chat} />
            </ContextMenu>
        {/each}
    </Sidebar>

    <div class="content">
        <Topbar>
            <div slot="before">
                {#if activeChat.users.length > 0}
                    {#if activeChat.users.length === 1}
                        <ProfilePicture
                            typing={activeChat.activity}
                            image={activeChat.users[0]?.profile.photo.image}
                            frame={activeChat.users[0]?.profile.photo.frame}
                            status={activeChat.users[0]?.profile.status}
                            size={Size.Medium}
                            loading={loading} />
                    {:else}
                        <ProfilePictureMany users={activeChat.users} on:click={_ => (showUsers = true)} />
                    {/if}
                {/if}
            </div>
            <div slot="content">
                {#if activeChat.users.length > 0}
                    <Text singleLine>{activeChat.name.length ? activeChat.name : activeChat.users[0]?.name}</Text>
                    <Text singleLine muted size={Size.Smaller}>
                        {activeChat.motd.length ? activeChat.motd : activeChat.users[0]?.profile?.status_message}
                    </Text>
                {/if}
            </div>
            <svelte:fragment slot="controls">
                <CoinBalance balance={4560.53} />
                <Button icon appearance={Appearance.Alt} disabled={activeChat.users.length === 0}>
                    <Icon icon={Shape.PhoneCall} />
                </Button>
                <Button icon appearance={Appearance.Alt} disabled={activeChat.users.length === 0}>
                    <Icon icon={Shape.VideoCamera} />
                </Button>
                <Button
                    icon
                    disabled={activeChat.users.length === 0}
                    appearance={isFavorite ? Appearance.Primary : Appearance.Alt}
                    on:click={_ => {
                        Store.toggleFavorite(activeChat)
                    }}>
                    <Icon icon={Shape.Heart} />
                </Button>
                {#if activeChat.kind === ChatType.Group}
                    <Button
                        icon
                        appearance={showUsers ? Appearance.Primary : Appearance.Alt}
                        on:click={_ => {
                            showUsers = true
                        }}>
                        <Icon icon={Shape.Users} />
                    </Button>
                    <Button
                        icon
                        appearance={groupSettings ? Appearance.Primary : Appearance.Alt}
                        on:click={_ => {
                            groupSettings = true
                        }}>
                        <Icon icon={Shape.Cog} />
                    </Button>
                {/if}
                {#if activeChat.users.length === 1}
                    <Button
                        icon
                        appearance={contentAsideOpen ? Appearance.Primary : Appearance.Alt}
                        on:click={_ => {
                            contentAsideOpen = !contentAsideOpen
                        }}>
                        <Icon icon={Shape.Profile} />
                    </Button>
                {/if}
            </svelte:fragment>
        </Topbar>

        {#if get(Store.state.activeCall)}
            <CallScreen />
        {/if}

        <Conversation>
            {#if activeChat.users.length > 0}
                <EncryptedNotice />
                {#if conversation}
                    {#each conversation.messages as group}
                        <MessageGroup
                            profilePictureRequirements={{
                                notifications: 0,
                                image: group.details.origin.profile.photo.image,
                                frame: group.details.origin.profile.photo.frame,
                                status: group.details.origin.profile.status,
                                highlight: Appearance.Default,
                            }}
                            on:profileClick={_ => {
                                previewProfile = group.details.origin
                            }}
                            remote={group.details.remote}
                            username={group.details.origin.name}
                            subtext={getTimeAgo(group.messages[0].details.at)}>
                            {#each group.messages as message, idx}
                                {#if message.inReplyTo}
                                    <MessageReplyContainer remote={message.inReplyTo.details.remote} image={message.inReplyTo.details.origin.profile.photo.image}>
                                        <Message reply remote={message.inReplyTo.details.remote}>
                                            {#each message.inReplyTo.text as line}
                                                <Text markdown={line} muted size={Size.Small} />
                                            {/each}
                                        </Message>
                                    </MessageReplyContainer>
                                {/if}
                                {#if message.text.length > 0 || message.attachments.length > 0}
                                    <ContextMenu items={build_context_items(message)}>
                                        <Message
                                            slot="content"
                                            let:open
                                            on:contextmenu={open}
                                            remote={group.details.remote}
                                            position={idx === 0 ? MessagePosition.First : idx === group.messages.length - 1 ? MessagePosition.Last : MessagePosition.Middle}
                                            morePadding={message.text.length > 1 || message.attachments.length > 0}>
                                            {#if editing_message === message.id}
                                                <Input alt bind:value={editing_text} auto_focus rich on:enter={_ => edit_message(message.id, editing_text ? editing_text : "")} />
                                            {:else}
                                                {#each message.text as line}
                                                    <Text markdown={line} />
                                                {/each}

                                                {#if message.attachments.length > 0}
                                                    {#each message.attachments as attachment}
                                                        {#if attachment.kind === MessageAttachmentKind.Image}
                                                            <ImageEmbed
                                                                source={attachment.location}
                                                                name={attachment.name}
                                                                filesize={attachment.size}
                                                                on:click={_ => {
                                                                    previewImage = attachment.location
                                                                }} />
                                                        {:else if attachment.kind === MessageAttachmentKind.File}
                                                            <FileEmbed />
                                                        {:else if attachment.kind === MessageAttachmentKind.STL}
                                                            <STLViewer url={attachment.location} name={attachment.name} filesize={attachment.size} />
                                                        {:else if attachment.kind === MessageAttachmentKind.Audio}
                                                            <AudioEmbed location={attachment.location} name={attachment.name} size={attachment.size} />
                                                        {:else if attachment.kind === MessageAttachmentKind.Video}
                                                            <VideoEmbed location={attachment.location} name={attachment.name} size={attachment.size} />
                                                        {/if}
                                                    {/each}
                                                {/if}
                                            {/if}
                                        </Message>
                                        <svelte:fragment slot="items" let:close>
                                            <EmojiGroup emojis={emojis} emojiPick={emoji => reactTo(message.id, emoji, false)} close={close}></EmojiGroup>
                                        </svelte:fragment>
                                    </ContextMenu>
                                {/if}
                                {#if Object.keys(message.reactions).length > 0}
                                    <MessageReactions remote={group.details.remote} reactions={Object.values(message.reactions)} onClick={emoji => reactTo(message.id, emoji, true)} />
                                {/if}
                            {/each}
                        </MessageGroup>
                    {/each}
                {/if}
            {:else}
                <div class="add-someone" data-cy="section-add-someone">
                    <img src="/assets/mascot/better_with_friends.webp" style="max-width: 350px;" alt="Better with friends!" />
                    <Text>Let's get something started!</Text>
                    <Text muted>You don't have any active chats yet, click the button below to head to the friends page to start one.</Text>
                    <Button hook="button-add-friends" appearance={Appearance.Primary} text="Add Friends" on:click={_ => goto(Route.Friends)}>
                        <Icon icon={Shape.Users} />
                    </Button>
                </div>
            {/if}
        </Conversation>

        {#if activeChat.users.length > 0}
            <Chatbar replyTo={replyTo}>
                <svelte:fragment slot="pre-controls">
                    <ContextMenu
                        items={[
                            {
                                id: "upload",
                                icon: Shape.ArrowUp,
                                text: "Upload",
                                appearance: Appearance.Default,
                                onClick: () => {},
                            },
                            {
                                id: "from_files",
                                icon: Shape.Eye,
                                text: "Browse Files",
                                appearance: Appearance.Default,
                                onClick: () => {},
                            },
                        ]}>
                        <Button slot="content" let:open on:contextmenu={open} icon appearance={Appearance.Alt} tooltip={$_("chat.add_attachment")}>
                            <Icon icon={Shape.Plus} />
                        </Button>
                    </ContextMenu>
                </svelte:fragment>

                <PopupButton name={$_("payments.send_coin")}>
                    <NewPayment recipients={mock_users} />
                    <div slot="icon" class="control">
                        <Icon icon={Shape.Starlight} size={Size.Large} />
                    </div>
                </PopupButton>
            </Chatbar>
        {/if}
    </div>
    {#if contentAsideOpen}
        <!-- All aside menus should render from this element. Please display only one at a time. -->
        <div class="aside" transition:slide={{ duration: animationDuration, axis: "x" }}>
            <Profile user={activeChat.users[0]} />
        </div>
    {/if}
</div>

<style lang="scss">
    #page {
        display: flex;
        margin: 0;
        flex: 1;
        height: 100%;
        overflow: hidden;

        .content-header {
            display: inline-flex;
            flex-direction: row;
            justify-content: space-between;
            align-items: flex-end;
        }

        .content {
            display: flex;
            min-height: 0;
            display: flex;
            flex-direction: column;
            flex: 1;
            transition: all var(--animation-duration);

            .add-someone {
                position: absolute;
                top: var(--padding);
                left: var(--padding);
                right: var(--padding);
                background: var(--alt-color);
                border-radius: var(--border-radius);
                padding: var(--padding);
                display: inline-flex;
                flex-direction: column;
                gap: var(--gap-less);
                justify-content: center;
                align-items: center;
                border: var(--border-width) solid var(--primary-color);
                margin-top: var(--gap);
            }
        }

        .aside {
            border-left: var(--border-width) solid var(--border-color);
        }

        .upload-overlay {
            position: absolute;
            top: 0;
            left: 0;
            height: 100%;
            width: 100%;
            right: 0;
            bottom: 0;
            background: rgba(0, 0, 0, 0.75);
            z-index: 4;
            .upload-element {
                position: fixed;
                display: flex;
                justify-content: center;
                align-items: center;
                top: 50%;
                left: 50%;
                transform: translate(-50%, -50%);
                z-index: 5;
                width: calc(var(--sidebar-width) - (var(--gap) * 2));
                height: 200px;
                border-radius: var(--border-width);
                background-color: var(--background-alt);

                .upload-text {
                    z-index: 3;
                    pointer-events: none;
                    text-align: center;
                    font-size: var(--font-size);
                    color: var(--color);
                }
            }
            .dash-border {
                background: transparent;
                position: absolute;
                top: 12px;
                left: 12px;
                right: 12px;
                bottom: 12px;
                background-image: linear-gradient(90deg, var(--color) 50%, transparent 50%), linear-gradient(90deg, var(--color) 50%, transparent 50%), linear-gradient(0deg, var(--color) 50%, transparent 50%),
                    linear-gradient(0deg, var(--color) 50%, transparent 50%);
                background-repeat: repeat-x, repeat-x, repeat-y, repeat-y;
                background-size:
                    15px 3px,
                    15px 3px,
                    3px 15px,
                    3px 15px;
                background-position:
                    left top,
                    right bottom,
                    left bottom,
                    right top;
                animation: 0.5s linear infinite border-dance;

                @keyframes border-dance {
                    0% {
                        background-position:
                            left top,
                            right bottom,
                            left bottom,
                            right top;
                    }
                    100% {
                        background-position:
                            left 15px top,
                            right 15px bottom,
                            left bottom 15px,
                            right top 15px;
                    }
                }
            }
        }
    }
</style><|MERGE_RESOLUTION|>--- conflicted
+++ resolved
@@ -43,13 +43,9 @@
     import VideoEmbed from "$lib/components/messaging/embeds/VideoEmbed.svelte"
     import Market from "$lib/components/market/Market.svelte"
     import CommunityIcon from "$lib/components/community/icon/CommunityIcon.svelte"
-<<<<<<< HEAD
-    import { RaygunStoreInstance } from "$lib/wasm/RaygunStore"
+    import { log } from "$lib/utils/Logger"    import { RaygunStoreInstance } from "$lib/wasm/RaygunStore"
     import type { Message as MessageType } from "$lib/types"
     import Input from "$lib/elements/Input/Input.svelte"
-=======
-    import { log } from "$lib/utils/Logger"
->>>>>>> b8fec4cd
 
     initLocale()
 
