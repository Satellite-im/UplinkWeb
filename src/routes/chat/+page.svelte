--- conflicted
+++ resolved
@@ -61,11 +61,6 @@
     $: isFavorite = derived(Store.state.favorites, favs => favs.some(f => f.id === $activeChat.id))
     $: conversation = ConversationStore.getConversation($activeChat)
     $: users = Store.getUsersLookup($activeChat.users)
-<<<<<<< HEAD
-=======
-    $: loading = $users[$activeChat.users[1]]?.name === undefined
-
->>>>>>> 78c53b28
     $: chatName = $activeChat.kind === ChatType.DirectMessage ? $users[$activeChat.users[1]]?.name : ($activeChat.name ?? $users[$activeChat.users[1]]?.name)
     $: statusMessage = $activeChat.kind === ChatType.DirectMessage ? $users[$activeChat.users[1]]?.profile?.status_message : $activeChat.motd
     $: pinned = getPinned($conversation)
