--- conflicted
+++ resolved
@@ -58,7 +58,7 @@
 
     let loading = false
     let contentAsideOpen = false
-<<<<<<< HEAD
+    let showBrowseFilesModal = false
     let clipboardWrite = false
 
     const checkClipboardPermission = async () => {
@@ -73,9 +73,6 @@
     onMount(async () => {
         await checkClipboardPermission()
     })
-=======
-    let showBrowseFilesModal = false
->>>>>>> 3f2ddfef
 
     $: sidebarOpen = UIStore.state.sidebarOpen
     $: activeChat = Store.state.activeChat
@@ -86,7 +83,7 @@
     // TODO(Lucas): Need to improve that for chats when not necessary all users are friends
     $: loading = get(UIStore.state.chats).length > 0 && !$activeChat.users.slice(1).some(userId => $users[userId]?.name !== undefined)
 
-    $: chatName = $activeChat.kind === ChatType.DirectMessage ? $users[$activeChat.users[1]]?.name : $activeChat.name ?? $users[$activeChat.users[1]]?.name
+    $: chatName = $activeChat.kind === ChatType.DirectMessage ? $users[$activeChat.users[1]]?.name : ($activeChat.name ?? $users[$activeChat.users[1]]?.name)
     $: statusMessage = $activeChat.kind === ChatType.DirectMessage ? $users[$activeChat.users[1]]?.profile?.status_message : $activeChat.motd
     $: pinned = getPinned($conversation)
 
