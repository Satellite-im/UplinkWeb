<script lang="ts">
    import { VoiceRTCInstance, VoiceRTCMessageType } from "./../../lib/media/Voice"
    import { Appearance, ChatType, MessageAttachmentKind, MessagePosition, Route, Shape, Size, TooltipPosition } from "$lib/enums"
    import TimeAgo from "javascript-time-ago"

    import { _ } from "svelte-i18n"
    import { animationDuration } from "$lib/globals/animations"
    import { slide } from "svelte/transition"
    import { Chatbar, Sidebar, Topbar, Profile } from "$lib/layouts"
    import {
        FileEmbed,
        ImageEmbed,
        ChatPreview,
        Conversation,
        Message,
        MessageGroup,
        MessageReactions,
        MessageReplyContainer,
        ProfilePicture,
        CoinBalance,
        Modal,
        ProfilePictureMany,
        STLViewer,
        ChatFilter,
        ContextMenu,
        EmojiGroup,
    } from "$lib/components"
    import CreateTransaction from "$lib/components/wallet/CreateTransaction.svelte"
    import { Button, FileInput, Icon, Label, Text } from "$lib/elements"
    import CallScreen from "$lib/components/calling/CallScreen.svelte"
    import { OperationState, type Chat, type User } from "$lib/types"
    import EncryptedNotice from "$lib/components/messaging/EncryptedNotice.svelte"
    import { Store } from "$lib/state/Store"
    import { derived, get } from "svelte/store"
    import { goto } from "$app/navigation"
    import { UIStore } from "$lib/state/ui"
    import CreateGroup from "$lib/components/group/CreateGroup.svelte"
    import { ConversationStore, type ConversationMessages } from "$lib/state/conversation"
    import GroupSettings from "$lib/components/group/GroupSettings.svelte"
    import ViewMembers from "$lib/components/group/ViewMembers.svelte"
    import AudioEmbed from "$lib/components/messaging/embeds/AudioEmbed.svelte"
    import VideoEmbed from "$lib/components/messaging/embeds/VideoEmbed.svelte"
    import Market from "$lib/components/market/Market.svelte"
    import { RaygunStoreInstance } from "$lib/wasm/RaygunStore"
    import type { Attachment, Message as MessageType } from "$lib/types"
    import Input from "$lib/elements/Input/Input.svelte"
    import PendingMessage from "$lib/components/messaging/message/PendingMessage.svelte"
    import PendingMessageGroup from "$lib/components/messaging/PendingMessageGroup.svelte"
    import FileUploadPreview from "$lib/elements/FileUploadPreview.svelte"
    import TextDocument from "$lib/components/messaging/embeds/TextDocument.svelte"
    import StoreResolver from "$lib/components/utils/StoreResolver.svelte"
    import { get_valid_payment_request } from "$lib/utils/Wallet"
    import { onMount } from "svelte"
    import PinnedMessages from "$lib/components/messaging/PinnedMessages.svelte"
    import { MessageEvent } from "warp-wasm"
    import { debounce } from "$lib/utils/Functions"

    let loading = false
    let contentAsideOpen = false

    $: sidebarOpen = UIStore.state.sidebarOpen
    $: activeChat = Store.state.activeChat
    $: isFavorite = derived(Store.state.favorites, favs => favs.some(f => f.id === $activeChat.id))
    $: conversation = ConversationStore.getConversation($activeChat)
    $: users = Store.getUsersLookup($activeChat.users)
    $: loading = get(UIStore.state.chats).length > 0 && $users[$activeChat.users[1]]?.name === undefined

    $: chatName = $activeChat.kind === ChatType.DirectMessage ? $users[$activeChat.users[1]]?.name : ($activeChat.name ?? $users[$activeChat.users[1]]?.name)
    $: statusMessage = $activeChat.kind === ChatType.DirectMessage ? $users[$activeChat.users[1]]?.profile?.status_message : $activeChat.motd
    $: pinned = getPinned($conversation)
    const timeAgo = new TimeAgo("en-US")

    function toggleSidebar() {
        UIStore.toggleSidebar()
    }

    function getTimeAgo(dateInput: string | Date) {
        const date: Date = typeof dateInput === "string" ? new Date(dateInput) : dateInput
        return timeAgo.format(date)
    }

    let transact: boolean = false
    let previewImage: string | null
    let previewProfile: User | null
    let newGroup: boolean = false
    let showUsers: boolean = false
    let showMarket: boolean = false
    let withPinned: string | undefined = undefined
    let groupSettings: boolean = false
    let search_filter: string
    let search_component: ChatFilter
    let dragging_files = 0
    let editing_message: string | undefined = undefined
    let editing_text: string | undefined = undefined
    let emojis: string[] = ["👍", "👎", "❤️", "🖖", "😂"]
    $: own_user = Store.state.user
    let replyTo: MessageType | undefined = undefined
    let fileUpload: FileInput
    let files: [File?, string?][] = []
    let browseFiles: boolean = false

    $: chats = UIStore.state.chats
    $: pendingMessages = derived(ConversationStore.getPendingMessages($activeChat), msg => Object.values(msg))

    function dragEnter(event: DragEvent) {
        event.preventDefault()
        dragging_files++
    }

    function dragLeave() {
        dragging_files--
    }

    function dragDrop(event: DragEvent) {
        event.preventDefault()
        dragging_files = 0
        // upload files
        for (let file of event.dataTransfer?.files!) {
            files.push([file, undefined])
        }
        // Force an update
        files = files
    }

    function addFilesToUpload(selected: File[]) {
        for (let file of selected) {
            files.push([file, undefined])
        }
        // Force an update
        files = files
    }

    function build_context_items(message: MessageType) {
        return [
            message.pinned
                ? {
                      id: "unpin-message",
                      icon: Shape.HeartSlash,
                      text: $_("messages.unpin"),
                      appearance: Appearance.Default,
                      onClick: async () => {
                          await pin_message(message.id, false)
                      },
                  }
                : {
                      id: "pin-message",
                      icon: Shape.Heart,
                      text: $_("messages.pin"),
                      appearance: Appearance.Default,
                      onClick: async () => {
                          await pin_message(message.id, true)
                      },
                  },
            {
                id: "reply",
                icon: Shape.ArrowLeft,
                text: $_("messages.reply"),
                appearance: Appearance.Default,
                onClick: () => {
                    replyTo = message
                },
            },
            {
                id: "copy",
                icon: Shape.Clipboard,
                text: $_("generic.copy"),
                appearance: Appearance.Default,
                onClick: () => {
                    copy(message.text.join("\n"))
                },
            },
            ...(message.details.origin === $own_user.key
                ? [
                      {
                          id: "edit",
                          icon: Shape.Pencil,
                          text: $_("messages.edit"),
                          appearance: Appearance.Default,
                          onClick: () => {
                              editing_message = message.id
                              editing_text = message.text.join("\n")
                          },
                      },
                      {
                          id: "delete",
                          icon: Shape.Trash,
                          text: $_("generic.delete"),
                          appearance: Appearance.Default,
                          onClick: async () => {
                              await delete_message(message.id)
                          },
                      },
                  ]
                : []),
        ]
    }

    async function edit_message(message: string, text: string) {
        editing_message = undefined
        editing_text = undefined
        await RaygunStoreInstance.edit($conversation!.id, message, text.split("\n"))
    }

    async function delete_message(message: string) {
        await RaygunStoreInstance.delete($conversation!.id, message)
    }

    async function reactTo(message: string, emoji: string, toggle: boolean) {
        let add = toggle ? !ConversationStore.hasReaction($activeChat, message, emoji) : true
        await RaygunStoreInstance.react($conversation!.id, message, add ? 0 : 1, emoji)
    }

    async function pin_message(message: string, pin: boolean) {
        await RaygunStoreInstance.pin($conversation!.id, message, pin)
    }

    async function copy(txt: string) {
        await navigator.clipboard.writeText(txt)
    }

    async function download_attachment(message: string, attachment: Attachment) {
        await RaygunStoreInstance.downloadAttachment($conversation!.id, message, attachment.name, attachment.size)
    }
    let activeCallInProgress = false

<<<<<<< HEAD
    Store.state.activeCall.subscribe(call => {
        if (call) {
            activeCallInProgress = true
        } else {
            activeCallInProgress = false
        }
    })
=======
    let typing = debounce(async () => {
        await RaygunStoreInstance.sendEvent($activeChat.id, MessageEvent.Typing)
    }, 50)

    let receivingCall: boolean = false
    $: activeCallInProgress = false
>>>>>>> 5e4e40bc

    onMount(() => {
        setInterval(() => {
            if (VoiceRTCInstance.acceptedIncomingCall || VoiceRTCInstance.makingCall) {
                activeCallInProgress = true
            } else {
                activeCallInProgress = false
            }
        }, 500)
    })

    function getPinned(conversation: ConversationMessages | undefined): MessageType[] {
        if (!conversation) return []
        return conversation!.messages.flatMap(g => g.messages.filter(m => m.pinned))
    }
</script>

<!-- svelte-ignore a11y-no-static-element-interactions -->
<div
    id="page"
    on:dragover|preventDefault
    on:dragenter={e => {
        dragEnter(e)
    }}
    on:dragleave={dragLeave}
    on:drop={e => {
        dragDrop(e)
    }}>
    <!-- Modals -->
    {#if transact}
        <Modal
            on:close={_ => {
                transact = false
            }}>
            <CreateTransaction onClose={() => (transact = false)} on:create={_ => (transact = false)} />
        </Modal>
    {/if}

    {#if previewImage}
        <Modal
            on:close={_ => {
                previewImage = null
            }}>
            <ImageEmbed big source={previewImage} />
        </Modal>
    {/if}

    {#if previewProfile}
        <Modal
            on:close={_ => {
                previewProfile = null
            }}>
            <Profile user={previewProfile} />
        </Modal>
    {/if}

    {#if newGroup}
        <Modal
            on:close={_ => {
                newGroup = false
            }}>
            <CreateGroup on:create={_ => (newGroup = false)} />
        </Modal>
    {/if}

    {#if groupSettings}
        <Modal
            on:close={_ => {
                groupSettings = false
            }}>
            <GroupSettings on:create={_ => (groupSettings = false)} />
        </Modal>
    {/if}

    {#if showUsers}
        <Modal
            on:close={_ => {
                showUsers = false
            }}>
            <ViewMembers adminControls members={Object.values($users)} on:create={_ => (showUsers = false)} />
        </Modal>
    {/if}

    {#if showMarket}
        <Market
            on:close={_ => {
                showMarket = false
            }} />
    {/if}

    {#if dragging_files > 0}
        <div class="upload-overlay">
            <div class="upload-element">
                <div class="dash-border"></div>
                <div class="upload-text">{$_("chat.upload_files")}</div>
            </div>
        </div>
    {/if}

    {#if withPinned}
        <Modal
            noBackground={true}
            direct={true}
            on:close={_ => {
                withPinned = undefined
            }}>
            <PinnedMessages chatID={$activeChat.id} messages={pinned} top={withPinned}></PinnedMessages>
        </Modal>
    {/if}

    <!-- Sidebar -->
    <Sidebar loading={loading} on:toggle={toggleSidebar} open={$sidebarOpen} activeRoute={Route.Chat} bind:search={search_filter} on:search={() => search_component.filter_chat()} on:enter={() => search_component.select_first()}>
        <ChatFilter bind:this={search_component} bind:filter={search_filter}></ChatFilter>
        <!--
            <Button hook="button-marketplace" appearance={showMarket ? Appearance.Primary : Appearance.Alt} text={$_("market.market")} on:click={_ => (showMarket = true)}>
                <Icon icon={Shape.Shop} />
            </Button>
        -->
        <div class="content-header">
            <Label hook="label-sidebar-chats" text={$_("chat.chat_plural")} />
            <Button hook="button-create-group-chat" icon small tooltipPosition={TooltipPosition.LEFT} tooltip={$_("chat.create")} on:click={_ => (newGroup = true)}>
                <Icon icon={Shape.ChatPlus} />
            </Button>
        </div>

        {#each $chats as chat}
            <ContextMenu
                hook="context-menu-sidebar-chat"
                items={[
                    {
                        id: "favorite",
                        icon: Shape.Heart,
                        text: $_("chat.favorite"),
                        appearance: Appearance.Default,
                        onClick: () => Store.toggleFavorite(chat),
                    },
                    {
                        id: "hide",
                        icon: Shape.EyeSlash,
                        text: $_("chat.hide"),
                        appearance: Appearance.Default,
                        onClick: () => UIStore.removeSidebarChat(chat),
                    },
                    {
                        id: "mark_read",
                        icon: Shape.CheckMark,
                        text: $_("chat.markRead"),
                        appearance: Appearance.Default,
                        onClick: () => {},
                    },
                ]}>
                <ChatPreview slot="content" let:open on:contextmenu={open} chat={chat} loading={loading} simpleUnreads cta={$activeChat === chat} />
            </ContextMenu>
        {/each}
    </Sidebar>

    <div class="content">
        {#if $activeChat.users.length > 0}
            <Topbar>
                <div slot="before">
                    {#if $activeChat.users.length > 0}
                        {#if $activeChat.users.length === 2}
                            <ProfilePicture
                                hook="chat-topbar-profile-picture"
                                typing={$activeChat.typing_indicator.size > 0}
                                id={$users[$activeChat.users[1]]?.key}
                                image={$users[$activeChat.users[1]]?.profile.photo.image}
                                frame={$users[$activeChat.users[1]]?.profile.photo.frame}
                                status={$users[$activeChat.users[1]]?.profile.status}
                                size={Size.Medium}
                                loading={loading} />
                        {:else}
                            <ProfilePictureMany users={Object.values($users)} on:click={_ => (showUsers = true)} />
                        {/if}
                    {/if}
                </div>
                <div slot="content">
                    {#if $activeChat.users.length > 0}
                        <Text hook="chat-topbar-username" class="min-text" singleLine loading={loading}>{chatName}</Text>
                        <Text hook="chat-topbar-status" class="min-text" singleLine muted size={Size.Smaller} loading={loading}>
                            {statusMessage}
                        </Text>
                    {/if}
                </div>
                <svelte:fragment slot="controls">
                    <CoinBalance balance={0.0} />
                    <Button
                        hook="button-chat-transact"
                        icon
                        appearance={transact ? Appearance.Primary : Appearance.Alt}
                        disabled={$activeChat.users.length === 0}
                        loading={loading}
                        on:click={_ => {
                            transact = true
                        }}>
                        <Icon icon={Shape.SendCoin} />
                    </Button>
                    <Button hook="button-chat-call" loading={loading} icon appearance={Appearance.Alt} disabled={$activeChat.users.length === 0}>
                        <Icon icon={Shape.PhoneCall} />
                    </Button>
                    <Button
                        icon
                        hook="button-chat-video"
                        appearance={Appearance.Alt}
                        disabled={$activeChat.users.length === 0}
                        loading={loading}
                        on:click={async _ => {
                            Store.setActiveCall($activeChat)
                            await VoiceRTCInstance.startToMakeACall($activeChat.users[1], $activeChat.id)
                            activeCallInProgress = true
                        }}>
                        <Icon icon={Shape.VideoCamera} />
                    </Button>
                    <Button
                        icon
                        hook="button-chat-favorite"
                        disabled={$activeChat.users.length === 0}
                        loading={loading}
                        appearance={$isFavorite ? Appearance.Primary : Appearance.Alt}
                        on:click={_ => {
                            Store.toggleFavorite($activeChat)
                        }}>
                        <Icon icon={Shape.Heart} />
                    </Button>
                    <Button
                        hook="button-chat-pin"
                        icon
                        disabled={$activeChat.users.length === 0}
                        loading={loading}
                        appearance={Appearance.Alt}
                        on:click={_ => {
                            let top = document.getElementsByClassName("topbar")[0]
                            let height = top.getBoundingClientRect().height
                            withPinned = `calc(${height}px + var(--padding-minimal))`
                        }}>
                        <Icon icon={Shape.Pin} />
                    </Button>
                    {#if $activeChat.kind === ChatType.Group}
                        <Button
                            icon
                            appearance={showUsers ? Appearance.Primary : Appearance.Alt}
                            loading={loading}
                            on:click={_ => {
                                showUsers = true
                            }}>
                            <Icon icon={Shape.Users} />
                        </Button>
                        <Button
                            icon
                            appearance={groupSettings ? Appearance.Primary : Appearance.Alt}
                            loading={loading}
                            on:click={_ => {
                                groupSettings = true
                            }}>
                            <Icon icon={Shape.Cog} />
                        </Button>
                    {/if}
                    {#if $activeChat.users.length === 1}
                        <Button
                            icon
                            appearance={contentAsideOpen ? Appearance.Primary : Appearance.Alt}
                            loading={loading}
                            on:click={_ => {
                                contentAsideOpen = !contentAsideOpen
                            }}>
                            <Icon icon={Shape.Profile} />
                        </Button>
                    {/if}
                </svelte:fragment>
            </Topbar>
        {/if}
        {#if activeCallInProgress}
            <CallScreen chat={$activeChat} />
        {/if}

        <Conversation loading={loading}>
            {#if $activeChat.users.length > 0}
                <EncryptedNotice />
                {#if conversation}
                    {#each $conversation.messages as group}
                        <StoreResolver value={group.details.origin} resolver={v => Store.getUser(v)} let:resolved>
                            <MessageGroup
                                profilePictureRequirements={{
                                    notifications: 0,
                                    image: resolved.profile.photo.image,
                                    frame: resolved.profile.photo.frame,
                                    status: resolved.profile.status,
                                    highlight: Appearance.Default,
                                    id: resolved.key,
                                }}
                                on:profileClick={_ => {
                                    previewProfile = resolved
                                }}
                                remote={group.details.remote}
                                username={resolved.name}
                                subtext={getTimeAgo(group.messages[0].details.at)}>
                                {#each group.messages as message, idx}
                                    {#if message.inReplyTo}
                                        <StoreResolver value={message.inReplyTo.details.origin} resolver={v => Store.getUser(v)} let:resolved>
                                            <MessageReplyContainer remote={message.inReplyTo.details.remote} image={resolved.profile.photo.image}>
                                                <Message reply remote={message.inReplyTo.details.remote}>
                                                    {#each message.inReplyTo.text as line}
                                                        <Text markdown={line} muted size={Size.Small} />
                                                    {/each}
                                                </Message>
                                            </MessageReplyContainer>
                                        </StoreResolver>
                                    {/if}
                                    {#if message.text.length > 0 || message.attachments.length > 0}
                                        <ContextMenu hook="context-menu-chat-message" items={build_context_items(message)}>
                                            <Message
                                                id={message.id}
                                                pinned={message.pinned}
                                                slot="content"
                                                let:open
                                                on:contextmenu={open}
                                                remote={group.details.remote}
                                                position={idx === 0 ? MessagePosition.First : idx === group.messages.length - 1 ? MessagePosition.Last : MessagePosition.Middle}
                                                morePadding={message.text.length > 1 || message.attachments.length > 0}>
                                                {#if editing_message === message.id}
                                                    <Input alt bind:value={editing_text} autoFocus rich on:enter={_ => edit_message(message.id, editing_text ? editing_text : "")} />
                                                {:else}
                                                    {#each message.text as line}
                                                        {#if get_valid_payment_request(line) != undefined}
                                                            <Button text={get_valid_payment_request(line)?.to_display_string()} on:click={async () => get_valid_payment_request(line)?.execute()}></Button>
                                                        {:else if !line.includes(VoiceRTCMessageType.Calling) || !line.includes(VoiceRTCMessageType.EndingCall)}
                                                            <Text markdown={line} />
                                                        {/if}
                                                    {/each}

                                                    {#if message.attachments.length > 0}
                                                        {#each message.attachments as attachment}
                                                            {#if attachment.kind === MessageAttachmentKind.File || attachment.location.length == 0}
                                                                <FileEmbed
                                                                    fileInfo={{
                                                                        id: "1",
                                                                        isRenaming: OperationState.Initial,
                                                                        source: "unknown",
                                                                        name: attachment.name,
                                                                        size: attachment.size,
                                                                        icon: Shape.Document,
                                                                        type: "unknown/unknown",
                                                                        remotePath: "",
                                                                    }}
                                                                    on:download={_ => download_attachment(message.id, attachment)} />
                                                            {:else if attachment.kind === MessageAttachmentKind.Image}
                                                                <ImageEmbed
                                                                    source={attachment.location}
                                                                    name={attachment.name}
                                                                    filesize={attachment.size}
                                                                    on:click={_ => {
                                                                        previewImage = attachment.location
                                                                    }}
                                                                    on:download={_ => download_attachment(message.id, attachment)} />
                                                            {:else if attachment.kind === MessageAttachmentKind.Text}
                                                                <TextDocument />
                                                            {:else if attachment.kind === MessageAttachmentKind.STL}
                                                                <STLViewer url={attachment.location} name={attachment.name} filesize={attachment.size} />
                                                            {:else if attachment.kind === MessageAttachmentKind.Audio}
                                                                <AudioEmbed location={attachment.location} name={attachment.name} size={attachment.size} />
                                                            {:else if attachment.kind === MessageAttachmentKind.Video}
                                                                <VideoEmbed location={attachment.location} name={attachment.name} size={attachment.size} />
                                                            {/if}
                                                        {/each}
                                                    {/if}
                                                {/if}
                                            </Message>
                                            <svelte:fragment slot="items" let:close>
                                                <EmojiGroup emojis={emojis} emojiPick={emoji => reactTo(message.id, emoji, false)} close={close}></EmojiGroup>
                                            </svelte:fragment>
                                        </ContextMenu>
                                    {/if}
                                    {#if Object.keys(message.reactions).length > 0}
                                        <MessageReactions remote={group.details.remote} reactions={Object.values(message.reactions)} onClick={emoji => reactTo(message.id, emoji, true)} />
                                    {/if}
                                {/each}
                            </MessageGroup>
                        </StoreResolver>
                    {/each}
                    <PendingMessageGroup>
                        {#each $pendingMessages as pending, idx}
                            <PendingMessage
                                message={pending}
                                position={idx === 0 ? MessagePosition.First : idx === $pendingMessages.length - 1 ? MessagePosition.Last : MessagePosition.Middle}
                                on:abort={e => {
                                    if (Object.keys(get(pending.attachmentProgress)).length == 0) {
                                        ConversationStore.removePendingMessages($activeChat.id, e.detail.message)
                                    }
                                }}></PendingMessage>
                        {/each}
                    </PendingMessageGroup>
                {/if}
            {:else}
                <div class="add-someone" data-cy="section-add-someone">
                    <img src="/assets/mascot/better_with_friends.webp" class="better-with-friends" alt="Better with friends!" />
                    <Text>{$_("chat.getStarted")}</Text>
                    <Text muted centered>{$_("chat.noChat")}</Text>
                    <Button hook="button-add-friends" appearance={Appearance.Primary} text="Add Friends" on:click={_ => goto(Route.Friends)}>
                        <Icon icon={Shape.Users} />
                    </Button>
                </div>
            {/if}
        </Conversation>

        {#if files.length > 0}
            <FileUploadPreview filesSelected={files} />
        {/if}

        {#if $activeChat.users.length > 0}
            <Chatbar
                filesSelected={files}
                replyTo={replyTo}
                typing={$activeChat.typing_indicator.users && $activeChat.typing_indicator.users().map(u => $users[u])}
                on:onsend={_ => (files = [])}
                on:input={_ => {
                    typing()
                }}>
                <svelte:fragment slot="pre-controls">
                    <FileInput bind:this={fileUpload} hidden on:select={e => addFilesToUpload(e.detail)} />
                    <ContextMenu
                        hook="context-menu-chat-add-attachment"
                        items={[
                            {
                                id: "upload",
                                icon: Shape.ArrowUp,
                                text: $_("files.upload"),
                                appearance: Appearance.Default,
                                onClick: () => {
                                    fileUpload.click()
                                },
                            },
                            {
                                id: "from_files",
                                icon: Shape.Eye,
                                text: $_("files.browse"),
                                appearance: Appearance.Default,
                                onClick: () => {},
                            },
                        ]}>
                        <Button hook="button-chat-add-attachment" slot="content" let:open on:click={open} on:contextmenu={open} icon appearance={Appearance.Alt} tooltip={$_("chat.add_attachment")}>
                            <Icon icon={Shape.Plus} />
                        </Button>
                    </ContextMenu>
                </svelte:fragment>
            </Chatbar>
        {/if}
    </div>
    {#if contentAsideOpen}
        <!-- All aside menus should render from this element. Please display only one at a time. -->
        <div class="aside" transition:slide={{ duration: animationDuration, axis: "x" }}>
            <Profile user={$users[$activeChat.users[0]]} />
        </div>
    {/if}
</div>

<style lang="scss">
    #page {
        display: flex;
        margin: 0;
        flex: 1;
        height: 100%;
        overflow: hidden;

        .content-header {
            display: inline-flex;
            flex-direction: row;
            justify-content: space-between;
            align-items: flex-end;
        }

        .content {
            display: flex;
            min-width: 0;
            min-height: 0;
            display: flex;
            flex-direction: column;
            flex: 1;
            transition: all var(--animation-duration);
            min-width: 0;

            .add-someone {
                position: absolute;
                top: var(--padding);
                left: var(--padding);
                right: var(--padding);
                background: var(--alt-color);
                border-radius: var(--border-radius);
                padding: var(--padding);
                display: inline-flex;
                flex-direction: column;
                gap: var(--gap-less);
                justify-content: center;
                align-items: center;
                border: var(--border-width) solid var(--primary-color);
                margin-top: var(--gap);
            }
        }

        .aside {
            border-left: var(--border-width) solid var(--border-color);
        }

        .upload-overlay {
            position: absolute;
            top: 0;
            left: 0;
            height: 100%;
            width: 100%;
            right: 0;
            bottom: 0;
            background: rgba(0, 0, 0, 0.75);
            z-index: 4;
            .upload-element {
                position: fixed;
                display: flex;
                justify-content: center;
                align-items: center;
                top: 50%;
                left: 50%;
                transform: translate(-50%, -50%);
                z-index: 5;
                width: calc(var(--sidebar-width) - (var(--gap) * 2));
                height: 200px;
                border-radius: var(--border-width);
                background-color: var(--background-alt);

                .upload-text {
                    z-index: 3;
                    pointer-events: none;
                    text-align: center;
                    font-size: var(--font-size);
                    color: var(--color);
                }
            }
            .dash-border {
                background: transparent;
                position: absolute;
                top: 12px;
                left: 12px;
                right: 12px;
                bottom: 12px;
                background-image: linear-gradient(90deg, var(--color) 50%, transparent 50%), linear-gradient(90deg, var(--color) 50%, transparent 50%), linear-gradient(0deg, var(--color) 50%, transparent 50%),
                    linear-gradient(0deg, var(--color) 50%, transparent 50%);
                background-repeat: repeat-x, repeat-x, repeat-y, repeat-y;
                background-size:
                    15px 3px,
                    15px 3px,
                    3px 15px,
                    3px 15px;
                background-position:
                    left top,
                    right bottom,
                    left bottom,
                    right top;
                animation: 0.5s linear infinite border-dance;

                @keyframes border-dance {
                    0% {
                        background-position:
                            left top,
                            right bottom,
                            left bottom,
                            right top;
                    }
                    100% {
                        background-position:
                            left 15px top,
                            right 15px bottom,
                            left bottom 15px,
                            right top 15px;
                    }
                }
            }
        }
    }

    .add-someone {
        .better-with-friends {
            max-width: 400px;
        }
    }

    @media (max-width: 800px) {
        .add-someone {
            .better-with-friends {
                max-width: 100%;
            }
        }
    }
</style><|MERGE_RESOLUTION|>--- conflicted
+++ resolved
@@ -65,7 +65,7 @@
     $: users = Store.getUsersLookup($activeChat.users)
     $: loading = get(UIStore.state.chats).length > 0 && $users[$activeChat.users[1]]?.name === undefined
 
-    $: chatName = $activeChat.kind === ChatType.DirectMessage ? $users[$activeChat.users[1]]?.name : ($activeChat.name ?? $users[$activeChat.users[1]]?.name)
+    $: chatName = $activeChat.kind === ChatType.DirectMessage ? $users[$activeChat.users[1]]?.name : $activeChat.name ?? $users[$activeChat.users[1]]?.name
     $: statusMessage = $activeChat.kind === ChatType.DirectMessage ? $users[$activeChat.users[1]]?.profile?.status_message : $activeChat.motd
     $: pinned = getPinned($conversation)
     const timeAgo = new TimeAgo("en-US")
@@ -223,7 +223,6 @@
     }
     let activeCallInProgress = false
 
-<<<<<<< HEAD
     Store.state.activeCall.subscribe(call => {
         if (call) {
             activeCallInProgress = true
@@ -231,14 +230,10 @@
             activeCallInProgress = false
         }
     })
-=======
+
     let typing = debounce(async () => {
         await RaygunStoreInstance.sendEvent($activeChat.id, MessageEvent.Typing)
     }, 50)
-
-    let receivingCall: boolean = false
-    $: activeCallInProgress = false
->>>>>>> 5e4e40bc
 
     onMount(() => {
         setInterval(() => {
