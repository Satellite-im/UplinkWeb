<script lang="ts">
    import { VoiceRTCInstance, VoiceRTCMessageType } from "./../../lib/media/Voice"
    import { Appearance, ChatType, MessageAttachmentKind, MessagePosition, Route, Shape, Size, TooltipPosition } from "$lib/enums"
    import { _ } from "svelte-i18n"
    import { animationDuration } from "$lib/globals/animations"
    import { slide } from "svelte/transition"
    import { Chatbar, Sidebar, Topbar, Profile } from "$lib/layouts"
    import {
        FileEmbed,
        ImageEmbed,
        ChatPreview,
        Conversation,
        Message,
        MessageGroup,
        MessageReactions,
        MessageReplyContainer,
        ProfilePicture,
        Modal,
        ProfilePictureMany,
        STLViewer,
        ChatFilter,
        ContextMenu,
        EmojiGroup,
    } from "$lib/components"
    import CreateTransaction from "$lib/components/wallet/CreateTransaction.svelte"
    import { Button, FileInput, Icon, Label, Text } from "$lib/elements"
    import CallScreen from "$lib/components/calling/CallScreen.svelte"
    import { OperationState } from "$lib/types"
    import EncryptedNotice from "$lib/components/messaging/EncryptedNotice.svelte"
    import { Store } from "$lib/state/Store"
    import { derived, get } from "svelte/store"
    import { goto } from "$app/navigation"
    import { UIStore } from "$lib/state/ui"
    import CreateGroup from "$lib/components/group/CreateGroup.svelte"
    import { ConversationStore, type ConversationMessages } from "$lib/state/conversation"
    import GroupSettings from "$lib/components/group/GroupSettings.svelte"
    import ViewMembers from "$lib/components/group/ViewMembers.svelte"
    import AudioEmbed from "$lib/components/messaging/embeds/AudioEmbed.svelte"
    import VideoEmbed from "$lib/components/messaging/embeds/VideoEmbed.svelte"
    import Market from "$lib/components/market/Market.svelte"
    import { RaygunStoreInstance } from "$lib/wasm/RaygunStore"
    import type { Attachment, Message as MessageType, User } from "$lib/types"
    import Input from "$lib/elements/Input/Input.svelte"
    import PendingMessage from "$lib/components/messaging/message/PendingMessage.svelte"
    import PendingMessageGroup from "$lib/components/messaging/PendingMessageGroup.svelte"
    import FileUploadPreview from "$lib/elements/FileUploadPreview.svelte"
    import TextDocument from "$lib/components/messaging/embeds/TextDocument.svelte"
    import StoreResolver from "$lib/components/utils/StoreResolver.svelte"
    import { getValidPaymentRequest } from "$lib/utils/Wallet"
    import { onMount } from "svelte"
    import PinnedMessages from "$lib/components/messaging/PinnedMessages.svelte"
    import { MessageEvent } from "warp-wasm"
    import { debounce, getTimeAgo } from "$lib/utils/Functions"
    import Controls from "$lib/layouts/Controls.svelte"
    import { tempCDN } from "$lib/utils/CommonVariables"
<<<<<<< HEAD
    import { checkMobile } from "$lib/utils/Mobile"
=======
    import Aar from "$lib/components/ui/AAR.svelte"
>>>>>>> fea82b17

    let loading = false
    let contentAsideOpen = false

    $: sidebarOpen = UIStore.state.sidebarOpen
    $: activeChat = Store.state.activeChat
    $: isFavorite = derived(Store.state.favorites, favs => favs.some(f => f.id === $activeChat.id))
    $: conversation = ConversationStore.getConversation($activeChat)
    $: users = Store.getUsersLookup($activeChat.users)

    // TODO(Lucas): Need to improve that for chats when not necessary all users are friends
    $: loading = get(UIStore.state.chats).length > 0 && !$activeChat.users.slice(1).some(userId => $users[userId]?.name !== undefined)

    $: chatName = $activeChat.kind === ChatType.DirectMessage ? $users[$activeChat.users[1]]?.name : $activeChat.name ?? $users[$activeChat.users[1]]?.name
    $: statusMessage = $activeChat.kind === ChatType.DirectMessage ? $users[$activeChat.users[1]]?.profile?.status_message : $activeChat.motd
    $: pinned = getPinned($conversation)

    function toggleSidebar() {
        UIStore.toggleSidebar()
    }

    let transact: boolean = false
    let previewImage: string | null
    let previewProfile: User | null
    let newGroup: boolean = false
    let showUsers: boolean = false
    let showMarket: boolean = false
    let withPinned: string | undefined = undefined
    let groupSettings: boolean = false
    let unasavedChangesOnGroupSettings: boolean = false
    let search_filter: string
    let search_component: ChatFilter
    let dragging_files = 0
    let editing_message: string | undefined = undefined
    let editing_text: string | undefined = undefined
    $: emojis = UIStore.getMostUsed()
    $: own_user = Store.state.user
    let replyTo: MessageType | undefined = undefined
    let reactingTo: string | undefined
    let fileUpload: FileInput
    let files: [File?, string?][] = []
    let browseFiles: boolean = false

    $: chats = UIStore.state.chats
    $: pendingMessages = derived(ConversationStore.getPendingMessages($activeChat), msg => Object.values(msg))

    function dragEnter(event: DragEvent) {
        event.preventDefault()
        dragging_files++
    }

    function dragLeave() {
        dragging_files--
    }

    function dragDrop(event: DragEvent) {
        event.preventDefault()
        dragging_files = 0
        // upload files
        for (let file of event.dataTransfer?.files!) {
            files.push([file, undefined])
        }
        // Force an update
        files = files
    }

    function addFilesToUpload(selected: File[]) {
        for (let file of selected) {
            files.push([file, undefined])
        }
        // Force an update
        files = files
    }

    function build_context_items(message: MessageType) {
        return [
            message.pinned
                ? {
                      id: "unpin-message",
                      icon: Shape.HeartSlash,
                      text: $_("messages.unpin"),
                      appearance: Appearance.Default,
                      onClick: async () => {
                          await pin_message(message.id, false)
                      },
                  }
                : {
                      id: "pin-message",
                      icon: Shape.Heart,
                      text: $_("messages.pin"),
                      appearance: Appearance.Default,
                      onClick: async () => {
                          await pin_message(message.id, true)
                      },
                  },
            {
                id: "reply",
                icon: Shape.ArrowLeft,
                text: $_("messages.reply"),
                appearance: Appearance.Default,
                onClick: () => {
                    replyTo = message
                },
            },
            {
                id: "copy",
                icon: Shape.Clipboard,
                text: $_("generic.copy"),
                appearance: Appearance.Default,
                onClick: () => {
                    copy(message.text.join("\n"))
                },
            },
            ...(message.details.origin === $own_user.key
                ? [
                      ...(!message.text.some(text => text.includes("giphy.com")) &&
                      !message.text.some(text => text.includes(tempCDN)) &&
                      !message.text.some(text => text.includes(get(_)("settings.calling.callMissed"))) &&
                      !message.text.some(text => text.includes(get(_)("settings.calling.endCallMessage"))) &&
                      !message.text.some(text => text.includes(get(_)("settings.calling.startCallMessage")))
                          ? [
                                {
                                    id: "edit",
                                    icon: Shape.Pencil,
                                    text: $_("messages.edit"),
                                    appearance: Appearance.Default,
                                    onClick: () => {
                                        editing_message = message.id
                                        editing_text = message.text.join("\n")
                                    },
                                },
                            ]
                          : []),
                      ...(!message.text.some(text => text.includes(get(_)("settings.calling.callMissed"))) &&
                      !message.text.some(text => text.includes(get(_)("settings.calling.endCallMessage"))) &&
                      !message.text.some(text => text.includes(get(_)("settings.calling.startCallMessage")))
                          ? [
                                {
                                    id: "delete",
                                    icon: Shape.Trash,
                                    text: $_("generic.delete"),
                                    appearance: Appearance.Default,
                                    onClick: async () => {
                                        await delete_message(message.id)
                                    },
                                },
                            ]
                          : []),
                  ]
                : []),
        ]
    }

    async function edit_message(message: string, text: string) {
        editing_message = undefined
        editing_text = undefined
        await RaygunStoreInstance.edit($conversation!.id, message, text.split("\n"))
    }

    async function delete_message(message: string) {
        await RaygunStoreInstance.delete($conversation!.id, message)
    }

    async function reactTo(message: string, emoji: string, toggle: boolean) {
        let add = toggle ? !ConversationStore.hasReaction($activeChat, message, emoji) : true
        if (add) UIStore.useEmoji(emoji)
        await RaygunStoreInstance.react($conversation!.id, message, add ? 0 : 1, emoji)
    }

    async function pin_message(message: string, pin: boolean) {
        await RaygunStoreInstance.pin($conversation!.id, message, pin)
    }

    async function copy(txt: string) {
        await navigator.clipboard.writeText(txt)
    }

    async function download_attachment(message: string, attachment: Attachment) {
        await RaygunStoreInstance.downloadAttachment($conversation!.id, message, attachment.name, attachment.size)
    }
    let activeCallInProgress = false
    let activeCallDid = ""

    Store.state.activeCall.subscribe(call => {
        if (call) {
            activeCallInProgress = true
            activeCallDid = call.chat.id
        } else {
            activeCallInProgress = false
        }
    })

    let typing = debounce(async () => {
        await RaygunStoreInstance.sendEvent($activeChat.id, MessageEvent.Typing)
    }, 50)

    onMount(() => {
        setInterval(() => {
            if (VoiceRTCInstance.acceptedIncomingCall || VoiceRTCInstance.makingCall) {
                activeCallInProgress = true
                activeCallDid = VoiceRTCInstance.channel
            } else {
                activeCallInProgress = false
            }
        }, 500)
    })

    function getPinned(conversation: ConversationMessages | undefined): MessageType[] {
        if (!conversation) return []
        return conversation!.messages.flatMap(g => g.messages.filter(m => m.pinned))
    }

    function handleClickOutsideEditInput(event: any) {
        const myElement = document.getElementById(`chat-message-edit-input-${editing_message}`)
        if (myElement && !myElement.contains(event.target)) {
            editing_message = undefined
        }
    }
    document.addEventListener("click", handleClickOutsideEditInput)
</script>

<!-- svelte-ignore a11y-no-static-element-interactions -->
<div
    id="page"
    on:dragover|preventDefault
    on:dragenter={e => {
        dragEnter(e)
    }}
    on:dragleave={dragLeave}
    on:drop={e => {
        dragDrop(e)
    }}>
    <!-- Modals -->
    {#if transact}
        <Modal
            on:close={_ => {
                transact = false
            }}>
            <CreateTransaction onClose={() => (transact = false)} on:create={_ => (transact = false)} />
        </Modal>
    {/if}

    {#if previewImage}
        <Modal
            on:close={_ => {
                previewImage = null
            }}>
            <ImageEmbed big source={previewImage} />
        </Modal>
    {/if}

    {#if previewProfile}
        <Modal
            on:close={_ => {
                previewProfile = null
            }}
            escape>
            <Profile user={previewProfile} on:close={_ => (previewProfile = null)} />
        </Modal>
    {/if}

    {#if newGroup}
        <Modal
            on:close={_ => {
                newGroup = false
            }}>
            <CreateGroup on:create={_ => (newGroup = false)} />
        </Modal>
    {/if}

    {#if groupSettings}
        <Modal
            on:close={_ => {
                if (!unasavedChangesOnGroupSettings) {
                    groupSettings = false
                }
            }}>
            <GroupSettings
                activeChat={$activeChat}
                on:create={_ => (groupSettings = false)}
                on:unasavedChanges={value => (unasavedChangesOnGroupSettings = value.detail)}
                on:close={_ => ((groupSettings = false), (unasavedChangesOnGroupSettings = false))} />
        </Modal>
    {/if}

    {#if showUsers}
        <Modal
            on:close={_ => {
                showUsers = false
            }}>
            <ViewMembers adminControls activeChat={$activeChat} members={Object.values($users)} on:create={_ => (showUsers = false)} />
        </Modal>
    {/if}

    {#if showMarket}
        <Market
            on:close={_ => {
                showMarket = false
            }} />
    {/if}

    {#if dragging_files > 0}
        <div class="upload-overlay">
            <div class="upload-element">
                <div class="dash-border"></div>
                <div class="upload-text">{$_("chat.upload_files")}</div>
            </div>
        </div>
    {/if}

    {#if withPinned}
        <Modal
            noBackground={true}
            direct={true}
            on:close={_ => {
                withPinned = undefined
            }}>
            <PinnedMessages chatID={$activeChat.id} messages={pinned} top={withPinned}></PinnedMessages>
        </Modal>
    {/if}

    <!-- Sidebar -->
    <Sidebar loading={loading} on:toggle={toggleSidebar} open={$sidebarOpen} activeRoute={Route.Chat} bind:search={search_filter} on:search={() => search_component.filter_chat()} on:enter={() => search_component.select_first()}>
        <ChatFilter bind:this={search_component} bind:filter={search_filter}></ChatFilter>
        <!--
            <Button hook="button-marketplace" appearance={showMarket ? Appearance.Primary : Appearance.Alt} text={$_("market.market")} on:click={_ => (showMarket = true)}>
                <Icon icon={Shape.Shop} />
            </Button>
        -->
        <div class="content-header">
            <Label hook="label-sidebar-chats" text={$_("chat.chat_plural")} />
            <Button hook="button-create-group-chat" icon small tooltipPosition={TooltipPosition.LEFT} appearance={Appearance.Primary} tooltip={$_("chat.create")} on:click={_ => (newGroup = true)}>
                <Icon icon={Shape.ChatPlus} alt />
            </Button>
        </div>

        {#each $chats.slice().sort((a, b) => {
            const dateA = new Date(a.last_message_at || 0)
            const dateB = new Date(b.last_message_at || 0)
            return dateB.getTime() - dateA.getTime()
        }) as chat}
            <ContextMenu
                hook="context-menu-sidebar-chat"
                items={[
                    {
                        id: "favorite",
                        icon: Shape.Heart,
                        text: $_("chat.favorite"),
                        appearance: Appearance.Default,
                        onClick: () => Store.toggleFavorite(chat),
                    },
                    {
                        id: "hide",
                        icon: Shape.EyeSlash,
                        text: $_("chat.hide"),
                        appearance: Appearance.Default,
                        onClick: () => UIStore.removeSidebarChat(chat),
                    },
                    {
                        id: "mark_read",
                        icon: Shape.CheckMark,
                        text: $_("chat.markRead"),
                        appearance: Appearance.Default,
                        onClick: () => {},
                    },
                ]}>
                <ChatPreview slot="content" let:open on:contextmenu={open} chat={chat} loading={loading} simpleUnreads cta={$activeChat === chat} />
            </ContextMenu>
        {/each}
    </Sidebar>

    <div class="content">
        {#if $activeChat.users.length > 0}
            <Topbar>
                <div slot="before">
                    {#if $activeChat.users.length > 0}
                        {#if $activeChat.kind === ChatType.DirectMessage}
                            <ProfilePicture
                                hook="chat-topbar-profile-picture"
                                typing={$activeChat.typing_indicator.size > 0}
                                id={$users[$activeChat.users[1]]?.key}
                                image={$users[$activeChat.users[1]]?.profile.photo.image}
                                frame={$users[$activeChat.users[1]]?.profile.photo.frame}
                                status={$users[$activeChat.users[1]]?.profile.status}
                                size={Size.Medium}
                                loading={loading} />
                        {:else}
                            <ProfilePictureMany users={Object.values($users)} on:click={_ => (showUsers = true)} />
                        {/if}
                    {/if}
                </div>
                <div slot="content">
                    {#if $activeChat.users.length > 0}
                        <Text hook="chat-topbar-username" class="min-text" singleLine loading={loading}>{chatName}</Text>
                        <Text hook="chat-topbar-status" class="min-text" singleLine muted size={Size.Smaller} loading={loading}>
                            {statusMessage}
                        </Text>
                    {/if}
                </div>
                <svelte:fragment slot="controls">
                    <Button
                        hook="button-chat-call"
                        tooltip={$_("chat.call")}
                        tooltipPosition={TooltipPosition.BOTTOM}
                        loading={loading}
                        icon
                        appearance={Appearance.Alt}
                        disabled={$activeChat.users.length === 0}
                        on:click={async _ => {
                            Store.setActiveCall($activeChat)
                            await VoiceRTCInstance.startToMakeACall($activeChat.users[1], $activeChat.id, true)
                            activeCallInProgress = true
                        }}>
                        <Icon icon={Shape.PhoneCall} />
                    </Button>
                    <Button
                        icon
                        hook="button-chat-video"
                        tooltip={$_("chat.videocall")}
                        tooltipPosition={TooltipPosition.BOTTOM}
                        appearance={Appearance.Alt}
                        disabled={$activeChat.users.length === 0}
                        loading={loading}
                        on:click={async _ => {
                            await VoiceRTCInstance.startToMakeACall($activeChat.users[1], $activeChat.id)
                            activeCallInProgress = true
                            Store.setActiveCall($activeChat)
                        }}>
                        <Icon icon={Shape.VideoCamera} />
                    </Button>
                    <Button
                        icon
                        hook="button-chat-favorite"
                        tooltip={$_("chat.favorite")}
                        tooltipPosition={TooltipPosition.BOTTOM}
                        disabled={$activeChat.users.length === 0}
                        loading={loading}
                        appearance={$isFavorite ? Appearance.Primary : Appearance.Alt}
                        on:click={_ => {
                            Store.toggleFavorite($activeChat)
                        }}>
                        <Icon icon={Shape.Heart} alt={$isFavorite} />
                    </Button>
                    <Button
                        hook="button-chat-pin"
                        tooltip={$_("chat.pinned-messages")}
                        tooltipPosition={TooltipPosition.BOTTOM}
                        icon
                        disabled={$activeChat.users.length === 0}
                        loading={loading}
                        appearance={Appearance.Alt}
                        on:click={_ => {
                            let top = document.getElementsByClassName("topbar")[0]
                            let height = top.getBoundingClientRect().height
                            withPinned = `calc(${height}px + var(--padding-minimal))`
                        }}>
                        <Icon icon={Shape.Pin} />
                    </Button>
                    {#if $activeChat.kind === ChatType.Group}
                        <Button
                            hook="button-chat-group-participants"
                            tooltip={$_("chat.show-participants")}
                            tooltipPosition={TooltipPosition.BOTTOM}
                            icon
                            appearance={showUsers ? Appearance.Primary : Appearance.Alt}
                            loading={loading}
                            on:click={_ => {
                                showUsers = true
                            }}>
                            <Icon icon={Shape.Users} alt={showUsers} />
                        </Button>
                        <Button
                            hook="button-chat-group-settings"
                            tooltip={$_("chat.group-settings")}
                            tooltipPosition={TooltipPosition.BOTTOM}
                            icon
                            appearance={groupSettings ? Appearance.Primary : Appearance.Alt}
                            loading={loading}
                            on:click={_ => {
                                groupSettings = true
                            }}>
                            <Icon icon={Shape.Cog} alt={groupSettings} />
                        </Button>
                    {/if}
                    {#if $activeChat.users.length === 1}
                        <Button
                            icon
                            appearance={contentAsideOpen ? Appearance.Primary : Appearance.Alt}
                            loading={loading}
                            on:click={_ => {
                                contentAsideOpen = !contentAsideOpen
                            }}>
                            <Icon icon={Shape.Profile} alt={contentAsideOpen} />
                        </Button>
                    {/if}
                </svelte:fragment>
            </Topbar>
        {/if}
        {#if activeCallInProgress && activeCallDid === $activeChat.id}
            <CallScreen chat={$activeChat} />
        {/if}

        <Conversation loading={loading}>
            {#if $activeChat !== null && $activeChat.users.length > 0}
                <EncryptedNotice />
                {#if conversation}
                    {#each $conversation.messages as group}
                        <StoreResolver value={group.details.origin} resolver={v => Store.getUser(v)} let:resolved>
                            <MessageGroup
                                profilePictureRequirements={{
                                    notifications: 0,
                                    image: resolved.profile.photo.image,
                                    frame: resolved.profile.photo.frame,
                                    status: resolved.profile.status,
                                    highlight: Appearance.Default,
                                    id: resolved.key,
                                }}
                                on:profileClick={_ => {
                                    previewProfile = resolved
                                }}
                                remote={group.details.remote}
                                username={resolved.name}
                                subtext={getTimeAgo(group.messages[0].details.at)}>
                                {#each group.messages as message, idx}
                                    {#if message.inReplyTo}
                                        <StoreResolver value={message.inReplyTo.details.origin} resolver={v => Store.getUser(v)} let:resolved>
                                            <MessageReplyContainer remote={message.inReplyTo.details.remote} image={resolved.profile.photo.image}>
                                                <Message reply remote={message.inReplyTo.details.remote}>
                                                    {#each message.inReplyTo.text as line}
                                                        <Text markdown={line} muted size={Size.Small} />
                                                    {/each}
                                                </Message>
                                            </MessageReplyContainer>
                                        </StoreResolver>
                                    {/if}
                                    {#if message.text.length > 0 || message.attachments.length > 0}
                                        <ContextMenu hook="context-menu-chat-message" items={build_context_items(message)}>
                                            <Message
                                                id={message.id}
                                                pinned={message.pinned}
                                                slot="content"
                                                let:open
                                                on:contextmenu={open}
                                                remote={group.details.remote}
                                                position={idx === 0 ? MessagePosition.First : idx === group.messages.length - 1 ? MessagePosition.Last : MessagePosition.Middle}
                                                morePadding={message.text.length > 1 || message.attachments.length > 0}>
                                                {#if editing_message === message.id}
                                                    <Input hook="chat-message-edit-input-{editing_message}" alt bind:value={editing_text} autoFocus rich on:enter={_ => edit_message(message.id, editing_text ? editing_text : "")} />
                                                {:else}
                                                    {#each message.text as line}
                                                        {#if getValidPaymentRequest(line) != undefined}
                                                            <Button text={getValidPaymentRequest(line)?.toDisplayString()} on:click={async () => getValidPaymentRequest(line)?.execute()}></Button>
                                                        {:else if !line.includes(VoiceRTCMessageType.Calling) && !line.includes(VoiceRTCMessageType.EndingCall) && !line.includes(tempCDN)}
                                                            <Text hook="text-chat-message" markdown={line} appearance={group.details.remote ? Appearance.Default : Appearance.Alt} />
                                                        {:else if line.includes(tempCDN)}
                                                            <div class="sticker">
                                                                <Text hook="text-chat-message" markdown={line} size={Size.Smallest} appearance={group.details.remote ? Appearance.Default : Appearance.Alt} />
                                                            </div>
                                                        {/if}
                                                    {/each}

                                                    {#if message.attachments.length > 0}
                                                        {#each message.attachments as attachment}
                                                            {#if attachment.kind === MessageAttachmentKind.File || attachment.location.length == 0}
                                                                <FileEmbed
                                                                    fileInfo={{
                                                                        id: "1",
                                                                        isRenaming: OperationState.Initial,
                                                                        source: "unknown",
                                                                        name: attachment.name,
                                                                        size: attachment.size,
                                                                        icon: Shape.Document,
                                                                        type: "unknown/unknown",
                                                                        remotePath: "",
                                                                    }}
                                                                    on:download={_ => download_attachment(message.id, attachment)} />
                                                            {:else if attachment.kind === MessageAttachmentKind.Image}
                                                                <ImageEmbed
                                                                    source={attachment.location}
                                                                    name={attachment.name}
                                                                    filesize={attachment.size}
                                                                    on:click={_ => {
                                                                        previewImage = attachment.location
                                                                    }}
                                                                    on:download={_ => download_attachment(message.id, attachment)} />
                                                            {:else if attachment.kind === MessageAttachmentKind.Text}
                                                                <TextDocument />
                                                            {:else if attachment.kind === MessageAttachmentKind.STL}
                                                                <STLViewer url={attachment.location} name={attachment.name} filesize={attachment.size} />
                                                            {:else if attachment.kind === MessageAttachmentKind.Audio}
                                                                <AudioEmbed location={attachment.location} name={attachment.name} size={attachment.size} />
                                                            {:else if attachment.kind === MessageAttachmentKind.Video}
                                                                <VideoEmbed location={attachment.location} name={attachment.name} size={attachment.size} />
                                                            {/if}
                                                        {/each}
                                                    {/if}
                                                {/if}
                                            </Message>
                                            <svelte:fragment slot="items" let:close>
                                                <EmojiGroup emojis={$emojis} emojiPick={emoji => reactTo(message.id, emoji, true)} close={close} on:openPicker={_ => (reactingTo = message.id)}></EmojiGroup>
                                            </svelte:fragment>
                                        </ContextMenu>
                                    {/if}
                                    {#if Object.keys(message.reactions).length > 0}
                                        <MessageReactions remote={group.details.remote} reactions={Object.values(message.reactions)} onClick={emoji => reactTo(message.id, emoji, true)} />
                                    {/if}
                                {/each}
                            </MessageGroup>
                        </StoreResolver>
                    {/each}
                    <PendingMessageGroup>
                        {#each $pendingMessages as pending, idx}
                            <PendingMessage
                                message={pending}
                                position={idx === 0 ? MessagePosition.First : idx === $pendingMessages.length - 1 ? MessagePosition.Last : MessagePosition.Middle}
                                on:abort={e => {
                                    if (Object.keys(get(pending.attachmentProgress)).length == 0) {
                                        ConversationStore.removePendingMessages($activeChat.id, e.detail.message)
                                    }
                                }}></PendingMessage>
                        {/each}
                    </PendingMessageGroup>
                {/if}
            {:else}
                <div class="add-someone" data-cy="section-add-someone">
                    <img src="/assets/mascot/better_with_friends.webp" class="better-with-friends" alt="Better with friends!" />
                    <Text>{$_("chat.getStarted")}</Text>
                    <Text muted centered>{$_("chat.noChat")}</Text>
                    <Button hook="button-add-friends" appearance={Appearance.Primary} text="Add Friends" on:click={_ => goto(Route.Friends)}>
                        <Icon icon={Shape.Users} />
                    </Button>
                </div>
            {/if}
        </Conversation>

        {#if files.length > 0}
            <FileUploadPreview
                filesSelected={files}
                on:remove={e => {
                    files = files.filter(([f, p]) => f !== e.detail && p !== e.detail)
                }} />
        {/if}

        {#if $activeChat.users.length > 0}
            <Chatbar
                filesSelected={files}
                replyTo={replyTo}
                activeChat={$activeChat}
                typing={$activeChat.typing_indicator.users && $activeChat.typing_indicator.users().map(u => $users[u])}
                emojiClickHook={emoji => {
                    if (reactingTo) {
                        reactTo(reactingTo, emoji, true)
                        reactingTo = undefined
                        return true
                    }
                    return false
                }}
                on:onsend={_ => (files = [])}
                on:input={_ => {
                    typing()
                }}>
                <svelte:fragment slot="pre-controls">
                    <FileInput bind:this={fileUpload} hidden on:select={e => addFilesToUpload(e.detail)} />
                    <ContextMenu
                        hook="context-menu-chat-add-attachment"
                        items={[
                            {
                                id: "upload",
                                icon: Shape.ArrowUp,
                                text: $_("files.upload"),
                                appearance: Appearance.Default,
                                onClick: () => {
                                    fileUpload.click()
                                },
                            },
                            {
                                id: "from_files",
                                icon: Shape.Eye,
                                text: $_("files.browse"),
                                appearance: Appearance.Default,
                                onClick: () => {},
                            },
                        ]}>
                        <Button hook="button-chat-add-attachment" slot="content" let:open on:click={open} on:contextmenu={open} icon appearance={Appearance.Alt} tooltip={$_("chat.add_attachment")}>
                            <Icon icon={Shape.Plus} />
                        </Button>
                    </ContextMenu>
                </svelte:fragment>

                {#if !checkMobile()}
                    <Controls>
                        <Button
                            hook="button-chat-transact"
                            tooltip={$_("chat.send-coin")}
                            icon
                            outline
                            appearance={transact ? Appearance.Primary : Appearance.Alt}
                            disabled={$activeChat.users.length === 0}
                            loading={loading}
                            on:click={_ => {
                                transact = true
                            }}>
                            <Icon icon={Shape.SendCoin} />
                        </Button>
                    </Controls>
                {/if}
            </Chatbar>
        {/if}
    </div>
    {#if contentAsideOpen}
        <!-- All aside menus should render from this element. Please display only one at a time. -->
        <div class="aside" transition:slide={{ duration: animationDuration, axis: "x" }}>
            <Profile user={$users[$activeChat.users[0]]} />
        </div>
    {/if}
</div>

<style lang="scss">
    #page {
        display: flex;
        margin: 0;
        flex: 1;
        height: 100%;
        overflow: hidden;

        .content-header {
            display: inline-flex;
            flex-direction: row;
            justify-content: space-between;
            align-items: flex-end;
        }

        .content {
            display: flex;
            min-width: 0;
            min-height: 0;
            display: flex;
            flex-direction: column;
            flex: 1;
            transition: all var(--animation-duration);
            min-width: 0;

            .add-someone {
                position: absolute;
                top: var(--padding);
                left: var(--padding);
                right: var(--padding);
                background: var(--alt-color);
                border-radius: var(--border-radius);
                padding: var(--padding);
                display: inline-flex;
                flex-direction: column;
                gap: var(--gap-less);
                justify-content: center;
                align-items: center;
                border: var(--border-width) solid var(--primary-color);
                margin-top: var(--gap);
            }
        }

        .aside {
            border-left: var(--border-width) solid var(--border-color);
        }

        .upload-overlay {
            position: absolute;
            top: 0;
            left: 0;
            height: 100%;
            width: 100%;
            right: 0;
            bottom: 0;
            background: rgba(0, 0, 0, 0.75);
            z-index: 4;
            .upload-element {
                position: fixed;
                display: flex;
                justify-content: center;
                align-items: center;
                top: 50%;
                left: 50%;
                transform: translate(-50%, -50%);
                z-index: 5;
                width: calc(var(--sidebar-width) - (var(--gap) * 2));
                height: 200px;
                border-radius: var(--border-width);
                background-color: var(--background-alt);

                .upload-text {
                    z-index: 3;
                    pointer-events: none;
                    text-align: center;
                    font-size: var(--font-size);
                    color: var(--color);
                }
            }
            .dash-border {
                background: transparent;
                position: absolute;
                top: 12px;
                left: 12px;
                right: 12px;
                bottom: 12px;
                background-image: linear-gradient(90deg, var(--color) 50%, transparent 50%), linear-gradient(90deg, var(--color) 50%, transparent 50%), linear-gradient(0deg, var(--color) 50%, transparent 50%),
                    linear-gradient(0deg, var(--color) 50%, transparent 50%);
                background-repeat: repeat-x, repeat-x, repeat-y, repeat-y;
                background-size:
                    15px 3px,
                    15px 3px,
                    3px 15px,
                    3px 15px;
                background-position:
                    left top,
                    right bottom,
                    left bottom,
                    right top;
                animation: 0.5s linear infinite border-dance;

                @keyframes border-dance {
                    0% {
                        background-position:
                            left top,
                            right bottom,
                            left bottom,
                            right top;
                    }
                    100% {
                        background-position:
                            left 15px top,
                            right 15px bottom,
                            left bottom 15px,
                            right top 15px;
                    }
                }
            }
        }
    }

    .add-someone {
        .better-with-friends {
            max-width: 400px;
        }
    }

    @media (max-width: 800px) {
        .add-someone {
            .better-with-friends {
                max-width: 100%;
            }
        }
    }

    .sticker {
        width: var(--sticker-width-rendered);
    }
</style><|MERGE_RESOLUTION|>--- conflicted
+++ resolved
@@ -53,11 +53,7 @@
     import { debounce, getTimeAgo } from "$lib/utils/Functions"
     import Controls from "$lib/layouts/Controls.svelte"
     import { tempCDN } from "$lib/utils/CommonVariables"
-<<<<<<< HEAD
     import { checkMobile } from "$lib/utils/Mobile"
-=======
-    import Aar from "$lib/components/ui/AAR.svelte"
->>>>>>> fea82b17
 
     let loading = false
     let contentAsideOpen = false
