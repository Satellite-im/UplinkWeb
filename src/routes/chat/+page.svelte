--- conflicted
+++ resolved
@@ -61,12 +61,6 @@
     $: isFavorite = derived(Store.state.favorites, favs => favs.some(f => f.id === $activeChat.id))
     $: conversation = ConversationStore.getConversation($activeChat)
     $: users = Store.getUsersLookup($activeChat.users)
-<<<<<<< HEAD
-
-    // TODO(Lucas): Need to improve that for chats when not necessary all users are friends
-    $: loading = get(UIStore.state.chats).length > 0 && !$activeChat.users.slice(1).some(userId => $users[userId]?.name !== undefined)
-=======
->>>>>>> 09c2b054
 
     // TODO(Lucas): Need to improve that for chats when not necessary all users are friends
     $: loading = get(UIStore.state.chats).length > 0 && !$activeChat.users.slice(1).some(userId => $users[userId]?.name !== undefined)
