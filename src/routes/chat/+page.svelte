--- conflicted
+++ resolved
@@ -590,17 +590,12 @@
                                                     {#each message.text as line}
                                                         {#if getValidPaymentRequest(line) != undefined}
                                                             <Button text={getValidPaymentRequest(line)?.toDisplayString()} on:click={async () => getValidPaymentRequest(line)?.execute()}></Button>
-<<<<<<< HEAD
-                                                        {:else if !line.includes(VoiceRTCMessageType.Calling) || !line.includes(VoiceRTCMessageType.LeavingCall)}
-                                                            <Text markdown={line} />
-=======
-                                                        {:else if !line.includes(VoiceRTCMessageType.Calling) && !line.includes(VoiceRTCMessageType.EndingCall) && !line.includes(tempCDN)}
+                                                        {:else if !line.includes(VoiceRTCMessageType.Calling) && !line.includes(VoiceRTCMessageType.LeavingCall) && !line.includes(tempCDN)}
                                                             <Text hook="text-chat-message" markdown={line} />
                                                         {:else if line.includes(tempCDN)}
                                                             <div class="sticker">
                                                                 <Text hook="text-chat-message" markdown={line} size={Size.Smallest} />
                                                             </div>
->>>>>>> 52f2c75f
                                                         {/if}
                                                     {/each}
 
