--- conflicted
+++ resolved
@@ -67,7 +67,7 @@
     // TODO(Lucas): Need to improve that for chats when not necessary all users are friends
     $: loading = get(UIStore.state.chats).length > 0 && !$activeChat.users.slice(1).some(userId => $users[userId]?.name !== undefined)
 
-    $: chatName = $activeChat.kind === ChatType.DirectMessage ? $users[$activeChat.users[1]]?.name : $activeChat.name ?? $users[$activeChat.users[1]]?.name
+    $: chatName = $activeChat.kind === ChatType.DirectMessage ? $users[$activeChat.users[1]]?.name : ($activeChat.name ?? $users[$activeChat.users[1]]?.name)
     $: statusMessage = $activeChat.kind === ChatType.DirectMessage ? $users[$activeChat.users[1]]?.profile?.status_message : $activeChat.motd
     $: pinned = getPinned($conversation)
 
@@ -606,13 +606,8 @@
                                                     {#each message.text as line}
                                                         {#if getValidPaymentRequest(line) != undefined}
                                                             <Button text={getValidPaymentRequest(line)?.toDisplayString()} on:click={async () => getValidPaymentRequest(line)?.execute()}></Button>
-<<<<<<< HEAD
                                                         {:else if !line.includes(tempCDN)}
-                                                            <Text hook="text-chat-message" markdown={line} />
-=======
-                                                        {:else if !line.includes(VoiceRTCMessageType.Calling) && !line.includes(VoiceRTCMessageType.EndingCall) && !line.includes(tempCDN)}
                                                             <Text hook="text-chat-message" markdown={line} appearance={group.details.remote ? Appearance.Default : Appearance.Alt} />
->>>>>>> a3056920
                                                         {:else if line.includes(tempCDN)}
                                                             <div class="sticker">
                                                                 <Text hook="text-chat-message" markdown={line} size={Size.Smallest} appearance={group.details.remote ? Appearance.Default : Appearance.Alt} />
