--- conflicted
+++ resolved
@@ -84,13 +84,10 @@
             text={$_("pages.auth.new_account.create")}
             loading={loading}
             on:click={async _ => {
-<<<<<<< HEAD
-=======
                 if (username === "") {
-                    Store.addToastNotification(new ToastMessage("", "You need to select a username to proceed.", 2))
+                    Store.addToastNotification(new ToastMessage("", "You need to select a user to proceed.", 2))
                     return
                 }
->>>>>>> 16d8b15e
                 if (isValidUsername) {
                     await createAccount(username, statusMessage)
                 }
