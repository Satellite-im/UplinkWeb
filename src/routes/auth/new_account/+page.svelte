--- conflicted
+++ resolved
@@ -19,13 +19,8 @@
         loading = true
         await MultipassStoreInstance.createIdentity(username, statusMessage, undefined)
         let identity = await MultipassStoreInstance.getOwnIdentity()
-<<<<<<< HEAD
         Store.setUserFromIdentity(identity!)
         console.log(get(Store.state.user))
-=======
-        Store.setUsername(identity!.username())
-        Store.setStatusMessage(identity!.status_message() || "")
->>>>>>> 4ff2f5fa
         await new Promise(resolve => setTimeout(resolve, 1000))
         loading = false
         goto(Route.Chat)
