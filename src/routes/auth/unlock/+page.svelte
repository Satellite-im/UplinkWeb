--- conflicted
+++ resolved
@@ -74,21 +74,7 @@
         showSettings={false}
         on:submit={async (e) => {
             loading = true
-<<<<<<< HEAD
             await auth(e.detail)
-=======
-            await TesseractStoreInstance.unlock(e.detail)
-            let tesseract = await TesseractStoreInstance.getTesseract()
-            await WarpStore.initWarpInstances(tesseract)
-            let user = get(Store.state.user)
-            if (user.name === "Unknown User") {
-                console.log(user)
-                let identity = await MultipassStoreInstance.createIdentity("Satellite_user", undefined)
-                Store.setUsername(identity.username())
-                console.log(user)
-            }
-            goto(Route.Pre)
->>>>>>> 5e8e75c0
         }} />
 
     <div class="switch-profile">
