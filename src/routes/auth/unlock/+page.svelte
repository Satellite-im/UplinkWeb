--- conflicted
+++ resolved
@@ -60,7 +60,6 @@
         showSettings={false}
         on:submit={async e => {
             loading = true
-<<<<<<< HEAD
             await TesseractStoreInstance.unlock(e.detail)
             let tesseract = await TesseractStoreInstance.getTesseract()
             await WarpStore.initWarpInstances(tesseract)
@@ -71,11 +70,6 @@
                 Store.setUsername(identityProfile.identity().username())
                 console.log(user)
             }
-=======
-            let tesseract = await Tesseract.unlock(e.detail)
-            await WarpInstance.initWarp(tesseract)
-            await Multipass.createIdentity("Satellite_user", undefined)
->>>>>>> a204ce02
             goto(Route.Pre)
         }} />
 
