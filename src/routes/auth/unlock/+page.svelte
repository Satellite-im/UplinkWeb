--- conflicted
+++ resolved
@@ -1,26 +1,4 @@
 <script lang="ts">
-<<<<<<< HEAD
-    import init, * as wasm from "../../../../warp-wasm/pkg/" // TODO: Move this into a npm package.
-    // import {tesseract_new } from '../../../../warp-wasm/pkg/warp_bg.wasm';
-
-    import { Label } from "$lib/elements"
-    import { Modal, PinInput } from "$lib/components"
-    import { goto } from "$app/navigation"
-    import { Appearance, Route, Shape } from "$lib/enums"
-
-    import { initLocale } from "$lib/lang"
-    import { _, t } from "svelte-i18n"
-    import { Text, Button, Icon } from "$lib/elements"
-    import ProfilePicture from "$lib/components/profile/ProfilePicture.svelte"
-    import { mock_users } from "$lib/mock/users"
-    import Spacer from "$lib/elements/Spacer.svelte"
-
-    init().then((_exports: any) => {
-        console.log(wasm)
-        let tesseract = new wasm.Tesseract()
-        tesseract.load_from_storage()
-    })
-=======
     import { Label } from "$lib/elements"
     import { Modal, PinInput } from "$lib/components"
     import { goto } from "$app/navigation"
@@ -36,7 +14,6 @@
     import { Multipass } from "$lib/wasm/multipass"
     import { WarpInstance } from "$lib/wasm/warp"
 
->>>>>>> 739a93b4
 
     initLocale()
 
@@ -80,15 +57,11 @@
         loading={loading}
         scramble={scramble}
         showSettings={false}
-<<<<<<< HEAD
-        on:submit={() => {
-=======
         on:submit={async (e) => {
             loading = true
             let tesseract = await Tesseract.unlock(e.detail)
             await WarpInstance.initWarp(tesseract)
             await Multipass.createIdentity('Satellite_user', undefined)
->>>>>>> 739a93b4
             goto(Route.Pre)
         }} />
 
