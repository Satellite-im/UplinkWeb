<script lang="ts">
    import { page } from "$app/stores"
    import { Toasts } from "$lib/components"
    import IncomingCall from "$lib/components/calling/IncomingCall.svelte"
    import Polling from "$lib/components/Polling.svelte"
    import GamepadListener from "$lib/components/ui/GamepadListener.svelte"
    import KeyboardListener from "$lib/components/ui/KeyboardListener.svelte"
    import { playSound, Sounds } from "$lib/components/utils/SoundHandler"
    import { EmojiFont, Font, KeybindAction, KeybindState } from "$lib/enums"
    import { VoiceRTCInstance } from "$lib/media/Voice"
    import { SettingsStore } from "$lib/state"
    import { checkIfUserIsLogged } from "$lib/state/auth"
    import { Store } from "$lib/state/Store"
    import { UIStore } from "$lib/state/ui"
    import type { FontOption, Keybind } from "$lib/types"
    import { log } from "$lib/utils/Logger"
    import "/src/app.scss"
    import TimeAgo from "javascript-time-ago"
    import en from "javascript-time-ago/locale/en"
    import { onMount } from "svelte"
    import { get } from "svelte/store"
    import { _, locale } from "svelte-i18n"
    import { initializeLocale } from "$lib/lang/index"
    import CircularProgressIndicator from "$lib/components/loading/CircularProgressIndicator.svelte"
    import VideoPreview from "$lib/components/calling/VideoPreview.svelte"
    import MouseListener from "$lib/components/ui/MouseListener.svelte"
    import InstallBanner from "$lib/components/ui/InstallBanner.svelte"
<<<<<<< HEAD
    import Market from "$lib/components/market/Market.svelte"
=======
    import { swipe } from "$lib/components/ui/Swipe"

>>>>>>> 01f72f59
    TimeAgo.addDefaultLocale(en)
    let keybinds: Keybind[]
    let devmode: boolean = get(SettingsStore.state).devmode
    let color: string = get(UIStore.state.color)
    let fontSize: number = get(UIStore.state.fontSize)
    let font: FontOption = get(UIStore.state.font)
    let allFonts: FontOption[] = get(UIStore.state.allFonts)
    let emojiFont: EmojiFont = get(UIStore.state.emojiFont)
    let theme: string = get(UIStore.state.theme)
    let cssOverride: string = get(UIStore.state.cssOverride)
    let muted: boolean = get(Store.state.devices.muted)
    let deafened: boolean = get(Store.state.devices.deafened)

    function handleKeybindMatch(event: CustomEvent<any>) {
        let keybind: Keybind = event.detail
        let state: KeybindState = keybind.state

        switch (keybind.action) {
            case KeybindAction.IncreaseFontSize:
                UIStore.increaseFontSize()
                break
            case KeybindAction.DecreaseFontSize:
                UIStore.decreaseFontSize()
                break
            case KeybindAction.ToggleMute:
                if (VoiceRTCInstance.isInCall) {
                    Store.updateMuted(!muted)
                    VoiceRTCInstance.toggleMute(!muted)
                }
                break
            case KeybindAction.ToggleDeafen:
                if (VoiceRTCInstance.isInCall) {
                    Store.updateDeafened(!deafened)
                    VoiceRTCInstance.toggleDeafen(!deafened)
                }
                break
            case KeybindAction.OpenInspector:
                log.info("todo")
                break
            case KeybindAction.ToggleDevmode:
                log.info("todo")
                break
            case KeybindAction.FocusUplink:
                log.info("todo")
                break
            case KeybindAction.PushToTalk:
                if (VoiceRTCInstance.isInCall) {
                    playSound(Sounds.Press)
                    VoiceRTCInstance.toggleMute(false)
                }
                break
            case KeybindAction.PushToMute:
                if (VoiceRTCInstance.isInCall) {
                    playSound(Sounds.Press)
                    VoiceRTCInstance.toggleMute(true)
                }
                break
            case KeybindAction.PushToDeafen:
                if (VoiceRTCInstance.isInCall) {
                    playSound(Sounds.Press)
                    VoiceRTCInstance.toggleDeafen(true)
                }
                break
            default:
                log.info("unhandled keybind " + keybind.action)
        }
    }
    function handleKeybindMatchRelease(event: CustomEvent<any>) {
        let keybind: Keybind = event.detail
        let state: KeybindState = keybind.state

        switch (keybind.action) {
            case KeybindAction.PushToTalk:
                if (VoiceRTCInstance.isInCall) {
                    playSound(Sounds.Release)
                    VoiceRTCInstance.toggleMute(true)
                }
                break
            case KeybindAction.PushToMute:
                if (VoiceRTCInstance.isInCall) {
                    playSound(Sounds.Release)
                    VoiceRTCInstance.toggleMute(false)
                }
                break
            case KeybindAction.PushToDeafen:
                if (VoiceRTCInstance.isInCall) {
                    playSound(Sounds.Release)
                    VoiceRTCInstance.toggleDeafen(false)
                }
                break
            default:
                log.info("unhandled keybind " + keybind.action)
        }
    }

    function getValidFontFormats(fontName: string): string {
        const extensions = ["ttf", "otf", "woff2", "woff"]
        return extensions.map(ext => `/assets/font/${fontName}.${ext} format('${ext}')`).join(", ")
    }

    function buildStyle() {
        const activeFont = get(UIStore.state.font)
        const allFontsFromStore = get(UIStore.state.allFonts)
        let fontFaceRules = ""

        fontFaceRules = allFontsFromStore
            .map(({ text, value }) => {
                const isActiveFont = activeFont && activeFont.value === value

                if (value.startsWith("blob:") && isActiveFont) {
                    return `
                @font-face {
                    font-family: '${text}';
                    src: url('${value}'); // Use the blob URL directly
                    font-weight: normal;
                    font-style: normal;
                }`
                }

                if (!value.startsWith("blob:") && isActiveFont) {
                    const validFontFormats = getValidFontFormats(text)
                    return `
                @font-face {
                    font-family: '${text}';
                    src: ${validFontFormats}; // Load only valid formats
                    font-weight: normal;
                    font-style: normal;
                }`
                }
            })
            .filter(Boolean) // Remove any undefined/null values
            .join("\n")

        const primaryFont = activeFont.text || font.text

        return `
        ${fontFaceRules}
        :root {
            --font-size: ${fontSize.toFixed(2)}rem;
            --primary-color: ${color};
            --primary-font: '${primaryFont}'; // Ensure primary font is set
        }
        .emoji {
            font-family: '${emojiFont}';
        }
        .theme {
            font-family: '${theme}';
        }
    `
    }

    function injectStyle(styleString: string) {
        const style = document.createElement("style")
        style.innerHTML = styleString
        document.head.appendChild(style)
    }

    let style: string = buildStyle()
    injectStyle(buildStyle())
    UIStore.state.color.subscribe(v => {
        color = v
        style = buildStyle()
    })

    UIStore.state.fontSize.subscribe(s => {
        fontSize = s
        style = buildStyle()
    })

    UIStore.state.cssOverride.subscribe(css => {
        cssOverride = css
        style = buildStyle()
    })

    UIStore.state.font.subscribe(f => {
        font = f
        style = buildStyle()
    })

    UIStore.state.allFonts.subscribe(f => {
        allFonts = f
        style = buildStyle()
    })

    UIStore.state.emojiFont.subscribe(f => {
        emojiFont = f
        style = buildStyle()
    })

    UIStore.state.theme.subscribe(f => {
        theme = f
        style = buildStyle()
    })

    SettingsStore.state.subscribe(settings => {
        keybinds = settings.keybinds
        devmode = settings.devmode
    })
    Store.state.devices.muted.subscribe(state => (muted = state))
    Store.state.devices.deafened.subscribe(state => (deafened = state))

    console.log("Arriving here on +layout")

    let isLocaleSet = false

    $: if ($locale) {
        isLocaleSet = true
    }

    onMount(async () => {
        await checkIfUserIsLogged($page.route.id)
        await initializeLocale()
        buildStyle()
    })
</script>

{#if isLocaleSet}
    <div
        id="app"
        use:swipe
        on:swipeleft={_ => {
            UIStore.closeSidebar()
        }}
        on:swiperight={_ => {
            UIStore.openSidebar()
        }}>
        {@html `<style>${style}</style>`}
        <link rel="stylesheet" href={`/assets/themes/${theme}.css`} />
        {@html `<style>${cssOverride}</style>`}
        <Polling rate={5000} />
        <KeyboardListener keybinds={keybinds} on:match={handleKeybindMatch} on:matchRelease={handleKeybindMatchRelease} />
        <MouseListener on:clicked={() => {}} />

        <Toasts />
        <IncomingCall />
        <VideoPreview />
        <GamepadListener />
        <Market on:close={() => UIStore.toggleMarket()} />
        <InstallBanner />
        <slot></slot>
    </div>
{:else}
    <CircularProgressIndicator />
{/if}

<style lang="scss">
    #app {
        display: inline-flex;
        flex-direction: column;
        flex: 1;
        overflow: hidden;
    }
</style><|MERGE_RESOLUTION|>--- conflicted
+++ resolved
@@ -25,12 +25,9 @@
     import VideoPreview from "$lib/components/calling/VideoPreview.svelte"
     import MouseListener from "$lib/components/ui/MouseListener.svelte"
     import InstallBanner from "$lib/components/ui/InstallBanner.svelte"
-<<<<<<< HEAD
     import Market from "$lib/components/market/Market.svelte"
-=======
     import { swipe } from "$lib/components/ui/Swipe"
 
->>>>>>> 01f72f59
     TimeAgo.addDefaultLocale(en)
     let keybinds: Keybind[]
     let devmode: boolean = get(SettingsStore.state).devmode
