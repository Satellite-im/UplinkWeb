--- conflicted
+++ resolved
@@ -143,13 +143,9 @@
     Store.state.devices.deafened.subscribe(state => (deafened = state))
 
     onMount(async () => {
-<<<<<<< HEAD
         await initializeLocale()
         await MultipassStoreInstance.fetchAllFriendsAndRequests()
-=======
         await checkIfUserIsLogged($page.route.id)
-        await initializeLocale()
->>>>>>> e68c91d6
     })
 
     let isLocaleSet = false
