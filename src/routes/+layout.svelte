<script lang="ts">
    import { goto } from "$app/navigation"
    import { Toasts } from "$lib/components"
    import Key from "$lib/components/settings/Key.svelte"
    import KeyboardListener from "$lib/components/ui/KeyboardListener.svelte"
<<<<<<< HEAD
    import { Sound, Sounds } from "$lib/components/utils/Sounds"
    import { Font, KeybindAction, KeybindState } from "$lib/enums"
=======
    import { Font, KeybindAction, Route } from "$lib/enums"
>>>>>>> fe8a9d7a
    import { SettingsStore } from "$lib/state"
    import { AuthStore } from "$lib/state/auth"
    import { Store } from "$lib/state/store"
    import { UIStore } from "$lib/state/ui"
    import { RelayStore } from "$lib/state/wasm/relays"
    import type { Keybind } from "$lib/types"
    import { log } from "$lib/utils/Logger"
    import { TesseractStoreInstance } from "$lib/wasm/TesseractStore"
    import { WarpStore } from "$lib/wasm/WarpStore"
    import "/src/app.scss"
    import TimeAgo from "javascript-time-ago"
    import en from "javascript-time-ago/locale/en"
    import { get } from "svelte/store"

    TimeAgo.addDefaultLocale(en)

    let keybinds: Keybind[]
    let color: string = get(UIStore.state.color)
    let fontSize: number = get(UIStore.state.fontSize)
    let font: Font = get(UIStore.state.font)
    let cssOverride: string = get(UIStore.state.cssOverride)
    let muted: boolean = get(Store.state.devices.muted)
    let deafened: boolean = get(Store.state.devices.deafened)

    function handleKeybindMatch(event: CustomEvent<any>) {
        let keybind: Keybind = event.detail
        let state: KeybindState = keybind.state

        switch (keybind.action) {
            case KeybindAction.IncreaseFontSize:
                UIStore.increaseFontSize()
                break
            case KeybindAction.DecreaseFontSize:
                UIStore.decreaseFontSize()
                break
            case KeybindAction.ToggleMute:
                Store.updateMuted(!muted)
                break
            case KeybindAction.ToggleDeafen:
                Store.updateDeafened(!deafened)
                break
            case KeybindAction.OpenInspector:
                log.info("todo")
                break
            case KeybindAction.ToggleDevmode:
                log.info("todo")
                break
            case KeybindAction.FocusUplink:
                log.info("todo")
                break
            case KeybindAction.PushToTalk:
                Sounds.play(Sound.Press)
                break
            case KeybindAction.PushToMute:
                Sounds.play(Sound.Press)
                break
            case KeybindAction.PushToDeafen:
                Sounds.play(Sound.Press)
                break
            default:
                console.warn("unhandled keybind", keybind)
        }
    }

    function handleKeybindMatchRelease(event: CustomEvent<any>) {
        let keybind: Keybind = event.detail
        let state: KeybindState = keybind.state

        switch (keybind.action) {
            case KeybindAction.PushToTalk:
                Sounds.play(Sound.Release)
                break
            case KeybindAction.PushToMute:
                Sounds.play(Sound.Release)
                break
            case KeybindAction.PushToDeafen:
                Sounds.play(Sound.Release)
                break
            default:
                log.warn(`unhandled keybind ${keybind}`)
        }
    }

    function buildStyle() {
        return (
            cssOverride +
            `:root {
            --font-size: ${fontSize.toFixed(2)}rem;
            --primary-color: ${color};
            --primary-font: ${font};
        }`
        )
    }

    let style: string = buildStyle()
    UIStore.state.color.subscribe(v => {
        color = v
        style = buildStyle()
    })

    UIStore.state.fontSize.subscribe(s => {
        fontSize = s
        style = buildStyle()
    })

    UIStore.state.cssOverride.subscribe(css => {
        cssOverride = css
        style = buildStyle()
    })

    UIStore.state.font.subscribe(f => {
        font = f
        style = buildStyle()
    })

    SettingsStore.state.subscribe(settings => (keybinds = settings.keybinds))
    Store.state.devices.muted.subscribe(state => (muted = state))
    Store.state.devices.deafened.subscribe(state => (deafened = state))

    async function checkIfUserIsLogged() {
        let pinToLog = await AuthStore.getStoredPin()
        if (pinToLog === "") {
            goto(Route.Unlock)
        } else {
            let addressed = Object.values(get(RelayStore.state))
                .filter(r => r.active)
                .map(r => r.address)
            await WarpStore.initWarpInstances(addressed)
            await TesseractStoreInstance.unlock(pinToLog)
        }
    }

    checkIfUserIsLogged()
</script>

<div id="app">
    {@html `<style>${style}</style>`}
    {@html `<style>${cssOverride}</style>`}
    <!-- <Titlebar /> -->
    <KeyboardListener keybinds={keybinds} on:match={handleKeybindMatch} on:matchRelease={handleKeybindMatchRelease} />
    <Toasts />
    <slot></slot>
</div>

<style lang="scss">
    #app {
        display: inline-flex;
        flex-direction: column;
        flex: 1;
        overflow: hidden;
    }
</style><|MERGE_RESOLUTION|>--- conflicted
+++ resolved
@@ -3,12 +3,8 @@
     import { Toasts } from "$lib/components"
     import Key from "$lib/components/settings/Key.svelte"
     import KeyboardListener from "$lib/components/ui/KeyboardListener.svelte"
-<<<<<<< HEAD
     import { Sound, Sounds } from "$lib/components/utils/Sounds"
-    import { Font, KeybindAction, KeybindState } from "$lib/enums"
-=======
-    import { Font, KeybindAction, Route } from "$lib/enums"
->>>>>>> fe8a9d7a
+    import { Font, KeybindAction, KeybindState, Route } from "$lib/enums"
     import { SettingsStore } from "$lib/state"
     import { AuthStore } from "$lib/state/auth"
     import { Store } from "$lib/state/store"
