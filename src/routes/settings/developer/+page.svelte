<script lang="ts">
    import { initLocale } from "$lib/lang"
    import { _ } from "svelte-i18n"
    import { Navigation, SettingSection } from "$lib/layouts"
    import { Appearance, Route, SettingsRoute, Shape } from "$lib/enums"
    import { Store } from "$lib/state/Store"
    import Button from "$lib/elements/Button.svelte"
    import { SettingsStore, clearState } from "$lib/state"
    import { ConversationStore } from "$lib/state/conversation"
    import { InventoryStore } from "$lib/state/inventory"
    import { goto } from "$app/navigation"
<<<<<<< HEAD
    import { log, LogLevel } from "$lib/utils/Logger"
    import { Select } from "$lib/elements"
    import { get } from "svelte/store"
=======
    import { log } from "$lib/utils/Logger"
    import BatteryIndicator from "$lib/components/widgets/BatteryIndicator.svelte"
    import RamUsage from "$lib/components/widgets/RamUsage.svelte"
    import WidgetBar from "$lib/components/widgets/WidgetBar.svelte"
>>>>>>> bf02d3d2
    initLocale()

    let settings = get(log.settings)
    log.settings.subscribe(s => {
        settings = s
    })
</script>

<div id="page">
    <SettingSection hook="section-devmode" name="Devmode" description="Disable devmode.">
        <Button
            hook="button-exit-devmode"
            appearance={Appearance.Alt}
            on:click={_ => {
                goto("/settings/about")
                SettingsStore.toggleDevmode(false)
            }}>Exit Devmode</Button>
    </SettingSection>

    <SettingSection hook="section-load-mock" name="Load Mock" description="Loads mock data into state.">
        <Button
            hook="button-load-mock"
            appearance={Appearance.Alt}
            on:click={_ => {
                Store.loadMockData()
                ConversationStore.loadMockData()
                InventoryStore.loadMockData()
            }}>
            Load Mock Data
        </Button>
    </SettingSection>

    <SettingSection hook="section-clear-state" name="Clear State" description="Reset the application state.">
        <Button
            hook="button-clear-state"
            appearance={Appearance.Alt}
            on:click={async _ => {
                await clearState()
                    .then(() => {
                        goto(Route.Unlock)
                        setTimeout(() => {
                            location.reload()
                        }, 500)
                    })
                    .catch(error => log.error(`Error deleting database: ${error}`))
            }}>Clear State</Button>
    </SettingSection>

    <SettingSection hook="section-test-voice" name="Test Voice" description="Dev Voice">
        <Button hook="button-test-voice" appearance={Appearance.Alt} on:click={_ => goto("/developer/debug/voice")}>Voice Dev</Button>
    </SettingSection>

<<<<<<< HEAD
    <SettingSection hook="section-logger-level" name="Logger Level" description="Set the logging level">
        <Select
            hook="selector-current-logger-level-{settings.level}"
            options={[
                { text: LogLevel.Info, value: LogLevel.Info },
                { text: LogLevel.Developer, value: LogLevel.Developer },
                { text: LogLevel.Debug, value: LogLevel.Debug },
                { text: LogLevel.Warning, value: LogLevel.Warning },
                { text: LogLevel.Error, value: LogLevel.Error },
            ]}
            on:change={v => {
                switch (v.detail) {
                    case LogLevel.Info:
                        return log.settings.update(s => {
                            s.level = LogLevel.Info
                            return s
                        })
                    case LogLevel.Developer:
                        return log.settings.update(s => {
                            s.level = LogLevel.Developer
                            return s
                        })
                    case LogLevel.Debug:
                        return log.settings.update(s => {
                            s.level = LogLevel.Debug
                            return s
                        })
                    case LogLevel.Warning:
                        return log.settings.update(s => {
                            s.level = LogLevel.Warning
                            return s
                        })
                    case LogLevel.Error:
                        return log.settings.update(s => {
                            s.level = LogLevel.Error
                            return s
                        })
                }
            }}
            bind:selected={settings.level}>
        </Select>
    </SettingSection>
=======
    <WidgetBar />
>>>>>>> bf02d3d2
</div>

<style lang="scss">
    #page {
        flex: 1;
        width: 100%;
        display: inline-flex;
        flex-direction: column;
        gap: var(--gap);
        padding: var(--padding);

        :global(.relay-selector > .relay-content) {
            background-color: var(--alt-color);
            padding: var(--padding);
        }
    }
</style><|MERGE_RESOLUTION|>--- conflicted
+++ resolved
@@ -9,16 +9,12 @@
     import { ConversationStore } from "$lib/state/conversation"
     import { InventoryStore } from "$lib/state/inventory"
     import { goto } from "$app/navigation"
-<<<<<<< HEAD
     import { log, LogLevel } from "$lib/utils/Logger"
     import { Select } from "$lib/elements"
     import { get } from "svelte/store"
-=======
-    import { log } from "$lib/utils/Logger"
     import BatteryIndicator from "$lib/components/widgets/BatteryIndicator.svelte"
     import RamUsage from "$lib/components/widgets/RamUsage.svelte"
     import WidgetBar from "$lib/components/widgets/WidgetBar.svelte"
->>>>>>> bf02d3d2
     initLocale()
 
     let settings = get(log.settings)
@@ -71,7 +67,6 @@
         <Button hook="button-test-voice" appearance={Appearance.Alt} on:click={_ => goto("/developer/debug/voice")}>Voice Dev</Button>
     </SettingSection>
 
-<<<<<<< HEAD
     <SettingSection hook="section-logger-level" name="Logger Level" description="Set the logging level">
         <Select
             hook="selector-current-logger-level-{settings.level}"
@@ -114,9 +109,7 @@
             bind:selected={settings.level}>
         </Select>
     </SettingSection>
-=======
     <WidgetBar />
->>>>>>> bf02d3d2
 </div>
 
 <style lang="scss">
