<script lang="ts">
<<<<<<< HEAD
    import { Appearance, EmojiFont, Font, Shape } from "$lib/enums"

=======
    import { Appearance, EmojiFont, Font, Identicon, Shape } from "$lib/enums"
    import { initLocale } from "$lib/lang"
>>>>>>> 4fccbd94
    import { _ } from "svelte-i18n"
    import { ColorSwatch } from "$lib/components"
    import { SettingSection } from "$lib/layouts"
    import { Button, Icon, Input, Select, Switch } from "$lib/elements"
    import ColorPicker from "svelte-awesome-color-picker"
    import PopupButton from "$lib/components/ui/PopupButton.svelte"
    import { get } from "svelte/store"
    import { UIStore } from "$lib/state/ui"
    import { SettingsStore, type ISettingsState } from "$lib/state"
    import ProfilePicture from "$lib/components/profile/ProfilePicture.svelte"

    let hex = get(UIStore.state.color)
    let font: Font = get(UIStore.state.font)
    let emojiFont: EmojiFont = get(UIStore.state.emojiFont)
    let identiconStyle: Identicon = get(SettingsStore.state).messaging.identiconStyle

    let cssOverride = get(UIStore.state.cssOverride)
    let fontSize = get(UIStore.state.fontSize)

    UIStore.state.color.subscribe(c => {
        hex = c
    })
    UIStore.state.font.subscribe(f => {
        font = f
    })
    UIStore.state.fontSize.subscribe(s => {
        fontSize = s
    })
    UIStore.state.cssOverride.subscribe(css => {
        cssOverride = css
    })
    SettingsStore.state.subscribe(settings => {
        identiconStyle = settings.messaging.identiconStyle
    })

    const availableFonts = [
        { text: Font.Poppins, value: Font.Poppins },
        { text: Font.SpaceMono, value: Font.SpaceMono },
        { text: Font.ChakraPetch, value: Font.ChakraPetch },
        { text: Font.Comfortaa, value: Font.Comfortaa },
        { text: Font.Dosis, value: Font.Dosis },
        { text: Font.IBMPlexMono, value: Font.IBMPlexMono },
        { text: Font.PixelifySans, value: Font.PixelifySans },
        { text: Font.IndieFlower, value: Font.IndieFlower },
        { text: Font.JosefinSans, value: Font.JosefinSans },
        { text: Font.Noto, value: Font.Noto },
        { text: Font.SourceCodePro, value: Font.SourceCodePro },
        { text: Font.SpaceGrotesk, value: Font.SpaceGrotesk },
        { text: Font.MajorMono, value: Font.MajorMono },
        { text: Font.Merriweather, value: Font.Merriweather },
        { text: Font.PoiretOne, value: Font.PoiretOne },
        { text: Font.OpenDyslexic, value: Font.OpenDyslexic },
    ]

    const availableIdenticons = [
        { text: Identicon.Avataaars, value: Identicon.Avataaars },
        { text: Identicon.AvataaarsNeutral, value: Identicon.AvataaarsNeutral },
        { text: Identicon.Bots, value: Identicon.Bots },
        { text: Identicon.BotsNeutral, value: Identicon.BotsNeutral },
        { text: Identicon.Icons, value: Identicon.Icons },
        { text: Identicon.Identicon, value: Identicon.Identicon },
        { text: Identicon.Lorelei, value: Identicon.Lorelei },
        { text: Identicon.Notionists, value: Identicon.Notionists },
        { text: Identicon.OpenPeeps, value: Identicon.OpenPeeps },
        { text: Identicon.PixelArt, value: Identicon.PixelArt },
        { text: Identicon.PixelArtNeutral, value: Identicon.PixelArtNeutral },
        { text: Identicon.Shapes, value: Identicon.Shapes },
    ]

    const availableEmojiFonts = [
        { text: EmojiFont.NotoEmoji.split(".")[0], value: EmojiFont.NotoEmoji },
        { text: EmojiFont.OpenMoji.split(".")[0], value: EmojiFont.OpenMoji },
        { text: EmojiFont.Blobmoji.split(".")[0], value: EmojiFont.Blobmoji },
        { text: EmojiFont.Twemoji.split(".")[0], value: EmojiFont.Twemoji },
        { text: EmojiFont.Fluent.split(".")[0], value: EmojiFont.Fluent },
    ]

    let possibleEmojis: string[] = ["🛰️", "🪐", "🤣", "😀", "🖖"]
    let randomEmoji: string = possibleEmojis[Math.floor(Math.random() * possibleEmojis.length)]

    let settings: ISettingsState = get(SettingsStore.state)
    SettingsStore.state.subscribe((s: ISettingsState) => {
        settings = s
    })

    $: if (hex !== undefined) {
        UIStore.setThemeColor(hex)
    }
</script>

<div id="page">
    <SettingSection hook="section-app-language" name={$_("settings.preferences.appLanguage")} description={$_("settings.preferences.appLanguageDescription")}>
        <Select hook="selector-app-language" alt options={[{ text: "English (USA)", value: "english" }]} />
    </SettingSection>
    <SettingSection hook="section-font" name={$_("settings.preferences.font")} description={$_("settings.preferences.fontDescription")}>
        <Select
            hook="selector-current-font-{font.toLowerCase()}"
            selected={font}
            options={availableFonts}
            alt
            on:change={v => {
                UIStore.setFont(v.detail)
            }} />
        <Button hook="button-font-open-folder" icon appearance={Appearance.Alt} tooltip={$_("generic.openFolder")}>
            <Icon icon={Shape.FolderOpen} />
        </Button>
    </SettingSection>
    <SettingSection hook="section-emoji-font" name={$_("settings.preferences.emojiFont")} description={$_("settings.preferences.emojiFontDescription")}>
        <span class="emoji">{randomEmoji}</span>
        <Select
            hook="selector-current-emoji-font-{emojiFont.toLowerCase()}"
            selected={emojiFont}
            options={availableEmojiFonts}
            alt
            on:change={v => {
                UIStore.setEmojiFont(v.detail)
            }} />
        <Button hook="button-emoji-font-open-folder" icon appearance={Appearance.Alt} tooltip={$_("generic.openFolder")}>
            <Icon icon={Shape.FolderOpen} />
        </Button>
    </SettingSection>
    <SettingSection hook="section-identicon" name={$_("settings.preferences.identiconStyle")} description={$_("settings.preferences.identiconStyleDescription")}>
        <ProfilePicture id={"0x0000000000000000000000000000000000000000"} />
        <Select
            selected={identiconStyle}
            options={availableIdenticons}
            alt
            on:change={v => {
                SettingsStore.update({ ...settings, messaging: { ...settings.messaging, identiconStyle: v.detail } })
            }} />
        <Button hook="button-emoji-font-open-folder" icon appearance={Appearance.Alt} tooltip={$_("generic.openFolder")}>
            <Icon icon={Shape.FolderOpen} />
        </Button>
    </SettingSection>
    <SettingSection hook="section-font-scaling" name={$_("settings.preferences.fontScaling")} description={$_("settings.preferences.fontScalingDescription")}>
        <Button hook="button-font-scaling-decrease" icon appearance={Appearance.Alt} on:click={_ => UIStore.decreaseFontSize()}>
            <Icon icon={Shape.Minus} />
        </Button>
        <div class="font-size">
            <Input hook="input-font-scaling" disabled={true} alt value={fontSize.toFixed(2).toString()} centered />
        </div>
        <Button hook="button-font-scaling-increase" icon appearance={Appearance.Alt} on:click={_ => UIStore.increaseFontSize()}>
            <Icon icon={Shape.Plus} />
        </Button>
    </SettingSection>
    <SettingSection hook="section-theme" name={$_("settings.preferences.theme")} description={$_("settings.preferences.themeDescription")}>
        <Button hook="button-theme-moon" icon appearance={Appearance.Alt}>
            <Icon icon={Shape.Moon} />
        </Button>
        <Select hook="selector-theme" alt options={[{ text: "Default", value: "default" }]} />
        <Button hook="button-theme-open-folder" icon appearance={Appearance.Alt}>
            <Icon icon={Shape.FolderOpen} />
        </Button>
    </SettingSection>
    <SettingSection hook="section-primary-color" name={$_("settings.preferences.primaryColor")} description={$_("settings.preferences.primaryColorDescription")} wrapContent>
        <PopupButton hook="primary-color-popup-button" name={$_("settings.preferences.pick")}>
            <ColorPicker textInputModes={["hex"]} isDialog={false} isAlpha={false} bind:hex={hex} />
            <div slot="icon" class="control">
                <Icon icon={Shape.Eyedropper} />
            </div>
        </PopupButton>
        <ColorSwatch name="Neo Orbit" color="#4d4dff" />
        <ColorSwatch name="Creamy Peach" color="#ff008d" />
        <ColorSwatch name="Neon Sunflower" color="#be8c0d" />
        <ColorSwatch name="TV Character Purple" color="#6a00ff" />
        <ColorSwatch name="Traffic Cone" color="#ff3c00" />
        <ColorSwatch name="Firehouse" color="#b30c0c" />
        <ColorSwatch name="Purple Mountain Majesty" color="#786fa6" />
        <ColorSwatch name="Rogue Pink" color="#e80e4c" />
        <ColorSwatch name="Squeaky" color="#075ff9" />
        <ColorSwatch name="Apple Valley" color="#0a8560" />
        <ColorSwatch name="Pencil Lead" color="#3c424d" />
    </SettingSection>
    <SettingSection hook="section-convert-to-emoji" name={$_("settings.messages.showStatusWidgets")} description={$_("settings.messages.showStatusWidgetsDescription")}>
        <Switch
            hook="checkbox-show-widgets"
            on={settings ? settings.widgets.show : true}
            on:toggle={on => {
                SettingsStore.update({ ...settings, widgets: { ...settings.widgets, show: on.detail } })
            }} />
    </SettingSection>
    <SettingSection hook="section-minimal-call-alerts" name={$_("settings.calling.minimalCallingAlerts")} description={$_("settings.calling.minimalCallingAlertsDescription")}>
        <Switch
            hook="checkbox-minimal-call-alerts"
            on={settings ? settings.calling.minimalCallingAlerts : true}
            on:toggle={on => {
                SettingsStore.update({ ...settings, calling: { ...(settings.calling || {}), minimalCallingAlerts: on.detail } })
            }} />
    </SettingSection>
    <SettingSection hook="section-custom-css" name={$_("settings.preferences.customCss")} description={$_("settings.preferences.customCssDescription")} fullWidth>
        <textarea
            data-cy="text-area-custom-css"
            bind:value={cssOverride}
            on:change={_ => {
                UIStore.setCssOverride(cssOverride)
            }}></textarea>
    </SettingSection>
</div>

<style lang="scss">
    #page {
        flex: 1;
        width: 100%;
        display: inline-flex;
        flex-direction: column;
        gap: var(--gap);
        padding: var(--padding);

        .font-size {
            width: 5rem;
        }

        :global(.button-like) {
            display: none;
        }

        :global(.input-container) {
            height: var(--input-height);
        }

        :global(input) {
            border-radius: var(--border-radius-minimal);
            background-color: var(--alt-color);
            color: var(--color);
        }

        textarea {
            height: var(--min-scrollable-height);
            padding: var(--padding-less);
            border: var(--border-width) solid var(--border-color);
            border-radius: var(--border-radius);
            background-color: var(--alt-color);
            color: var(--color);
            outline: none;
            width: 100%;
        }
    }
</style><|MERGE_RESOLUTION|>--- conflicted
+++ resolved
@@ -1,11 +1,6 @@
 <script lang="ts">
-<<<<<<< HEAD
-    import { Appearance, EmojiFont, Font, Shape } from "$lib/enums"
-
-=======
     import { Appearance, EmojiFont, Font, Identicon, Shape } from "$lib/enums"
-    import { initLocale } from "$lib/lang"
->>>>>>> 4fccbd94
+
     import { _ } from "svelte-i18n"
     import { ColorSwatch } from "$lib/components"
     import { SettingSection } from "$lib/layouts"
