--- conflicted
+++ resolved
@@ -6,10 +6,6 @@
     import { SettingSection } from "$lib/layouts"
     import { Button, Icon, Input, Select } from "$lib/elements"
     import ColorPicker from "svelte-awesome-color-picker"
-<<<<<<< HEAD
-    import { Store } from "$lib/state/Store"
-=======
->>>>>>> f2e4e082
     import PopupButton from "$lib/components/ui/PopupButton.svelte"
     import { get } from "svelte/store"
     import { UIStore } from "$lib/state/ui"
