<script lang="ts">
    import { Appearance, EmojiFont, Font, Identicon, Shape, Theme } from "$lib/enums"
    import { _ } from "svelte-i18n"
    import { ColorSwatch } from "$lib/components"
    import { SettingSection } from "$lib/layouts"
    import { Button, Icon, Input, Select, Switch } from "$lib/elements"
    import ColorPicker from "svelte-awesome-color-picker"
    import PopupButton from "$lib/components/ui/PopupButton.svelte"
    import { get } from "svelte/store"
    import { UIStore } from "$lib/state/ui"
    import { SettingsStore, type ISettingsState } from "$lib/state"
    import ProfilePicture from "$lib/components/profile/ProfilePicture.svelte"
<<<<<<< HEAD
    import { onMount } from "svelte"
    import { writable } from "svelte/store"
    import { Store } from "$lib/state/Store"
    import { ToastMessage } from "$lib/state/ui/toast"
    import { availableEmoji, availableFonts, availableIdenticons, availableThemes, type FontOption } from "$lib/state/settings/default"
    import * as opentype from "opentype.js"
=======
    import ThemeSelector from "$lib/themes/ThemeSelector.svelte"
>>>>>>> 559a5d4f

    let hex = get(UIStore.state.color)
    $: font = get(UIStore.state.font)
    $: emojiFont = get(UIStore.state.emojiFont)
    $: theme = get(UIStore.state.theme)
    $: identiconStyle = get(SettingsStore.state).messaging.identiconStyle

    let cssOverride = get(UIStore.state.cssOverride)
    let fontSize = get(UIStore.state.fontSize)
    let emojiUpload: HTMLInputElement
    let themeUpload: HTMLInputElement
    let fontUpload: HTMLInputElement
    let identiconUpload: HTMLInputElement

    UIStore.state.color.subscribe(c => {
        hex = c
    })
    UIStore.state.font.subscribe(f => {
        font = f
    })
    UIStore.state.theme.subscribe(f => {
        theme = f
    })
    UIStore.state.emojiFont.subscribe(f => {
        emojiFont = f
    })
    UIStore.state.fontSize.subscribe(s => {
        fontSize = s
    })
    UIStore.state.cssOverride.subscribe(css => {
        cssOverride = css
    })

    SettingsStore.state.subscribe(settings => {
        identiconStyle = settings.messaging.identiconStyle
    })

    let possibleEmojis: string[] = ["🛰️", "🪐", "🤣", "😀", "🖖"]
    let randomEmoji: string = possibleEmojis[Math.floor(Math.random() * possibleEmojis.length)]
    let newFontUploadTitle = ""
    let settings: ISettingsState = get(SettingsStore.state)
    SettingsStore.state.subscribe((s: ISettingsState) => {
        settings = s
    })

    $: currentFiles = get(Store.state.files)
    Store.state.files.subscribe(files => {
        currentFiles = files
    })
    const availableFontsStore = writable<FontOption[]>([])
    const availableEmojiStore = writable<FontOption[]>([])
    const availableIdenticonsStore = writable<FontOption[]>([])
    const availableThemesStore = writable<FontOption[]>([])
    $: if (hex !== undefined) {
        UIStore.setThemeColor(hex)
    }
    const blobUrlMap: Record<string, string> = {}

    function getFontFamilyName(fontFile: File): Promise<string> {
        return new Promise((resolve, reject) => {
            const reader = new FileReader()

            reader.onload = function (event) {
                const arrayBuffer = event.target?.result as ArrayBuffer

                try {
                    const font = opentype.parse(arrayBuffer, {})

                    const familyName = font.names.fontFamily?.en
                    if (familyName) {
                        resolve(familyName)
                    } else {
                        reject("Font family name not found in 'en'")
                    }
                } catch (error) {
                    reject("Failed to parse font: " + error)
                }
            }

            reader.onerror = () => reject("Failed to read font file")
            reader.readAsArrayBuffer(fontFile)
        })
    }

    async function updateAvailableItems() {
        UIStore.state.allFonts.set([...availableFonts])

        availableFontsStore.set([...availableFonts])
        availableEmojiStore.set([...availableEmoji])
        availableIdenticonsStore.set([...availableIdenticons])
        availableThemesStore.set([...availableThemes])
    }

    async function loadBlobUrlMap(): Promise<void> {
        const db = await openDatabase()
        const transaction = db.transaction("fonts", "readonly")
        const store = transaction.objectStore("fonts")
        const request = store.get("fonts")

        return new Promise((resolve, reject) => {
            request.onsuccess = () => {
                if (request.result && request.result.data) {
                    Object.assign(blobUrlMap, request.result.data)
                    console.log("Blob URL map loaded successfully:", blobUrlMap)
                } else {
                    console.log("No blob URL map found in IndexedDB.")
                }
                resolve()
            }
            request.onerror = () => {
                console.error("Error loading blobUrlMap:", request.error)
                reject("Error loading blobUrlMap from IndexedDB")
            }
        })
    }

    function openDatabase(): Promise<IDBDatabase> {
        return new Promise((resolve, reject) => {
            const request = indexedDB.open("FontSDatabase", 2) // Increment the version if needed

            request.onupgradeneeded = event => {
                const db = (event.target as IDBOpenDBRequest).result
                const oldVersion = event.oldVersion

                if (oldVersion < 1) {
                    if (!db.objectStoreNames.contains("fonts")) {
                        db.createObjectStore("fonts", { keyPath: "fileName" })
                    }
                    if (!db.objectStoreNames.contains("blobUrlMap")) {
                        db.createObjectStore("blobUrlMap", { keyPath: "id" })
                    }
                }
            }

            request.onsuccess = () => {
                resolve(request.result)
            }

            request.onerror = () => {
                reject("Error opening database: " + request.error)
            }
        })
    }

    async function saveFontToDB(fileName: string, fileData: Blob): Promise<boolean> {
        const db = await openDatabase()

        return new Promise((resolve, reject) => {
            const transaction = db.transaction("fonts", "readwrite")
            const store = transaction.objectStore("fonts")

            const checkRequest = store.get(fileName)

            checkRequest.onsuccess = () => {
                const existingFont = checkRequest.result

                if (existingFont) {
                    Store.addToastNotification(new ToastMessage("", `Font already exists in DB: ${fileName}`, 2))
                    resolve(false)
                } else {
                    const saveRequest = store.put({ fileName, fileData })

                    saveRequest.onsuccess = () => {
                        Store.addToastNotification(new ToastMessage("", `Font saved to DB: ${fileName}`, 2))
                        resolve(true)
                    }

                    saveRequest.onerror = () => {
                        Store.addToastNotification(new ToastMessage("", `Error saving font to DB: ${fileName}`, 2))
                        reject("Error saving font to IndexedDB")
                    }
                }
            }

            checkRequest.onerror = () => {
                Store.addToastNotification(new ToastMessage("", `Error checking font in DB: ${fileName}`, 2))
                reject("Error checking font in IndexedDB")
            }
        })
    }
    availableFontsStore.subscribe(value => {
        UIStore.state.allFonts.set([...value])
    })
    function generateBase64Url(arrayBuffer: ArrayBuffer, mimeType: string): string {
        const bytes = new Uint8Array(arrayBuffer)
        const binary = bytes.reduce((data, byte) => data + String.fromCharCode(byte), "")
        const base64String = btoa(binary) // Convert binary to base64

        return `data:${mimeType};base64,${base64String}`
    }
    function generateBlobUrl(fontData: Uint8Array, mimeType: string): string {
        const blob = new Blob([fontData], { type: mimeType })
        return URL.createObjectURL(blob)
    }
    function updateAvailableFontsStore(fileName: string, base64Url: string) {
        availableFontsStore.update(currentFonts => {
            const index = currentFonts.findIndex(font => font.text === fileName)
            if (index !== -1) {
                currentFonts[index] = { text: fileName, value: base64Url }
            } else {
                if (newFontUploadTitle === fileName) {
                    UIStore.state.font.set({ text: fileName, value: base64Url })
                }
                currentFonts.push({ text: fileName, value: base64Url })
            }
            return currentFonts
        })
    }
    async function updateFontBlobUrls(): Promise<void> {
        const db = await openDatabase()
        const transaction = db.transaction("fonts", "readonly")
        const store = transaction.objectStore("fonts")
        const request = store.openCursor()
        request.onsuccess = async (event: Event) => {
            const cursor = (event.target as IDBRequest<IDBCursorWithValue>).result
            if (cursor) {
                const fileName = cursor.value.fileName
                const fontData = cursor.value.fileData
                const base64Url = generateBlobUrl(fontData, "font/ttf")
                updateAvailableFontsStore(fileName, base64Url)

                cursor.continue()
            }
        }
        request.onerror = () => console.error("Error loading fonts from IndexedDB")
    }
    function blobToArrayBuffer(blob: Blob): Promise<ArrayBuffer> {
        return new Promise((resolve, reject) => {
            const reader = new FileReader()
            reader.onloadend = () => {
                resolve(reader.result as ArrayBuffer)
            }
            reader.onerror = reject
            reader.readAsArrayBuffer(blob)
        })
    }

    async function saveFile(e: Event) {
        const target = e.target as HTMLInputElement
        if (target && target.files) {
            for (let i = 0; i < target.files.length; i++) {
                const file = target.files[i]

                const fontFam = (await getFontFamilyName(file)).replace(/\s+/g, "")

                const isSaved = await saveFontToDB(fontFam, file)

                if (!isSaved) continue

                const fileData = await blobToArrayBuffer(file)

                const base64Url = generateBase64Url(fileData, "font/tts")
                newFontUploadTitle = fontFam
                availableFontsStore.update(availableFonts => [...availableFonts, { text: fontFam, value: base64Url }])
                await updateFontBlobUrls()
                UIStore.state.font.set({ text: fontFam, value: base64Url })
            }
        }

        target.value = ""
    }
    $: {
        $availableFontsStore.forEach(f => {
            if (f.text === font.text) {
                if (f.value !== font.value) {
                    UIStore.state.font.set(f)
                }
            }
        })
    }
    $: {
        font = get(UIStore.state.font)
    }
    onMount(async () => {
        await loadBlobUrlMap()
        await updateFontBlobUrls()
        await updateAvailableItems()
    })
</script>

<div id="page">
    <SettingSection hook="section-app-language" name={$_("settings.preferences.appLanguage")} description={$_("settings.preferences.appLanguageDescription")}>
        <Select hook="selector-app-language" alt options={[{ text: "English (USA)", value: "english" }]} />
    </SettingSection>
    <SettingSection hook="section-font" name={$_("settings.preferences.font")} description={$_("settings.preferences.fontDescription")}>
        <Select
            hook="selector-current-font-{font.text}"
            selected={font.value}
            options={$availableFontsStore}
            alt
            on:change={v => {
                const selectedFont = $availableFontsStore.find(f => {
                    return f.value === v.detail
                })
                if (selectedFont) {
                    if (selectedFont.text === v.detail) {
                        UIStore.setFont({ text: v.detail, value: v.detail })
                    } else {
                        UIStore.setFont({ text: selectedFont.text, value: v.detail })
                    }
                }
            }} />
        <Button
            hook="button-font-open-folder"
            on:click={async event => {
                fontUpload?.click()
            }}
            icon
            appearance={Appearance.Alt}
            tooltip={$_("generic.openFolder")}>
            <Icon icon={Shape.FolderOpen} />
        </Button>
        <input data-cy="input=upload-files" style="display:none" multiple type="file" on:change={e => saveFile(e)} bind:this={fontUpload} />
    </SettingSection>
    <SettingSection hook="section-emoji-font" name={$_("settings.preferences.emojiFont")} description={$_("settings.preferences.emojiFontDescription")}>
        <span data-cy="emoji-font-random-emoji" class="emoji">{randomEmoji}</span>
        <Select
            hook="selector-current-emoji-font-{emojiFont.toLowerCase()}"
            selected={emojiFont}
            options={$availableEmojiStore}
            alt
            on:change={v => {
                UIStore.setEmojiFont(v.detail)
            }} />
        <Button
            hook="button-emoji-font-open-folder"
            on:click={async event => {
                // let emojiUpload = event.dataTransfer?.files
                emojiUpload?.click()
            }}
            icon
            appearance={Appearance.Alt}
            tooltip={$_("generic.openFolder")}>
            <Icon icon={Shape.FolderOpen} />
        </Button>
        <input data-cy="input=upload-files" style="display:none" multiple type="file" on:change={e => saveFile(e)} bind:this={emojiUpload} />
    </SettingSection>
    <SettingSection hook="section-identicon" name={$_("settings.preferences.identiconStyle")} description={$_("settings.preferences.identiconStyleDescription")}>
        <ProfilePicture hook="identicon-profile-picture" id={"0x0000000000000000000000000000000000000000"} />
        <Select
            hook="selector-current-identicon-{identiconStyle.toLowerCase()}"
            selected={identiconStyle}
            options={$availableIdenticonsStore}
            alt
            on:change={v => {
                SettingsStore.update({ ...settings, messaging: { ...settings.messaging, identiconStyle: v.detail } })
            }} />
        <Button
            hook="button-identicon-open-folder"
            on:click={async event => {
                identiconUpload?.click()
            }}
            icon
            appearance={Appearance.Alt}
            tooltip={$_("generic.openFolder")}>
            <Icon icon={Shape.FolderOpen} />
        </Button>
        <input data-cy="input=upload-files" style="display:none" multiple type="file" on:change={e => saveFile(e)} bind:this={identiconUpload} />
    </SettingSection>
    <SettingSection hook="section-font-scaling" name={$_("settings.preferences.fontScaling")} description={$_("settings.preferences.fontScalingDescription")}>
        <Button hook="button-font-scaling-decrease" icon appearance={Appearance.Alt} on:click={_ => UIStore.decreaseFontSize()}>
            <Icon icon={Shape.Minus} />
        </Button>
        <div class="font-size">
            <Input hook="input-font-scaling" disabled={true} alt value={fontSize.toFixed(2).toString()} centered />
        </div>
        <Button hook="button-font-scaling-increase" icon appearance={Appearance.Alt} on:click={_ => UIStore.increaseFontSize()}>
            <Icon icon={Shape.Plus} />
        </Button>
    </SettingSection>
    <SettingSection hook="section-theme" name={$_("settings.preferences.theme")} description={$_("settings.preferences.themeDescription")}>
<<<<<<< HEAD
        <Button hook="button-theme-moon" icon appearance={Appearance.Alt}>
            <Icon icon={Shape.Moon} />
        </Button>
        <Select
            hook="selector-theme"
            alt
            selected={theme}
            options={$availableThemesStore}
            on:change={v => {
                console.log(v)
                UIStore.setTheme(v.detail)
            }} />
        <Button
            hook="button-theme-open-folder"
            icon
            appearance={Appearance.Alt}
            on:click={async event => {
                themeUpload?.click()
            }}>
            <Icon icon={Shape.FolderOpen} />
        </Button>
        <input data-cy="input=upload-files" style="display:none" multiple type="file" on:change={e => saveFile(e)} bind:this={themeUpload} />
=======
        <ThemeSelector />
>>>>>>> 559a5d4f
    </SettingSection>
    <SettingSection hook="section-primary-color" name={$_("settings.preferences.primaryColor")} description={$_("settings.preferences.primaryColorDescription")} wrapContent>
        <PopupButton hook="primary-color-popup-button" name={$_("settings.preferences.pick")} color={hex}>
            <ColorPicker textInputModes={["hex"]} isDialog={false} isAlpha={false} bind:hex={hex} />
            <div slot="icon" class="control">
                <Icon icon={Shape.Eyedropper} />
            </div>
        </PopupButton>
        <ColorSwatch name="Neo Orbit" color="#4d4dff" />
        <ColorSwatch name="Creamy Peach" color="#ff008d" />
        <ColorSwatch name="Neon Sunflower" color="#be8c0d" />
        <ColorSwatch name="TV Character Purple" color="#6a00ff" />
        <ColorSwatch name="Traffic Cone" color="#ff3c00" />
        <ColorSwatch name="Firehouse" color="#b30c0c" />
        <ColorSwatch name="Purple Mountain Majesty" color="#786fa6" />
        <ColorSwatch name="Rogue Pink" color="#e80e4c" />
        <ColorSwatch name="Squeaky" color="#075ff9" />
        <ColorSwatch name="Apple Valley" color="#0a8560" />
        <ColorSwatch name="Pencil Lead" color="#3c424d" />
    </SettingSection>
    <SettingSection hook="section-widget-panel" name={$_("settings.messages.showStatusWidgets")} description={$_("settings.messages.showStatusWidgetsDescription")}>
        <Switch
            hook="switch-show-widgets"
            on={settings ? settings.widgets.show : true}
            on:toggle={on => {
                SettingsStore.update({ ...settings, widgets: { ...settings.widgets, show: on.detail } })
            }} />
    </SettingSection>
    <SettingSection hook="section-minimal-call-alerts" name={$_("settings.calling.minimalCallingAlerts")} description={$_("settings.calling.minimalCallingAlertsDescription")}>
        <Switch
            hook="switch-minimal-call-alerts"
            on={settings ? settings.calling.minimalCallingAlerts : true}
            on:toggle={on => {
                SettingsStore.update({ ...settings, calling: { ...(settings.calling || {}), minimalCallingAlerts: on.detail } })
            }} />
    </SettingSection>
    <SettingSection hook="section-custom-css" name={$_("settings.preferences.customCss")} description={$_("settings.preferences.customCssDescription")} fullWidth>
        <textarea
            data-cy="text-area-custom-css"
            bind:value={cssOverride}
            placeholder={`body { background-color: #000; }`}
            on:change={_ => {
                UIStore.setCssOverride(cssOverride)
            }}></textarea>
    </SettingSection>
</div>

<style lang="scss">
    #page {
        flex: 1;
        width: 100%;
        display: inline-flex;
        flex-direction: column;
        gap: var(--gap);
        padding: var(--padding);

        .font-size {
            width: 5rem;
        }

        :global(.button-like) {
            display: none;
        }

        :global(.wrapper) {
            padding: 0;
            margin: 0;
        }

        :global(.modal .body) {
            min-width: unset;
        }

        :global(input),
        textarea {
            border-radius: var(--border-radius-minimal);
            background-color: var(--alt-color) !important;
            color: var(--color);
        }

        textarea {
            width: 100%;
            min-height: 250px;
            border: var(--border-width) solid var(--border-color);
            padding: var(--padding-minimal);
        }
    }
</style><|MERGE_RESOLUTION|>--- conflicted
+++ resolved
@@ -10,16 +10,13 @@
     import { UIStore } from "$lib/state/ui"
     import { SettingsStore, type ISettingsState } from "$lib/state"
     import ProfilePicture from "$lib/components/profile/ProfilePicture.svelte"
-<<<<<<< HEAD
+    import ThemeSelector from "$lib/themes/ThemeSelector.svelte"
     import { onMount } from "svelte"
     import { writable } from "svelte/store"
     import { Store } from "$lib/state/Store"
     import { ToastMessage } from "$lib/state/ui/toast"
     import { availableEmoji, availableFonts, availableIdenticons, availableThemes, type FontOption } from "$lib/state/settings/default"
     import * as opentype from "opentype.js"
-=======
-    import ThemeSelector from "$lib/themes/ThemeSelector.svelte"
->>>>>>> 559a5d4f
 
     let hex = get(UIStore.state.color)
     $: font = get(UIStore.state.font)
@@ -391,32 +388,7 @@
         </Button>
     </SettingSection>
     <SettingSection hook="section-theme" name={$_("settings.preferences.theme")} description={$_("settings.preferences.themeDescription")}>
-<<<<<<< HEAD
-        <Button hook="button-theme-moon" icon appearance={Appearance.Alt}>
-            <Icon icon={Shape.Moon} />
-        </Button>
-        <Select
-            hook="selector-theme"
-            alt
-            selected={theme}
-            options={$availableThemesStore}
-            on:change={v => {
-                console.log(v)
-                UIStore.setTheme(v.detail)
-            }} />
-        <Button
-            hook="button-theme-open-folder"
-            icon
-            appearance={Appearance.Alt}
-            on:click={async event => {
-                themeUpload?.click()
-            }}>
-            <Icon icon={Shape.FolderOpen} />
-        </Button>
-        <input data-cy="input=upload-files" style="display:none" multiple type="file" on:change={e => saveFile(e)} bind:this={themeUpload} />
-=======
         <ThemeSelector />
->>>>>>> 559a5d4f
     </SettingSection>
     <SettingSection hook="section-primary-color" name={$_("settings.preferences.primaryColor")} description={$_("settings.preferences.primaryColorDescription")} wrapContent>
         <PopupButton hook="primary-color-popup-button" name={$_("settings.preferences.pick")} color={hex}>
