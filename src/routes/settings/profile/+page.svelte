--- conflicted
+++ resolved
@@ -10,12 +10,8 @@
     import FileUploadButton from "$lib/components/ui/FileUploadButton.svelte"
     import Controls from "$lib/layouts/Controls.svelte"
     import { get } from "svelte/store"
-<<<<<<< HEAD
     import { goto } from "$app/navigation";
     import { Tesseract } from "$lib/wasm/tesseract"
-=======
-    import { goto } from "$app/navigation"
->>>>>>> 26244e43
 
     initLocale()
 
@@ -217,12 +213,8 @@
                     <Button
                         appearance={Appearance.Alt}
                         text={$_("settings.profile.log_out.label")}
-<<<<<<< HEAD
                         on:click={(_) => {
                             Tesseract.lock()
-=======
-                        on:click={_ => {
->>>>>>> 26244e43
                             goto(Route.Unlock)
                         }}>
                         <Icon icon={Shape.Lock} />
