<script lang="ts">
    import { Appearance, Integrations, Route, Shape, Size, Status } from "$lib/enums"

    import { _ } from "svelte-i18n"
    import { SettingSection } from "$lib/layouts"
    import { ProfilePicture, OrderedPhrase, ContextMenu } from "$lib/components"
    import { Button, Icon, Label, Input, Text, Select, Checkbox } from "$lib/elements"
    import { Store } from "$lib/state/Store"
    import type { Integration, User } from "$lib/types"
    import FileUploadButton from "$lib/components/ui/FileUploadButton.svelte"
    import Controls from "$lib/layouts/Controls.svelte"
    import { get, writable } from "svelte/store"
    import { goto } from "$app/navigation"
    import { ToastMessage } from "$lib/state/ui/toast"
    import { MultipassStoreInstance } from "$lib/wasm/MultipassStore"
    import { onDestroy } from "svelte"
    import { TesseractStoreInstance } from "$lib/wasm/TesseractStore"
    import { AuthStore } from "$lib/state/auth"
    import { CommonInputRules } from "$lib/utils/CommonInputRules"
    import { compressImageToUpload, MAX_SIZE_IMAGE_TO_UPLOAD_ON_PROFILE } from "$lib/components/utils/CompressImage"
    import { INTEGRATIONS } from "$lib/config"
    import IntegrationDisplay from "$lib/components/ui/IntegrationDisplay.svelte"
    import { SettingsStore } from "$lib/state"
    import { identityColor } from "$lib/utils/ProfileUtils"

    let loading = true
    let showSeed = false
    let isValidUsernameToUpdate = false
    let isValidStatusMessageToUpdate = true

    function toggleSeedPhrase() {
        showSeed = !showSeed
        if (loading) setTimeout(() => (loading = false), 200)
    }

    async function logOut() {
        AuthStore.setStayLogged(false)
        AuthStore.logIn(false)
        await TesseractStoreInstance.lock()
        goto(Route.Unlock)
    }

    async function updateProfilePicture(picture: string) {
        await MultipassStoreInstance.updateProfilePhoto(picture)
        if (picture === "/0") {
            Store.setPhoto("")
            return
        }
        Store.setPhoto(picture)
    }

    async function updateUsername(newUsername: string) {
        if (!isValidUsernameToUpdate) {
            return
        }
        userReference.name = newUsername
        Store.setUsername(newUsername)
        await MultipassStoreInstance.updateUsername(newUsername)
        Store.addToastNotification(new ToastMessage("", profile_update_txt, 2))
    }

    async function updateStatusMessage(newStatusMessage: string) {
        if (!isValidStatusMessageToUpdate) {
            return
        }
        userReference.profile.status_message = newStatusMessage
        Store.setStatusMessage(newStatusMessage)
        await MultipassStoreInstance.updateStatusMessage(newStatusMessage)
        Store.addToastNotification(new ToastMessage("", profile_update_txt, 2))
    }

    function updatePendentItemsToSave() {
        changeList.username = false
        changeList.statusMessage = false

        unsavedChanges = changeList.username || changeList.statusMessage
        isValidStatusMessageToUpdate = false
        isValidUsernameToUpdate = false
    }

    let samplePhrase = get(AuthStore.state).seedPhrase!

    let userReference: User = { ...get(Store.state.user) }
    let statusMessage: string = { ...get(Store.state.user) }.profile.status_message

<<<<<<< HEAD
    onDestroy(() => {
        Store.setUsername(userReference.name)
        Store.setStatusMessage(userReference.profile.status_message)
    })

    let user: User = get(Store.state.user)
=======
    $: user = Store.state.user
>>>>>>> 11c72ec1
    let key: string = ""
    let activityStatus: Status = user.profile.status

<<<<<<< HEAD
    Store.state.user.subscribe(val => {
        user = val
=======
    const userSub = Store.state.user.subscribe(val => {
        let user = val
>>>>>>> 11c72ec1
        userReference = { ...val }
        statusMessage = user.profile.status_message
        activityStatus = user.profile.status
        key = user.key
    })

    onDestroy(() => {
        Store.setUsername(userReference.name)
        Store.setStatusMessage(userReference.profile.status_message)
        userSub()
    })

    let acceptableFiles: string = ".jpg, .jpeg, .png, .avif, .webp"
    let fileinput: HTMLElement

    const onFileSelected = async (e: any) => {
        let image = e.target.files[0]
        let quality = 0.9

        while (true) {
            let compressedImage = await compressImageToUpload(image, quality)
            if (compressedImage!.size <= MAX_SIZE_IMAGE_TO_UPLOAD_ON_PROFILE || quality <= 0.1) {
                let reader = new FileReader()
                reader.readAsDataURL(compressedImage!)
                reader.onload = async e => {
                    let imageString = e.target?.result?.toString()
                    await MultipassStoreInstance.updateBannerPicture(imageString || "")
                    Store.setBanner(imageString || "")
                }
                break
            }
            quality -= 0.1
        }
        e.target.value = ""
    }

    let changeList = {
        username: false,
        statusMessage: false,
    }

    let unsavedChanges: boolean
    let profile_update_txt = $_("settings.profile.update")

    async function copy_did(short: boolean) {
        if (short) {
            await navigator.clipboard.writeText(`${userReference.name}#${userReference.id.short}`)
        } else {
            await navigator.clipboard.writeText(`${userReference.key}`)
        }
    }

    let selectedIntegration: Integration = { kind: Integrations.Generic, location: "", meta: "" }
    let showEditIntegrations = writable(false)
    let editIndex: number | null = null

    function addIntegration() {
        if (selectedIntegration.kind && selectedIntegration.location) {
            let currentIntegrations = get(Store.state.user).integrations || []
            const updatedIntegrations = [...currentIntegrations, { ...selectedIntegration }]
            Store.setIntegrations(updatedIntegrations)
            selectedIntegration = { kind: Integrations.Generic, location: "", meta: "" }
            showEditIntegrations.set(false)
        }
    }

    function startEditingIntegration(index: number) {
        editIndex = index
        let integration = get(Store.state.user).integrations[index]
        selectedIntegration = { ...integration }
        showEditIntegrations.set(true)
    }

    function saveEditedIntegration() {
        if (selectedIntegration.kind && selectedIntegration.location && editIndex !== null) {
            let currentIntegrations = get(Store.state.user).integrations || []
            currentIntegrations[editIndex] = { ...selectedIntegration }
            Store.setIntegrations(currentIntegrations)
            selectedIntegration = { kind: Integrations.Generic, location: "", meta: "" }
            editIndex = null
            showEditIntegrations.set(false)
        }
    }

    function removeIntegration(index: number) {
        let currentIntegrations = get(Store.state.user).integrations || []
        currentIntegrations.splice(index, 1)
        Store.setIntegrations(currentIntegrations)
    }

    $: integrationOptions = [
        ...Object.keys(INTEGRATIONS)
            // @ts-ignore
            .map(int => ({ text: INTEGRATIONS[int].name, value: INTEGRATIONS[int].name }))
            .filter(option => !get(Store.state.user).integrations.some(integration => integration.kind === option.value)),
        ...(editIndex !== null ? [{ text: INTEGRATIONS[selectedIntegration.kind].name, value: selectedIntegration.kind }] : []),
    ]
</script>

<div id="page">
    {#if unsavedChanges}
        <div class="save-controls" data-cy="save-controls">
            <Controls>
                <Button
                    hook="button-cancel"
                    text={$_("generic.cancel")}
                    appearance={Appearance.Alt}
                    on:click={_ => {
                        statusMessage = userReference.profile.status_message
                        Store.setUsername(userReference.name)
                        Store.setStatusMessage(userReference.profile.status_message)
                        updatePendentItemsToSave()
                    }}>
                    <Icon icon={Shape.XMark} />
                </Button>
                <Button
                    hook="button-save"
                    text={$_("generic.save")}
                    disabled={(!isValidUsernameToUpdate && changeList.username) || (!isValidStatusMessageToUpdate && changeList.statusMessage)}
                    appearance={Appearance.Primary}
                    on:click={async _ => {
                        if (changeList.statusMessage) {
                            await updateStatusMessage(statusMessage)
                        }
                        if (changeList.username) {
                            await updateUsername(user.name)
                        }

                        updatePendentItemsToSave()
                    }}>
                    <Icon icon={Shape.CheckMark} />
                </Button>
            </Controls>
        </div>
    {/if}
    <!-- svelte-ignore missing-declaration -->
    <!-- svelte-ignore a11y-no-static-element-interactions -->
    <div class="profile">
        <!-- svelte-ignore a11y-click-events-have-key-events -->
        <ContextMenu
            hook="context-menu-banner-picture"
            items={[
                {
                    id: "clear-banner-picture",
                    icon: Shape.Trash,
                    text: $_("settings.profile.deleteBanner"),
                    appearance: Appearance.Default,
                    onClick: async () => {
                        await MultipassStoreInstance.updateBannerPicture("/0")
                        Store.setBanner("")
                    },
                },
            ]}>
            <div
                slot="content"
                let:open
                on:contextmenu={open}
                class="profile-header"
                data-cy="profile-banner"
                style={`background-image: url(${user.profile.banner.image}); background-color: ${identityColor(user.key)};)`}
                on:click={_ => {
                    fileinput.click()
                }}>
                <input style="display:none" type="file" accept={acceptableFiles} on:change={e => onFileSelected(e)} bind:this={fileinput} />
            </div>
        </ContextMenu>
        <ContextMenu
            hook="context-menu-profile-picture"
            items={[
                {
                    id: "clear-profile-picture",
                    icon: Shape.Trash,
                    text: $_("settings.profile.deleteProfile"),
                    disabled: user.profile.photo.image === "",
                    appearance: Appearance.Default,
                    onClick: () => {
                        updateProfilePicture("/0")
                    },
                },
            ]}>
            <div slot="content" let:open on:contextmenu={open} class="profile-picture-container">
                <ProfilePicture id={key} image={user.profile.photo.image} size={Size.Larger} status={user.profile.status} frame={user.profile.photo.frame} noIndicator />
                <FileUploadButton
                    icon
                    tooltip={$_("settings.profile.change_profile_photo")}
                    on:upload={async picture => {
                        await updateProfilePicture(picture.detail)
                    }} />
            </div>
        </ContextMenu>
        <div class="content">
            <div class="section">
                <Label hook="label-settings-profile-username" text={$_("generic.username")} />
                <div class="username-section">
                    <div class="username">
                        <Input
                            hook="input-settings-profile-username"
                            alt
                            bind:value={user.name}
                            highlight={changeList.username ? Appearance.Warning : Appearance.Default}
                            on:isValid={e => {
                                isValidUsernameToUpdate = e.detail
                            }}
                            rules={CommonInputRules.username}
                            on:enter={async _ => {
                                await updateUsername(user.name)
                                updatePendentItemsToSave()
                            }}
                            on:input={_ => {
                                changeList.username = true
                                unsavedChanges = changeList.username || changeList.statusMessage
                            }} />
                    </div>
                    <ContextMenu
                        hook="context-menu-copy-id"
                        items={[
                            {
                                id: "copy-id",
                                icon: Shape.Users,
                                text: $_("settings.profile.copy_id"),
                                appearance: Appearance.Default,
                                onClick: async () => await copy_did(true),
                            },
                            {
                                id: "copy-did",
                                icon: Shape.Clipboard,
                                text: $_("settings.profile.copy_did"),
                                appearance: Appearance.Default,
                                onClick: async () => await copy_did(false),
                            },
                        ]}>
                        <div slot="content" class="short-id" role="presentation" let:open on:contextmenu={open} on:click={async _ => await copy_did(false)}>
                            <Input hook="input-settings-profile-short-id" alt value={user.id.short} disabled copyOnInteract>
                                <Icon icon={Shape.Hashtag} alt muted />
                            </Input>
                        </div>
                    </ContextMenu>
                </div>
            </div>
            <div class="section">
                <Label hook="label-settings-profile-status-message" text={$_("user.status_message")} />
                <Input
                    hook="input-settings-profile-status-message"
                    alt
                    bind:value={statusMessage}
                    placeholder={$_("user.set_status_message")}
                    highlight={changeList.statusMessage ? Appearance.Warning : Appearance.Default}
                    on:isValid={e => {
                        isValidStatusMessageToUpdate = e.detail
                    }}
                    rules={CommonInputRules.statusMessage}
                    on:enter={async _ => {
                        await updateStatusMessage(statusMessage)
                        updatePendentItemsToSave()
                    }}
                    on:input={_ => {
                        changeList.statusMessage = true
                        unsavedChanges = changeList.username || changeList.statusMessage
                    }} />
            </div>
            <div class="section">
                <SettingSection hook="section-online-status" name={$_("user.status.label")} description={$_("user.set_status")}>
                    <Select
                        hook="selector-current-status-{user.profile.status}"
                        options={[
                            { text: $_("user.status.online"), value: "online" },
                            { text: $_("user.status.offline"), value: "offline" },
                            { text: $_("user.status.idle"), value: "idle" },
                            { text: $_("user.status.do_not_disturb"), value: "do-not-disturb" },
                        ]}
                        on:change={async v => {
                            await MultipassStoreInstance.updateStatus(v.detail)
                            Store.addToastNotification(new ToastMessage("", profile_update_txt, 2))
                            switch (v.detail) {
                                case "online":
                                    return Store.setActivityStatus(Status.Online)
                                case "offline":
                                    return Store.setActivityStatus(Status.Offline)
                                case "idle":
                                    return Store.setActivityStatus(Status.Idle)
                                case "do-not-disturb":
                                    return Store.setActivityStatus(Status.DoNotDisturb)
                            }
                            2
                        }}
                        bind:selected={user.profile.status}>
                        {#if activityStatus === Status.Online}
                            <Icon icon={Shape.Circle} filled highlight={Appearance.Success} />
                        {:else if activityStatus === Status.Idle}
                            <Icon icon={Shape.Circle} filled highlight={Appearance.Warning} />
                        {:else if activityStatus === Status.DoNotDisturb}
                            <Icon icon={Shape.Circle} filled highlight={Appearance.Error} />
                        {:else}
                            <Icon icon={Shape.Circle} filled highlight={Appearance.Alt} />
                        {/if}
                    </Select>
                </SettingSection>
            </div>

<<<<<<< HEAD
            {#if get(SettingsStore.state).devmode}
                <div class="section integrations">
                    <Label hook="label-settings-profile-integrations" text={$_("settings.profile.integration.title")} />
                    <Text>{$_("settings.profile.integration.description")}</Text>
                    <div class="active">
                        {#each user.integrations as integration, index}
                            <div class="integration-item">
                                <IntegrationDisplay integration={integration} />
                                <Button appearance={Appearance.Alt} icon on:click={() => startEditingIntegration(index)}>
                                    <Icon icon={Shape.Pencil} />
                                </Button>
                                <Button appearance={Appearance.Error} icon on:click={() => removeIntegration(index)}>
                                    <Icon icon={Shape.XMark} />
                                </Button>
                            </div>
                        {/each}
                    </div>

                    {#if $showEditIntegrations}
                        <Label text={editIndex !== null ? "Edit Integration" : "Add New"} />

                        <div class="add">
                            <div class="left">
                                <Label text="Platform" />
                                <Select alt options={integrationOptions} bind:selected={selectedIntegration.kind} />
                            </div>
                            <img class="integration-logo" src="/assets/brand/{selectedIntegration.kind}.png" alt="Platform Logo" />
                            <div class="right">
                                <Label text="Address" />
                                <Input alt bind:value={selectedIntegration.location} />
                            </div>

                            <Button text={editIndex !== null ? "Save" : "Add"} on:click={editIndex !== null ? saveEditedIntegration : addIntegration}>
                                <Icon icon={editIndex !== null ? Shape.CheckMark : Shape.Plus} />
                            </Button>
                            <Button
                                text="Cancel"
                                appearance={Appearance.Alt}
                                on:click={_ => {
                                    showEditIntegrations.set(false)
                                    selectedIntegration = { kind: Integrations.Generic, location: "", meta: "" }
                                    editIndex = null
                                }}>
                                <Icon icon={Shape.XMark} />
                            </Button>
                        </div>
                    {:else}
                        <Button
                            text="Add"
=======
            <div class="section integrations" data-cy="section-account-integrations">
                <Label hook="label-settings-profile-integrations" text={$_("settings.profile.integration.title")} />
                <Text hook="text-settings-profile-integrations">{$_("settings.profile.integration.description")}</Text>
                <div class="active">
                    {#each $user.integrations as [key, value]}
                        <div class="integration-item">
                            <IntegrationDisplay key={key} value={value} />
                            <Button hook="button-account-integrations-item-edit" appearance={Appearance.Alt} icon on:click={() => startEditingIntegration(key, value)}>
                                <Icon icon={Shape.Pencil} />
                            </Button>
                            <Button hook="button-account-integrations-item-delete" appearance={Appearance.Error} icon on:click={() => removeIntegration(key)}>
                                <Icon icon={Shape.XMark} />
                            </Button>
                        </div>
                    {/each}
                </div>

                {#if $showEditIntegrations}
                    <Label hook="label-account-integrations-new" text={$user.integrations.has(selectedKey) ? $_("settings.profile.integration.editIntegration") : $_("settings.profile.integration.addNew")} />

                    <div class="add">
                        <div class="left">
                            {#if !$user.integrations.has(selectedKey)}
                                <Label hook="label-account-integrations-new-platform" text={$_("generic.platform")} />
                                <Select
                                    hook="selector-account-integrations-new-platform"
                                    alt
                                    options={Object.entries(Integrations).map(([key, value]) => ({ value: key, text: value }))}
                                    bind:selected={selectedKind}
                                    on:change={e => {
                                        if (e.detail === Integrations.Generic) {
                                            selectedKey = ""
                                        } else {
                                            selectedKey = selectedKind
                                        }
                                    }} />
                            {/if}
                            {#if selectedKind === Integrations.Generic}
                                <Input hook="input-account-integrations-new-generic" alt bind:value={selectedKey} disabled={$user.integrations.has(selectedKey)} />
                            {/if}
                        </div>
                        <img class="integration-logo" data-cy="logo-account-integrations-new" src={toIntegrationIconSrc(selectedKey)} alt="Platform Logo" />
                        <div class="right">
                            <Label hook="label-account-integration-new-address" text={$_("generic.address")} />
                            <Input hook="input-account-integrations-new-address" alt bind:value={selectedKeyEditValue} />
                        </div>

                        <Button hook="button-account-integrations-new-add" text={$user.integrations.has(selectedKey) ? $_("generic.save") : $_("generic.add")} on:click={setIntegration}>
                            <Icon icon={$user.integrations.has(selectedKey) ? Shape.CheckMark : Shape.Plus} />
                        </Button>
                        <Button
                            hook="button-account-integrations-new-cancel"
                            text={$_("generic.cancel")}
                            appearance={Appearance.Alt}
>>>>>>> 11c72ec1
                            on:click={_ => {
                                showEditIntegrations.set(true)
                            }}>
                            <Icon icon={Shape.Plus} />
                        </Button>
<<<<<<< HEAD
                    {/if}
                </div>
            {/if}
=======
                    </div>
                {:else}
                    <Button
                        hook="button-integrations-add"
                        text={$_("generic.add")}
                        on:click={_ => {
                            startEditingIntegration("", "")
                        }}>
                        <Icon icon={Shape.Plus} />
                    </Button>
                {/if}
            </div>
>>>>>>> 11c72ec1

            <div class="section">
                <SettingSection hook="section-reveal-phrase" name={$_("settings.profile.reveal_phrase.label")} description={$_("settings.profile.reveal_phrase.description")}>
                    <Button
                        hook={!showSeed ? "button-reveal-phrase" : "button-hide-phrase"}
                        appearance={!showSeed ? Appearance.Error : Appearance.Alt}
                        text={!showSeed ? $_("settings.profile.reveal_phrase.show") : $_("settings.profile.reveal_phrase.hide")}
                        on:click={_ => {
                            toggleSeedPhrase()
                        }}>
                        <Icon icon={showSeed ? Shape.EyeSlash : Shape.Eye} />
                    </Button>
                </SettingSection>
                {#if showSeed}
                    {#each samplePhrase as word, i}
                        <OrderedPhrase number={i + 1} word={word} loading={loading} />
                    {/each}
                    <div class="full-width flex-end">
                        <Button hook="button-copy-phrase" appearance={Appearance.Alt} text={$_("generic.copy")}>
                            <Icon icon={Shape.Clipboard} />
                        </Button>
                    </div>
                {/if}
            </div>

            <div class="section" data-cy="section-store-recovery-seed">
                <Checkbox hook="checkbox-store-recovery-seed" checked>
                    <Text hook="text-store-recovery-seed" muted>{$_("settings.profile.should_store")}</Text>
                </Checkbox>
            </div>

            <div class="section">
                <SettingSection hook="section-log-out" name={$_("settings.profile.log_out.label")} description={$_("settings.profile.log_out.description")}>
                    <Button
                        hook="button-log-out"
                        appearance={Appearance.Alt}
                        text={$_("settings.profile.log_out.label")}
                        on:click={_ => {
                            logOut()
                        }}>
                        <Icon icon={Shape.Lock} />
                    </Button>
                </SettingSection>
            </div>
        </div>
    </div>
</div>

<style lang="scss">
    #page {
        flex: 1;
        width: 100%;
        display: inline-flex;
        flex-direction: column;
        gap: var(--gap);
        padding: var(--padding);

        .save-controls {
            z-index: 2;
            position: absolute;
            bottom: var(--padding);
            right: calc(var(--padding) * 2);
            padding: var(--padding);
            background-color: var(--background-alt);
            border-radius: var(--border-radius);
            border: var(--border-width) solid var(--border-color);
        }

        .profile {
            display: inline-flex;
            flex-direction: column;
            position: relative;
            align-items: center;

            .content {
                display: inline-flex;
                flex-direction: column;
                gap: calc(var(--gap) * 2);
                width: 100%;
            }

            .section {
                display: inline-flex;
                flex-direction: column;
                display: inline-flex;
                flex-direction: row;
                gap: var(--gap);
                flex-wrap: wrap;
                align-items: center;
                flex: 1;
            }

            .add {
                width: 100%;
                flex: 1;
                display: inline-flex;
                gap: var(--gap);
                align-items: flex-end;
                background-color: var(--background-alt);
                padding: var(--padding);
                border-radius: var(--border-radius);
                border: var(--border-width) solid var(--primary-color);

                .integration-logo {
                    width: var(--input-height);
                    height: var(--input-height);
                }

                .right {
                    flex: 1;
                }
            }

            .integrations {
                display: inline-flex;
                flex-direction: column;
                align-items: flex-start;

                .integration-item {
                    display: inline-flex;
                    align-items: flex-end;
                    gap: var(--gap);
                }
                .active {
                    flex: 1;
                    display: inline-flex;
                    flex-direction: column;
                    width: 100%;
                    gap: var(--gap);
                }
            }

            .username-section {
                display: inline-flex;
                gap: var(--gap);
                width: 100%;

                .username {
                    width: 100%;
                }

                .short-id {
                    :global(.input-group) {
                        width: 9rem;
                        justify-content: center;
                    }

                    :global(.input-group input) {
                        color: var(--color-muted);
                    }
                }
            }

            .profile-picture-container {
                position: absolute;
                z-index: 2;
                top: calc(256px - (var(--profile-picture-size) * 4 / 2));
                height: calc(var(--profile-picture-size) * 2);
                margin-bottom: calc((var(--profile-picture-size) * 3) * -0.5);
                :global(.button) {
                    position: absolute;
                    bottom: calc(var(--padding-less) * -6.3);
                    right: calc(var(--padding-less) * -1);
                    z-index: 2;
                }
            }

            .profile-header {
                height: 256px;
                background-color: var(--background-alt);
                background-size: cover;
                background-position: center;
                padding: var(--padding-less);
                width: 100%;
                z-index: 1;
                border-radius: var(--border-radius);
                display: inline-flex;
                align-items: flex-end;
                justify-content: center;
                margin-bottom: 4rem;
                position: relative;

                :global(.profile-picture) {
                    margin-bottom: -4rem;
                }

                &:hover {
                    position: relative;
                    &:after {
                        content: "Change Banner Photo";
                        top: 0;
                        right: 0;
                        bottom: 0;
                        left: 0;
                        background-color: var(--opaque-color);
                        border-radius: var(--border-radius);
                        backdrop-filter: blur(var(--blur-radius));
                        position: absolute;
                        display: inline-flex;
                        justify-content: center;
                        align-items: center;
                        cursor: pointer;
                    }
                }
            }
        }
    }
</style><|MERGE_RESOLUTION|>--- conflicted
+++ resolved
@@ -83,27 +83,12 @@
     let userReference: User = { ...get(Store.state.user) }
     let statusMessage: string = { ...get(Store.state.user) }.profile.status_message
 
-<<<<<<< HEAD
-    onDestroy(() => {
-        Store.setUsername(userReference.name)
-        Store.setStatusMessage(userReference.profile.status_message)
-    })
-
-    let user: User = get(Store.state.user)
-=======
     $: user = Store.state.user
->>>>>>> 11c72ec1
     let key: string = ""
     let activityStatus: Status = user.profile.status
 
-<<<<<<< HEAD
-    Store.state.user.subscribe(val => {
-        user = val
-=======
     const userSub = Store.state.user.subscribe(val => {
         let user = val
->>>>>>> 11c72ec1
-        userReference = { ...val }
         statusMessage = user.profile.status_message
         activityStatus = user.profile.status
         key = user.key
@@ -402,57 +387,6 @@
                 </SettingSection>
             </div>
 
-<<<<<<< HEAD
-            {#if get(SettingsStore.state).devmode}
-                <div class="section integrations">
-                    <Label hook="label-settings-profile-integrations" text={$_("settings.profile.integration.title")} />
-                    <Text>{$_("settings.profile.integration.description")}</Text>
-                    <div class="active">
-                        {#each user.integrations as integration, index}
-                            <div class="integration-item">
-                                <IntegrationDisplay integration={integration} />
-                                <Button appearance={Appearance.Alt} icon on:click={() => startEditingIntegration(index)}>
-                                    <Icon icon={Shape.Pencil} />
-                                </Button>
-                                <Button appearance={Appearance.Error} icon on:click={() => removeIntegration(index)}>
-                                    <Icon icon={Shape.XMark} />
-                                </Button>
-                            </div>
-                        {/each}
-                    </div>
-
-                    {#if $showEditIntegrations}
-                        <Label text={editIndex !== null ? "Edit Integration" : "Add New"} />
-
-                        <div class="add">
-                            <div class="left">
-                                <Label text="Platform" />
-                                <Select alt options={integrationOptions} bind:selected={selectedIntegration.kind} />
-                            </div>
-                            <img class="integration-logo" src="/assets/brand/{selectedIntegration.kind}.png" alt="Platform Logo" />
-                            <div class="right">
-                                <Label text="Address" />
-                                <Input alt bind:value={selectedIntegration.location} />
-                            </div>
-
-                            <Button text={editIndex !== null ? "Save" : "Add"} on:click={editIndex !== null ? saveEditedIntegration : addIntegration}>
-                                <Icon icon={editIndex !== null ? Shape.CheckMark : Shape.Plus} />
-                            </Button>
-                            <Button
-                                text="Cancel"
-                                appearance={Appearance.Alt}
-                                on:click={_ => {
-                                    showEditIntegrations.set(false)
-                                    selectedIntegration = { kind: Integrations.Generic, location: "", meta: "" }
-                                    editIndex = null
-                                }}>
-                                <Icon icon={Shape.XMark} />
-                            </Button>
-                        </div>
-                    {:else}
-                        <Button
-                            text="Add"
-=======
             <div class="section integrations" data-cy="section-account-integrations">
                 <Label hook="label-settings-profile-integrations" text={$_("settings.profile.integration.title")} />
                 <Text hook="text-settings-profile-integrations">{$_("settings.profile.integration.description")}</Text>
@@ -507,30 +441,23 @@
                             hook="button-account-integrations-new-cancel"
                             text={$_("generic.cancel")}
                             appearance={Appearance.Alt}
->>>>>>> 11c72ec1
                             on:click={_ => {
                                 showEditIntegrations.set(true)
                             }}>
                             <Icon icon={Shape.Plus} />
                         </Button>
-<<<<<<< HEAD
-                    {/if}
-                </div>
-            {/if}
-=======
                     </div>
                 {:else}
                     <Button
                         hook="button-integrations-add"
                         text={$_("generic.add")}
                         on:click={_ => {
-                            startEditingIntegration("", "")
+                            startEditingIntegration("")
                         }}>
                         <Icon icon={Shape.Plus} />
                     </Button>
                 {/if}
             </div>
->>>>>>> 11c72ec1
 
             <div class="section">
                 <SettingSection hook="section-reveal-phrase" name={$_("settings.profile.reveal_phrase.label")} description={$_("settings.profile.reveal_phrase.description")}>
