<script lang="ts">
    import { Appearance, Integrations, Route, Shape, Size, Status } from "$lib/enums"
    import { initLocale } from "$lib/lang"
    import { _ } from "svelte-i18n"
    import { SettingSection } from "$lib/layouts"
    import { ProfilePicture, OrderedPhrase, ContextMenu } from "$lib/components"
    import { Button, Icon, Label, Input, Text, Select, Checkbox } from "$lib/elements"
    import { Store } from "$lib/state/Store"
    import type { Integration, User } from "$lib/types"
    import FileUploadButton from "$lib/components/ui/FileUploadButton.svelte"
    import Controls from "$lib/layouts/Controls.svelte"
    import { get, writable } from "svelte/store"
    import { goto } from "$app/navigation"
    import { ToastMessage } from "$lib/state/ui/toast"
    import { MultipassStoreInstance } from "$lib/wasm/MultipassStore"
    import { onDestroy } from "svelte"
    import { TesseractStoreInstance } from "$lib/wasm/TesseractStore"
    import { AuthStore } from "$lib/state/auth"
    import { CommonInputRules } from "$lib/utils/CommonInputRules"
    import { compressImageToUpload, MAX_SIZE_IMAGE_TO_UPLOAD_ON_PROFILE } from "$lib/components/utils/CompressImage"
    import { INTEGRATIONS } from "$lib/config"
    import IntegrationDisplay from "$lib/components/ui/IntegrationDisplay.svelte"
    import { SettingsStore } from "$lib/state"
    import { identityColor } from "$lib/utils/ProfileUtils"

    initLocale()

    let loading = true
    let showSeed = false
    let isValidUsernameToUpdate = false
    let isValidStatusMessageToUpdate = true

    function toggleSeedPhrase() {
        showSeed = !showSeed
        if (loading) setTimeout(() => (loading = false), 200)
    }

    async function logOut() {
        AuthStore.setStayLogged(false)
        AuthStore.logIn(false)
        await TesseractStoreInstance.lock()
        goto(Route.Unlock)
    }

    async function updateProfilePicture(picture: string) {
        await MultipassStoreInstance.updateProfilePhoto(picture)
        if (picture === "/0") {
            Store.setPhoto("")
            return
        }
        Store.setPhoto(picture)
    }

    async function updateUsername(newUsername: string) {
        if (!isValidUsernameToUpdate) {
            return
        }
        userReference.name = newUsername
        Store.setUsername(newUsername)
        await MultipassStoreInstance.updateUsername(newUsername)
        Store.addToastNotification(new ToastMessage("", profile_update_txt, 2))
    }

    async function updateStatusMessage(newStatusMessage: string) {
        if (!isValidStatusMessageToUpdate) {
            return
        }
        userReference.profile.status_message = newStatusMessage
        Store.setStatusMessage(newStatusMessage)
        await MultipassStoreInstance.updateStatusMessage(newStatusMessage)
        Store.addToastNotification(new ToastMessage("", profile_update_txt, 2))
    }

    function updatePendentItemsToSave() {
        changeList.username = false
        changeList.statusMessage = false

        unsavedChanges = changeList.username || changeList.statusMessage
        isValidStatusMessageToUpdate = false
        isValidUsernameToUpdate = false
    }

    let samplePhrase = get(AuthStore.state).seedPhrase!

    let userReference: User = { ...get(Store.state.user) }
    let statusMessage: string = { ...get(Store.state.user) }.profile.status_message

    onDestroy(() => {
        Store.setUsername(userReference.name)
        Store.setStatusMessage(userReference.profile.status_message)
    })

    let user: User = get(Store.state.user)
<<<<<<< HEAD
    Store.state.user.subscribe(u => (user = u))
=======
    let key: string = ""
>>>>>>> a326c215
    let activityStatus: Status = user.profile.status

    Store.state.user.subscribe(val => {
        user = val
        userReference = { ...val }
        statusMessage = user.profile.status_message
        activityStatus = user.profile.status
        key = user.key
    })

    let acceptableFiles: string = ".jpg, .jpeg, .png, .avif, .webp"
    let fileinput: HTMLElement

    const onFileSelected = async (e: any) => {
        let image = e.target.files[0]
        let quality = 0.9

        while (true) {
            let compressedImage = await compressImageToUpload(image, quality)
            if (compressedImage!.size <= MAX_SIZE_IMAGE_TO_UPLOAD_ON_PROFILE || quality <= 0.1) {
                let reader = new FileReader()
                reader.readAsDataURL(compressedImage!)
                reader.onload = async e => {
                    let imageString = e.target?.result?.toString()
                    await MultipassStoreInstance.updateBannerPicture(imageString || "")
                    Store.setBanner(imageString || "")
                }
                break
            }
            quality -= 0.1
        }
        e.target.value = ""
    }

    let changeList = {
        username: false,
        statusMessage: false,
    }

    let unsavedChanges: boolean
    let profile_update_txt = $_("settings.profile.update")

    async function copy_did(short: boolean) {
        if (short) {
            await navigator.clipboard.writeText(`${userReference.name}#${userReference.id.short}`)
        } else {
            await navigator.clipboard.writeText(`${userReference.key}`)
        }
    }

    let showEditIntegrations = writable(false)
    let selectedKind = Integrations.Generic
    let selectedKey: string
    let selectedKeyEditValue: string

    function addIntegration() {
        if (selectedKey !== "" && selectedKeyEditValue !== "") {
            MultipassStoreInstance.setMetadata(selectedKey, selectedKeyEditValue)
            showEditIntegrations.set(false)
            selectedKey = ""
            selectedKeyEditValue = ""
        }
    }

    function startEditingIntegration(key: string) {
        selectedKey = key
        selectedKind = toIntegrationKind(key)
        showEditIntegrations.set(true)
    }

    function saveEditedIntegration() {
        if (selectedKey !== "" && selectedKeyEditValue !== "") {
            MultipassStoreInstance.setMetadata(selectedKey, selectedKeyEditValue)
            showEditIntegrations.set(false)
            selectedKey = ""
            selectedKeyEditValue = ""
        }
    }

    function removeIntegration(key: string) {
        MultipassStoreInstance.removeMetadata(key)
        showEditIntegrations.set(false)
        selectedKey = ""
        selectedKeyEditValue = ""
    }

    function toIntegrationKind(key: string) {
        let integration_kind = Integrations[key as keyof typeof Integrations]
        if (integration_kind === undefined) {
            integration_kind = Integrations.Generic
        }
        return integration_kind
    }
</script>

<div id="page">
    {#if unsavedChanges}
        <div class="save-controls" data-cy="save-controls">
            <Controls>
                <Button
                    hook="button-cancel"
                    text={$_("generic.cancel")}
                    appearance={Appearance.Alt}
                    on:click={_ => {
                        statusMessage = userReference.profile.status_message
                        Store.setUsername(userReference.name)
                        Store.setStatusMessage(userReference.profile.status_message)
                        updatePendentItemsToSave()
                    }}>
                    <Icon icon={Shape.XMark} />
                </Button>
                <Button
                    hook="button-save"
                    text={$_("generic.save")}
                    disabled={(!isValidUsernameToUpdate && changeList.username) || (!isValidStatusMessageToUpdate && changeList.statusMessage)}
                    appearance={Appearance.Primary}
                    on:click={async _ => {
                        if (changeList.statusMessage) {
                            await updateStatusMessage(statusMessage)
                        }
                        if (changeList.username) {
                            await updateUsername(user.name)
                        }

                        updatePendentItemsToSave()
                    }}>
                    <Icon icon={Shape.CheckMark} />
                </Button>
            </Controls>
        </div>
    {/if}
    <!-- svelte-ignore missing-declaration -->
    <!-- svelte-ignore a11y-no-static-element-interactions -->
    <div class="profile">
        <!-- svelte-ignore a11y-click-events-have-key-events -->
        <ContextMenu
            hook="context-menu-banner-picture"
            items={[
                {
                    id: "clear-banner-picture",
                    icon: Shape.Trash,
                    text: "Delete Banner Picture",
                    appearance: Appearance.Default,
                    onClick: async () => {
                        await MultipassStoreInstance.updateBannerPicture("/0")
                        Store.setBanner("")
                    },
                },
            ]}>
            <div
                slot="content"
                let:open
                on:contextmenu={open}
                class="profile-header"
                data-cy="profile-banner"
                style={`background-image: url(${user.profile.banner.image}); background-color: ${identityColor(user.key)};)`}
                on:click={_ => {
                    fileinput.click()
                }}>
                <input style="display:none" type="file" accept={acceptableFiles} on:change={e => onFileSelected(e)} bind:this={fileinput} />
            </div>
        </ContextMenu>
        <ContextMenu
            hook="context-menu-profile-picture"
            items={[
                {
                    id: "clear-profile-picture",
                    icon: Shape.Trash,
                    text: "Delete Profile Picture",
                    disabled: user.profile.photo.image === "",
                    appearance: Appearance.Default,
                    onClick: () => {
                        updateProfilePicture("/0")
                    },
                },
            ]}>
            <div slot="content" let:open on:contextmenu={open} class="profile-picture-container">
                <ProfilePicture id={key} image={user.profile.photo.image} size={Size.Larger} status={user.profile.status} frame={user.profile.photo.frame} noIndicator />
                <FileUploadButton
                    icon
                    tooltip={$_("settings.profile.change_profile_photo")}
                    on:upload={async picture => {
                        await updateProfilePicture(picture.detail)
                    }} />
            </div>
        </ContextMenu>
        <div class="content">
            <div class="section">
                <Label hook="label-settings-profile-username" text={$_("generic.username")} />
                <div class="username-section">
                    <div class="username">
                        <Input
                            hook="input-settings-profile-username"
                            alt
                            bind:value={user.name}
                            highlight={changeList.username ? Appearance.Warning : Appearance.Default}
                            on:isValid={e => {
                                isValidUsernameToUpdate = e.detail
                            }}
                            rules={CommonInputRules.username}
                            on:enter={async _ => {
                                await updateUsername(user.name)
                                updatePendentItemsToSave()
                            }}
                            on:input={_ => {
                                changeList.username = true
                                unsavedChanges = changeList.username || changeList.statusMessage
                            }} />
                    </div>
                    <ContextMenu
                        hook="context-menu-copy-id"
                        items={[
                            {
                                id: "copy-id",
                                icon: Shape.Users,
                                text: $_("settings.profile.copy_id"),
                                appearance: Appearance.Default,
                                onClick: async () => await copy_did(true),
                            },
                            {
                                id: "copy-did",
                                icon: Shape.Clipboard,
                                text: $_("settings.profile.copy_did"),
                                appearance: Appearance.Default,
                                onClick: async () => await copy_did(false),
                            },
                        ]}>
                        <div slot="content" class="short-id" role="presentation" let:open on:contextmenu={open} on:click={async _ => await copy_did(false)}>
                            <Input hook="input-settings-profile-short-id" alt value={user.id.short} disabled copyOnInteract>
                                <Icon icon={Shape.Hashtag} alt muted />
                            </Input>
                        </div>
                    </ContextMenu>
                </div>
            </div>
            <div class="section">
                <Label hook="label-settings-profile-status-message" text={$_("user.status_message")} />
                <Input
                    hook="input-settings-profile-status-message"
                    alt
                    bind:value={statusMessage}
                    placeholder={$_("user.set_status_message")}
                    highlight={changeList.statusMessage ? Appearance.Warning : Appearance.Default}
                    on:isValid={e => {
                        isValidStatusMessageToUpdate = e.detail
                    }}
                    rules={CommonInputRules.statusMessage}
                    on:enter={async _ => {
                        await updateStatusMessage(statusMessage)
                        updatePendentItemsToSave()
                    }}
                    on:input={_ => {
                        changeList.statusMessage = true
                        unsavedChanges = changeList.username || changeList.statusMessage
                    }} />
            </div>
            <div class="section">
                <SettingSection hook="section-online-status" name={$_("user.status.label")} description={$_("user.set_status")}>
                    <Select
                        hook="selector-current-status-{user.profile.status}"
                        options={[
                            { text: $_("user.status.online"), value: "online" },
                            { text: $_("user.status.offline"), value: "offline" },
                            { text: $_("user.status.idle"), value: "idle" },
                            { text: $_("user.status.do_not_disturb"), value: "do-not-disturb" },
                        ]}
                        on:change={async v => {
                            await MultipassStoreInstance.updateStatus(v.detail)
                            Store.addToastNotification(new ToastMessage("", profile_update_txt, 2))
                            switch (v.detail) {
                                case "online":
                                    return Store.setActivityStatus(Status.Online)
                                case "offline":
                                    return Store.setActivityStatus(Status.Offline)
                                case "idle":
                                    return Store.setActivityStatus(Status.Idle)
                                case "do-not-disturb":
                                    return Store.setActivityStatus(Status.DoNotDisturb)
                            }
                            2
                        }}
                        bind:selected={user.profile.status}>
                        {#if activityStatus === Status.Online}
                            <Icon icon={Shape.Circle} filled highlight={Appearance.Success} />
                        {:else if activityStatus === Status.Idle}
                            <Icon icon={Shape.Circle} filled highlight={Appearance.Warning} />
                        {:else if activityStatus === Status.DoNotDisturb}
                            <Icon icon={Shape.Circle} filled highlight={Appearance.Error} />
                        {:else}
                            <Icon icon={Shape.Circle} filled highlight={Appearance.Alt} />
                        {/if}
                    </Select>
                </SettingSection>
            </div>

            <div class="section integrations">
                <Label hook="label-settings-profile-integrations" text={$_("settings.profile.integration.title")} />
                <Text>{$_("settings.profile.integration.description")}</Text>
                <div class="active">
                    {#each user.integrations as [key, value]}
                        <div class="integration-item">
                            <IntegrationDisplay key={key} value={value} />
                            <Button appearance={Appearance.Alt} icon on:click={() => startEditingIntegration(key)}>
                                <Icon icon={Shape.Pencil} />
                            </Button>
                            <Button appearance={Appearance.Error} icon on:click={() => removeIntegration(key)}>
                                <Icon icon={Shape.XMark} />
                            </Button>
                        </div>
                    {/each}
                </div>

                {#if $showEditIntegrations}
                    <Label text={user.integrations.has(selectedKey) ? "Edit Integration" : "Add New"} />

                    <div class="add">
                        <div class="left">
                            {#if !user.integrations.has(selectedKey)}
                                <Label text="Platform" />
                                <Select
                                    alt
                                    options={Object.entries(Integrations).map(([key, value]) => ({ value: key, text: value }))}
                                    bind:selected={selectedKind}
                                    on:change={e => {
                                        if (e.detail === Integrations.Generic) {
                                            selectedKey = ""
                                        } else {
                                            selectedKey = selectedKind
                                        }
                                    }} />
                            {/if}
                            {#if selectedKind === Integrations.Generic}
                                <Input alt bind:value={selectedKey} disabled={user.integrations.has(selectedKey)} />
                            {/if}
                        </div>
                        <img class="integration-logo" src="/assets/brand/{toIntegrationKind(selectedKey)}.png" alt="Platform Logo" />
                        <div class="right">
                            <Label text="Address" />
                            <Input alt bind:value={selectedKeyEditValue} />
                        </div>

                        <Button text={user.integrations.has(selectedKey) ? "Save" : "Add"} on:click={user.integrations.has(selectedKey) ? saveEditedIntegration : addIntegration}>
                            <Icon icon={user.integrations.has(selectedKey) ? Shape.CheckMark : Shape.Plus} />
                        </Button>
                        <Button
                            text="Cancel"
                            appearance={Appearance.Alt}
                            on:click={_ => {
                                showEditIntegrations.set(false)
                                selectedKey = ""
                                selectedKeyEditValue = ""
                            }}>
                            <Icon icon={Shape.XMark} />
                        </Button>
                    </div>
                {:else}
                    <Button
                        text="Add"
                        on:click={_ => {
                            showEditIntegrations.set(true)
                        }}>
                        <Icon icon={Shape.Plus} />
                    </Button>
                {/if}
            </div>

            <div class="section">
                <SettingSection hook="section-reveal-phrase" name={$_("settings.profile.reveal_phrase.label")} description={$_("settings.profile.reveal_phrase.description")}>
                    <Button
                        hook={!showSeed ? "button-reveal-phrase" : "button-hide-phrase"}
                        appearance={!showSeed ? Appearance.Error : Appearance.Alt}
                        text={!showSeed ? $_("settings.profile.reveal_phrase.show") : $_("settings.profile.reveal_phrase.hide")}
                        on:click={_ => {
                            toggleSeedPhrase()
                        }}>
                        <Icon icon={showSeed ? Shape.EyeSlash : Shape.Eye} />
                    </Button>
                </SettingSection>
                {#if showSeed}
                    {#each samplePhrase as word, i}
                        <OrderedPhrase number={i + 1} word={word} loading={loading} />
                    {/each}
                    <div class="full-width flex-end">
                        <Button hook="button-copy-phrase" appearance={Appearance.Alt} text={$_("generic.copy")}>
                            <Icon icon={Shape.Clipboard} />
                        </Button>
                    </div>
                {/if}
            </div>

            <div class="section" data-cy="section-store-recovery-seed">
                <Checkbox hook="checkbox-store-recovery-seed" checked>
                    <Text hook="text-store-recovery-seed" muted>{$_("settings.profile.should_store")}</Text>
                </Checkbox>
            </div>

            <div class="section">
                <SettingSection hook="section-log-out" name={$_("settings.profile.log_out.label")} description={$_("settings.profile.log_out.description")}>
                    <Button
                        hook="button-log-out"
                        appearance={Appearance.Alt}
                        text={$_("settings.profile.log_out.label")}
                        on:click={_ => {
                            logOut()
                        }}>
                        <Icon icon={Shape.Lock} />
                    </Button>
                </SettingSection>
            </div>
        </div>
    </div>
</div>

<style lang="scss">
    #page {
        flex: 1;
        width: 100%;
        display: inline-flex;
        flex-direction: column;
        gap: var(--gap);
        padding: var(--padding);

        .save-controls {
            z-index: 2;
            position: absolute;
            bottom: var(--padding);
            right: calc(var(--padding) * 2);
            padding: var(--padding);
            background-color: var(--background-alt);
            border-radius: var(--border-radius);
            border: var(--border-width) solid var(--border-color);
        }

        .profile {
            display: inline-flex;
            flex-direction: column;
            position: relative;
            align-items: center;

            .content {
                display: inline-flex;
                flex-direction: column;
                gap: calc(var(--gap) * 2);
                width: 100%;
            }

            .section {
                display: inline-flex;
                flex-direction: column;
                display: inline-flex;
                flex-direction: row;
                gap: var(--gap);
                flex-wrap: wrap;
                align-items: center;
                flex: 1;
            }

            .add {
                width: 100%;
                flex: 1;
                display: inline-flex;
                gap: var(--gap);
                align-items: flex-end;
                background-color: var(--background-alt);
                padding: var(--padding);
                border-radius: var(--border-radius);
                border: var(--border-width) solid var(--primary-color);

                .integration-logo {
                    width: var(--input-height);
                    height: var(--input-height);
                }

                .right {
                    flex: 1;
                }
            }

            .integrations {
                display: inline-flex;
                flex-direction: column;
                align-items: flex-start;

                .integration-item {
                    display: inline-flex;
                    align-items: flex-end;
                    gap: var(--gap);
                }
                .active {
                    flex: 1;
                    display: inline-flex;
                    flex-direction: column;
                    width: 100%;
                    gap: var(--gap);
                }
            }

            .username-section {
                display: inline-flex;
                gap: var(--gap);
                width: 100%;

                .username {
                    width: 100%;
                }

                .short-id {
                    :global(.input-group) {
                        width: 9rem;
                        justify-content: center;
                    }

                    :global(.input-group input) {
                        color: var(--color-muted);
                    }
                }
            }

            .profile-picture-container {
                position: absolute;
                z-index: 2;
                top: calc(256px - (var(--profile-picture-size) * 4 / 2));
                height: calc(var(--profile-picture-size) * 2);
                margin-bottom: calc((var(--profile-picture-size) * 3) * -0.5);
                :global(.button) {
                    position: absolute;
                    bottom: calc(var(--padding-less) * -6.3);
                    right: calc(var(--padding-less) * -1);
                    z-index: 2;
                }
            }

            .profile-header {
                height: 256px;
                background-color: var(--background-alt);
                background-size: cover;
                padding: var(--padding-less);
                width: 100%;
                z-index: 1;
                border-radius: var(--border-radius);
                display: inline-flex;
                align-items: flex-end;
                justify-content: center;
                margin-bottom: 4rem;
                position: relative;

                :global(.profile-picture) {
                    margin-bottom: -4rem;
                }

                &:hover {
                    position: relative;
                    &:after {
                        content: "Change Banner Photo";
                        top: 0;
                        right: 0;
                        bottom: 0;
                        left: 0;
                        background-color: var(--opaque-color);
                        border-radius: var(--border-radius);
                        backdrop-filter: blur(var(--blur-radius));
                        position: absolute;
                        display: inline-flex;
                        justify-content: center;
                        align-items: center;
                        cursor: pointer;
                    }
                }
            }
        }
    }
</style><|MERGE_RESOLUTION|>--- conflicted
+++ resolved
@@ -91,11 +91,8 @@
     })
 
     let user: User = get(Store.state.user)
-<<<<<<< HEAD
     Store.state.user.subscribe(u => (user = u))
-=======
     let key: string = ""
->>>>>>> a326c215
     let activityStatus: Status = user.profile.status
 
     Store.state.user.subscribe(val => {
