<script lang="ts">
    import { Appearance, Route, Shape, Size, Status } from "$lib/enums"
    import { initLocale } from "$lib/lang"
    import { _ } from "svelte-i18n"
    import { SettingSection } from "$lib/layouts"
    import { ProfilePicture, OrderedPhrase, ContextMenu } from "$lib/components"
    import { Button, Icon, Label, Input, Text, Select, Checkbox } from "$lib/elements"
    import { Store } from "$lib/state/store"
    import type { User } from "$lib/types"
    import FileUploadButton from "$lib/components/ui/FileUploadButton.svelte"
    import Controls from "$lib/layouts/Controls.svelte"
    import { get } from "svelte/store"
    import { goto } from "$app/navigation"
<<<<<<< HEAD
=======
    import { ToastMessage } from "$lib/state/ui/toast"
>>>>>>> 58ed83bf
    import { MultipassStoreInstance } from "$lib/wasm/MultipassStore"
    import { onDestroy, onMount } from "svelte"

    initLocale()

    let loading = true
    let showSeed = false

    function toggleSeedPhrase() {
        showSeed = !showSeed
        if (loading) setTimeout(() => (loading = false), 200)
    }

    function logOut() {
        goto(Route.Unlock)
    }

    async function updateProfilePicture(picture: string) {
        await MultipassStoreInstance.updateProfilePhoto(picture)
        Store.setPhoto(picture)
    }

    async function updateUsername(newUsername: string) {
        userReference.name = newUsername
        Store.setUsername(newUsername)
        await MultipassStoreInstance.updateUsername(newUsername)
<<<<<<< HEAD
=======
        Store.addToastNotification(new ToastMessage("", profile_update_txt, 2))
>>>>>>> 58ed83bf
    }

    async function updateStatusMessage(newStatusMessage: string) {
        userReference.profile.status_message = newStatusMessage
        Store.setStatusMessage(newStatusMessage)
        await MultipassStoreInstance.updateStatusMessage(newStatusMessage)
        Store.addToastNotification(new ToastMessage("", profile_update_txt, 2))
    }

    function updatePendentItemsToSave() {
        changeList.username = false
        changeList.statusMessage = false

        unsavedChanges = changeList.username || changeList.statusMessage
    }

    let samplePhrase = "agree alarm acid actual actress acid album admit absurd adjust adjust air".split(" ")

    let userReference: User
    let statusMessage: string

    onMount(() => {
        userReference = { ...get(Store.state.user) }
        statusMessage = userReference.profile.status_message
    })

    onDestroy(() => {
        Store.setUsername(userReference.name)
        Store.setStatusMessage(userReference.profile.status_message)
    })

    let user: User = get(Store.state.user)
    let activityStatus: Status = user.profile.status

    Store.state.user.subscribe(val => {
        user = val
        activityStatus = user.profile.status
    })

    let acceptableFiles: string = ".jpg, .jpeg, .png, .avif"
    let fileinput: HTMLElement

    const onFileSelected = (e: any) => {
        let image = e.target.files[0]
        let reader = new FileReader()
        reader.readAsDataURL(image)
        reader.onload = async e => {
            let imageString = e.target?.result?.toString()
            await MultipassStoreInstance.updateBannerPicture(imageString || "")
            Store.setBanner(imageString || "")
        }
    }

    let changeList = {
        username: false,
        statusMessage: false,
    }

    let unsavedChanges: boolean
    let profile_update_txt = $_("settings.profile.update")

    async function copy_did(short: boolean) {
        if (short) {
            await navigator.clipboard.writeText(`${userReference.name}#${userReference.id.short}`)
        } else {
            await navigator.clipboard.writeText(`${userReference.key}`)
        }
    }
</script>

<div id="page">
    {#if unsavedChanges}
        <div class="save-controls" data-cy="save-controls">
            <Controls>
                <Button
                    hook="button-cancel"
                    text={$_("generic.cancel")}
                    appearance={Appearance.Alt}
                    on:click={_ => {
                        statusMessage = userReference.profile.status_message
                        Store.setUsername(userReference.name)
                        Store.setStatusMessage(userReference.profile.status_message)
                        updatePendentItemsToSave()
                    }}>
                    <Icon icon={Shape.XMark} />
                </Button>
                <Button
                    hook="button-save"
                    text={$_("generic.save")}
                    appearance={Appearance.Primary}
                    on:click={async _ => {
                        await updateUsername(user.name)
                        await updateStatusMessage(statusMessage)
                        updatePendentItemsToSave()
                        Store.addToastNotification(new ToastMessage("", profile_update_txt, 2))
                    }}>
                    <Icon icon={Shape.CheckMark} />
                </Button>
            </Controls>
        </div>
    {/if}
    <!-- svelte-ignore missing-declaration -->
    <!-- svelte-ignore a11y-no-static-element-interactions -->
    <div class="profile">
        <!-- svelte-ignore a11y-click-events-have-key-events -->
        <div
<<<<<<< HEAD
            data-cy="profile-banner"
=======
>>>>>>> 58ed83bf
            class="profile-header"
            style="background-image: url('{user.profile.banner.image}')"
            on:click={_ => {
                fileinput.click()
            }}>
        </div>

        <div class="profile-picture-container">
            <ProfilePicture hook="profile-picture" image={user.profile.photo.image} size={Size.Large} status={user.profile.status} frame={user.profile.photo.frame} noIndicator />
            <FileUploadButton
                icon
                tooltip={$_("settings.profile.change_profile_photo")}
                on:upload={async picture => {
                    await updateProfilePicture(picture.detail)
                }} />
        </div>

        <input style="display:none" type="file" accept={acceptableFiles} on:change={e => onFileSelected(e)} bind:this={fileinput} />

        <div class="content">
            <div class="section">
                <Label hook="label-settings-profile-username" text={$_("generic.username")} />
                <div class="username-section">
                    <div class="username">
                        <Input
                            hook="input-settings-profile-username"
                            alt
                            bind:value={user.name}
                            highlight={changeList.username ? Appearance.Warning : Appearance.Default}
                            on:enter={async _ => {
                                await updateUsername(user.name)
                                updatePendentItemsToSave()
                            }}
                            on:input={_ => {
                                changeList.username = true
                                unsavedChanges = changeList.username || changeList.statusMessage
                            }} />
                    </div>
<<<<<<< HEAD
                    <div class="short-id">
                        <Input hook="input-settings-profile-short-id" alt value={user.id.short} disabled copyOnInteract>
                            <Icon icon={Shape.Hashtag} alt muted />
                        </Input>
                    </div>
=======
                    <ContextMenu
                        items={[
                            {
                                id: "copy-id",
                                icon: Shape.Users,
                                text: $_("settings.profile.copy_id"),
                                appearance: Appearance.Default,
                                onClick: async () => await copy_did(true),
                            },
                            {
                                id: "copy-did",
                                icon: Shape.Clipboard,
                                text: $_("settings.profile.copy_did"),
                                appearance: Appearance.Default,
                                onClick: async () => await copy_did(false),
                            },
                        ]}>
                        <div slot="content" class="short-id" role="presentation" let:open on:contextmenu={open} on:click={async _ => await copy_did(true)}>
                            <Input alt value={user.id.short} disabled copyOnInteract>
                                <Icon icon={Shape.Hashtag} alt muted />
                            </Input>
                        </div>
                    </ContextMenu>
>>>>>>> 58ed83bf
                </div>
            </div>
            <div class="section">
                <Label hook="label-settings-profile-status-message" text={$_("user.status_message")} />
                <Input
                    hook="input-settings-profile-status-message"
                    alt
                    bind:value={statusMessage}
                    placeholder={$_("user.set_status_message")}
                    highlight={changeList.statusMessage ? Appearance.Warning : Appearance.Default}
                    on:enter={async _ => {
                        await updateStatusMessage(statusMessage)
                        updatePendentItemsToSave()
                    }}
                    on:input={_ => {
                        changeList.statusMessage = true
                        unsavedChanges = changeList.username || changeList.statusMessage
                    }} />
            </div>
            <div class="section">
                <SettingSection hook="section-online-status" name={$_("user.status.label")} description={$_("user.set_status")}>
                    <Select
                        hook="settings-profile-status-select"
                        options={[
                            { text: $_("user.status.online"), value: "online" },
                            { text: $_("user.status.offline"), value: "offline" },
                            { text: $_("user.status.idle"), value: "idle" },
                            { text: $_("user.status.do_not_disturb"), value: "do-not-disturb" },
                        ]}
                        on:change={v => {
                            switch (v.detail) {
                                case "online":
                                    return Store.setActivityStatus(Status.Online)
                                case "offline":
                                    return Store.setActivityStatus(Status.Offline)
                                case "idle":
                                    return Store.setActivityStatus(Status.Idle)
                                case "do-not-disturb":
                                    return Store.setActivityStatus(Status.DoNotDisturb)
                            }
                            Store.addToastNotification(new ToastMessage("", profile_update_txt, 2))
                        }}
                        bind:selected={user.profile.status}>
                        {#if activityStatus === Status.Online}
                            <Icon icon={Shape.Circle} filled highlight={Appearance.Success} />
                        {:else if activityStatus === Status.Idle}
                            <Icon icon={Shape.Circle} filled highlight={Appearance.Warning} />
                        {:else if activityStatus === Status.DoNotDisturb}
                            <Icon icon={Shape.Circle} filled highlight={Appearance.Error} />
                        {:else}
                            <Icon icon={Shape.Circle} filled highlight={Appearance.Alt} />
                        {/if}
                    </Select>
                </SettingSection>
            </div>

            <div class="section">
                <SettingSection hook="section-reveal-phrase" name={$_("settings.profile.reveal_phrase.label")} description={$_("settings.profile.reveal_phrase.description")}>
                    <Button
                        hook={!showSeed ? "button-reveal-phrase" : "button-hide-phrase"}
                        appearance={!showSeed ? Appearance.Error : Appearance.Alt}
                        text={!showSeed ? $_("settings.profile.reveal_phrase.show") : $_("settings.profile.reveal_phrase.hide")}
                        on:click={_ => {
                            toggleSeedPhrase()
                        }}>
                        <Icon icon={showSeed ? Shape.EyeSlash : Shape.Eye} />
                    </Button>
                </SettingSection>
                {#if showSeed}
                    {#each samplePhrase as word, i}
                        <OrderedPhrase number={i + 1} word={word} loading={loading} />
                    {/each}
                    <div class="full-width flex-end">
                        <Button hook="button-copy-phrase" appearance={Appearance.Alt} text={$_("generic.copy")}>
                            <Icon icon={Shape.Clipboard} />
                        </Button>
                    </div>
                {/if}
            </div>

            <div class="section" data-cy="section-store-recovery-seed">
                <Checkbox hook="checkbox-store-recovery-seed" checked>
                    <Text hook="text-store-recovery-seed" muted>{$_("settings.profile.should_store")}</Text>
                </Checkbox>
            </div>

            <div class="section">
                <SettingSection hook="section-log-out" name={$_("settings.profile.log_out.label")} description={$_("settings.profile.log_out.description")}>
                    <Button
                        hook="button-log-out"
                        appearance={Appearance.Alt}
                        text={$_("settings.profile.log_out.label")}
                        on:click={_ => {
                            logOut()
                        }}>
                        <Icon icon={Shape.Lock} />
                    </Button>
                </SettingSection>
            </div>
        </div>
    </div>
</div>

<style lang="scss">
    #page {
        flex: 1;
        width: 100%;
        display: inline-flex;
        flex-direction: column;
        gap: var(--gap);
        height: 100%;
        overflow-y: scroll;
        padding-right: var(--padding);

        .save-controls {
            z-index: 2;
            position: absolute;
            bottom: var(--padding);
            right: calc(var(--padding) * 2);
            padding: var(--padding);
            background-color: var(--background-alt);
            border-radius: var(--border-radius);
            border: var(--border-width) solid var(--border-color);
        }

        .profile {
            display: inline-flex;
            flex-direction: column;
            position: relative;
            align-items: center;

            .content {
                display: inline-flex;
                flex-direction: column;
                gap: var(--gap);
                width: 100%;
            }

            .section {
                display: inline-flex;
                flex-direction: column;
                display: inline-flex;
                flex-direction: row;
                gap: var(--gap);
                flex-wrap: wrap;
                align-items: center;
                flex: 1;
            }

            .username-section {
                display: inline-flex;
                gap: var(--gap);
                width: 100%;

                .username {
                    width: 100%;
                }

                .short-id {
                    :global(.input-group) {
                        width: 9rem;
                        justify-content: center;
                    }

                    :global(.input-group input) {
                        color: var(--color-muted);
                    }
                }
            }

            .profile-picture-container {
                pointer-events: none;
                position: absolute;
                z-index: 2;
                top: calc((var(--profile-width) / 1.5) - (var(--profile-picture-size) * 2 / 2));
                height: calc(var(--profile-picture-size) * 2);
                margin-bottom: calc((var(--profile-picture-size) * 2) * -0.5);
                :global(.button) {
                    position: absolute;
                    bottom: calc(var(--padding-less) * -0.75);
                    right: calc(var(--padding-less) * -0.75);
                    z-index: 2;
                }
            }

            .profile-header {
                height: calc(var(--profile-width) / 1.5);
                background-color: var(--background-alt);
                background-size: cover;
                padding: var(--padding-less);
                width: 100%;
                border-radius: var(--border-radius);
                display: inline-flex;
                align-items: flex-end;
                justify-content: center;
                margin-bottom: 4rem;
                position: relative;

                :global(.profile-picture) {
                    margin-bottom: -4rem;
                }

                &:hover {
                    position: relative;
                    &:after {
                        content: "Change Banner Photo";
                        top: 0;
                        right: 0;
                        bottom: 0;
                        left: 0;
                        background-color: var(--opaque-color);
                        border-radius: var(--border-radius);
                        backdrop-filter: blur(var(--blur-radius));
                        position: absolute;
                        display: inline-flex;
                        justify-content: center;
                        align-items: center;
                        cursor: pointer;
                    }
                }
            }
        }
    }
</style><|MERGE_RESOLUTION|>--- conflicted
+++ resolved
@@ -11,10 +11,7 @@
     import Controls from "$lib/layouts/Controls.svelte"
     import { get } from "svelte/store"
     import { goto } from "$app/navigation"
-<<<<<<< HEAD
-=======
     import { ToastMessage } from "$lib/state/ui/toast"
->>>>>>> 58ed83bf
     import { MultipassStoreInstance } from "$lib/wasm/MultipassStore"
     import { onDestroy, onMount } from "svelte"
 
@@ -41,10 +38,7 @@
         userReference.name = newUsername
         Store.setUsername(newUsername)
         await MultipassStoreInstance.updateUsername(newUsername)
-<<<<<<< HEAD
-=======
         Store.addToastNotification(new ToastMessage("", profile_update_txt, 2))
->>>>>>> 58ed83bf
     }
 
     async function updateStatusMessage(newStatusMessage: string) {
@@ -151,10 +145,6 @@
     <div class="profile">
         <!-- svelte-ignore a11y-click-events-have-key-events -->
         <div
-<<<<<<< HEAD
-            data-cy="profile-banner"
-=======
->>>>>>> 58ed83bf
             class="profile-header"
             style="background-image: url('{user.profile.banner.image}')"
             on:click={_ => {
@@ -193,13 +183,6 @@
                                 unsavedChanges = changeList.username || changeList.statusMessage
                             }} />
                     </div>
-<<<<<<< HEAD
-                    <div class="short-id">
-                        <Input hook="input-settings-profile-short-id" alt value={user.id.short} disabled copyOnInteract>
-                            <Icon icon={Shape.Hashtag} alt muted />
-                        </Input>
-                    </div>
-=======
                     <ContextMenu
                         items={[
                             {
@@ -218,12 +201,11 @@
                             },
                         ]}>
                         <div slot="content" class="short-id" role="presentation" let:open on:contextmenu={open} on:click={async _ => await copy_did(true)}>
-                            <Input alt value={user.id.short} disabled copyOnInteract>
+                            <Input hook="input-settings-profile-short-id" alt value={user.id.short} disabled copyOnInteract>
                                 <Icon icon={Shape.Hashtag} alt muted />
                             </Input>
                         </div>
                     </ContextMenu>
->>>>>>> 58ed83bf
                 </div>
             </div>
             <div class="section">
