--- conflicted
+++ resolved
@@ -242,13 +242,8 @@
                 {
                     id: "clear-profile-picture",
                     icon: Shape.Trash,
-<<<<<<< HEAD
                     text: $_("settings.profile.deleteProfile"),
-                    disabled: user.profile.photo.image === "",
-=======
-                    text: "Delete Profile Picture",
                     disabled: $user.profile.photo.image === "",
->>>>>>> 4fccbd94
                     appearance: Appearance.Default,
                     onClick: () => {
                         updateProfilePicture("/0")
@@ -374,51 +369,6 @@
                 </SettingSection>
             </div>
 
-<<<<<<< HEAD
-            {#if get(SettingsStore.state).devmode}
-                <div class="section integrations">
-                    <Label hook="label-settings-profile-integrations" text={$_("settings.profile.integration.title")} />
-                    <Text>{$_("settings.profile.integration.description")}</Text>
-                    <div class="active">
-                        {#each user.integrations as integration, index}
-                            <div class="integration-item">
-                                <IntegrationDisplay integration={integration} />
-                                <Button appearance={Appearance.Alt} icon on:click={() => startEditingIntegration(index)}>
-                                    <Icon icon={Shape.Pencil} />
-                                </Button>
-                                <Button appearance={Appearance.Error} icon on:click={() => removeIntegration(index)}>
-                                    <Icon icon={Shape.XMark} />
-                                </Button>
-                            </div>
-                        {/each}
-                    </div>
-
-                    {#if $showEditIntegrations}
-                        <Label text={editIndex !== null ? "Edit Integration" : "Add New"} />
-
-                        <div class="add">
-                            <div class="left">
-                                <Label text="Platform" />
-                                <Select alt options={integrationOptions} bind:selected={selectedIntegration.kind} />
-                            </div>
-                            <img class="integration-logo" src="/assets/brand/{selectedIntegration.kind}.png" alt="Platform Logo" />
-                            <div class="right">
-                                <Label text={$_("settings.profile.address")} />
-                                <Input alt bind:value={selectedIntegration.location} />
-                            </div>
-
-                            <Button text={editIndex !== null ? $_("generic.save") : $_("generic.add")} on:click={editIndex !== null ? saveEditedIntegration : addIntegration}>
-                                <Icon icon={editIndex !== null ? Shape.CheckMark : Shape.Plus} />
-                            </Button>
-                            <Button
-                                text={$_("generic.cancel")}
-                                appearance={Appearance.Alt}
-                                on:click={_ => {
-                                    showEditIntegrations.set(false)
-                                    selectedIntegration = { kind: Integrations.Generic, location: "", meta: "" }
-                                    editIndex = null
-                                }}>
-=======
             <div class="section integrations">
                 <Label hook="label-settings-profile-integrations" text={$_("settings.profile.integration.title")} />
                 <Text>{$_("settings.profile.integration.description")}</Text>
@@ -430,7 +380,6 @@
                                 <Icon icon={Shape.Pencil} />
                             </Button>
                             <Button appearance={Appearance.Error} icon on:click={() => removeIntegration(key)}>
->>>>>>> 4fccbd94
                                 <Icon icon={Shape.XMark} />
                             </Button>
                         </div>
@@ -470,12 +419,8 @@
                             <Icon icon={$user.integrations.has(selectedKey) ? Shape.CheckMark : Shape.Plus} />
                         </Button>
                         <Button
-<<<<<<< HEAD
-                            text={$_("generic.add")}
-=======
                             text={$_("generic.cancel")}
                             appearance={Appearance.Alt}
->>>>>>> 4fccbd94
                             on:click={_ => {
                                 resetSelection()
                             }}>
