<script lang="ts">
    import { Appearance, Integrations, Route, Shape, Size, Status } from "$lib/enums"

    import { _ } from "svelte-i18n"
    import { SettingSection } from "$lib/layouts"
    import { ProfilePicture, OrderedPhrase, ContextMenu } from "$lib/components"
    import { Button, Icon, Label, Input, Text, Select, Checkbox } from "$lib/elements"
    import { Store } from "$lib/state/Store"
    import type { Integration, User } from "$lib/types"
    import FileUploadButton from "$lib/components/ui/FileUploadButton.svelte"
    import Controls from "$lib/layouts/Controls.svelte"
    import { get, writable } from "svelte/store"
    import { goto } from "$app/navigation"
    import { ToastMessage } from "$lib/state/ui/toast"
    import { MultipassStoreInstance } from "$lib/wasm/MultipassStore"
    import { onDestroy, onMount } from "svelte"
    import { TesseractStoreInstance } from "$lib/wasm/TesseractStore"
    import { AuthStore } from "$lib/state/auth"
    import { CommonInputRules } from "$lib/utils/CommonInputRules"
    import { compressImageToUpload, MAX_SIZE_IMAGE_TO_UPLOAD_ON_PROFILE } from "$lib/components/utils/CompressImage"
    import IntegrationDisplay from "$lib/components/ui/IntegrationDisplay.svelte"
    import { identityColor, toIntegrationIconSrc, toIntegrationKind } from "$lib/utils/ProfileUtils"

    let loading = true
    let showSeed = false
    let isValidUsernameToUpdate = false
    let isValidStatusMessageToUpdate = true

    function toggleSeedPhrase() {
        showSeed = !showSeed
        if (loading) setTimeout(() => (loading = false), 200)
    }

    async function logOut() {
        AuthStore.setStayLogged(false)
        AuthStore.logIn(false)
        await TesseractStoreInstance.lock()
        goto(Route.Unlock)
    }

    async function updateProfilePicture(picture: string) {
        await MultipassStoreInstance.updateProfilePhoto(picture)
        if (picture === "/0") {
            Store.setPhoto("")
            return
        }
        Store.setPhoto(picture)
    }

    async function updateUsername(newUsername: string) {
        if (!isValidUsernameToUpdate) {
            return
        }
        userReference.name = newUsername
        Store.setUsername(newUsername)
        await MultipassStoreInstance.updateUsername(newUsername)
        Store.addToastNotification(new ToastMessage("", profile_update_txt, 2))
    }

    async function updateStatusMessage(newStatusMessage: string) {
        if (!isValidStatusMessageToUpdate) {
            return
        }
        userReference.profile.status_message = newStatusMessage
        Store.setStatusMessage(newStatusMessage)
        await MultipassStoreInstance.updateStatusMessage(newStatusMessage)
        Store.addToastNotification(new ToastMessage("", profile_update_txt, 2))
    }

    function updatePendentItemsToSave() {
        changeList.username = false
        changeList.statusMessage = false

        unsavedChanges = changeList.username || changeList.statusMessage
        isValidStatusMessageToUpdate = false
        isValidUsernameToUpdate = false
    }

    let samplePhrase = get(AuthStore.state).seedPhrase!

    let userReference: User = { ...get(Store.state.user) }
    let statusMessage: string = { ...get(Store.state.user) }.profile.status_message

<<<<<<< HEAD
    onMount(() => {
        userReference = { ...get(Store.state.user) }
        statusMessage = { ...get(Store.state.user) }.profile.status_message
    })

    onDestroy(() => {
        Store.setUsername(userReference.name)
        Store.setStatusMessage(userReference.profile.status_message)
    })

=======
>>>>>>> 78c53b28
    $: user = Store.state.user
    let key: string = ""
    let activityStatus: Status = Status.Offline

    const userSub = Store.state.user.subscribe(val => {
        let user = val
        statusMessage = user.profile.status_message
        activityStatus = user.profile.status
        key = user.key
    })

    onDestroy(() => {
        Store.setUsername(userReference.name)
        Store.setStatusMessage(userReference.profile.status_message)
        userSub()
    })

    let acceptableFiles: string = ".jpg, .jpeg, .png, .avif, .webp"
    let fileinput: HTMLElement

    const onFileSelected = async (e: any) => {
        let image = e.target.files[0]
        let quality = 0.9

        while (true) {
            let compressedImage = await compressImageToUpload(image, quality)
            if (compressedImage!.size <= MAX_SIZE_IMAGE_TO_UPLOAD_ON_PROFILE || quality <= 0.1) {
                let reader = new FileReader()
                reader.readAsDataURL(compressedImage!)
                reader.onload = async e => {
                    let imageString = e.target?.result?.toString()
                    await MultipassStoreInstance.updateBannerPicture(imageString || "")
                    Store.setBanner(imageString || "")
                }
                break
            }
            quality -= 0.1
        }
        e.target.value = ""
    }

    let changeList = {
        username: false,
        statusMessage: false,
    }

    let unsavedChanges: boolean
    let profile_update_txt = $_("settings.profile.update")

    async function copy_did(short: boolean) {
        if (short) {
            await navigator.clipboard.writeText(`${userReference.name}#${userReference.id.short}`)
        } else {
            await navigator.clipboard.writeText(`${userReference.key}`)
        }
    }

    let showEditIntegrations = writable(false)
    let selectedKind = Integrations.Generic
    let selectedKey: string
    let selectedKeyEditValue: string

    function startEditingIntegration(key: string, value: string) {
        selectedKey = key
        selectedKeyEditValue = value
        selectedKind = toIntegrationKind(key)
        showEditIntegrations.set(true)
    }

    function setIntegration() {
        if (selectedKey !== "" && selectedKeyEditValue !== "") {
            MultipassStoreInstance.setMetadata(selectedKey, selectedKeyEditValue)
            resetSelection()
        }
    }

    function removeIntegration(key: string) {
        MultipassStoreInstance.removeMetadata(key)
        resetSelection()
    }

    function resetSelection() {
        showEditIntegrations.set(false)
        selectedKey = ""
        selectedKeyEditValue = ""
    }
</script>

<div id="page">
    {#if unsavedChanges}
        <div class="save-controls" data-cy="save-controls">
            <Controls>
                <Button
                    hook="button-cancel"
                    text={$_("generic.cancel")}
                    appearance={Appearance.Alt}
                    on:click={_ => {
                        statusMessage = userReference.profile.status_message
                        Store.setUsername(userReference.name)
                        Store.setStatusMessage(userReference.profile.status_message)
                        updatePendentItemsToSave()
                    }}>
                    <Icon icon={Shape.XMark} />
                </Button>
                <Button
                    hook="button-save"
                    text={$_("generic.save")}
                    disabled={(!isValidUsernameToUpdate && changeList.username) || (!isValidStatusMessageToUpdate && changeList.statusMessage)}
                    appearance={Appearance.Primary}
                    on:click={async _ => {
                        if (changeList.statusMessage) {
                            await updateStatusMessage(statusMessage)
                        }
                        if (changeList.username) {
                            await updateUsername($user.name)
                        }

                        updatePendentItemsToSave()
                    }}>
                    <Icon icon={Shape.CheckMark} />
                </Button>
            </Controls>
        </div>
    {/if}
    <!-- svelte-ignore missing-declaration -->
    <!-- svelte-ignore a11y-no-static-element-interactions -->
    <div class="profile">
        <!-- svelte-ignore a11y-click-events-have-key-events -->
        <ContextMenu
            hook="context-menu-banner-picture"
            items={[
                {
                    id: "clear-banner-picture",
                    icon: Shape.Trash,
                    text: $_("settings.profile.deleteBanner"),
                    appearance: Appearance.Default,
                    onClick: async () => {
                        await MultipassStoreInstance.updateBannerPicture("/0")
                        Store.setBanner("")
                    },
                },
            ]}>
            <div
                slot="content"
                let:open
                on:contextmenu={open}
                class="profile-header"
                data-cy="profile-banner"
                style={`background-image: url(${$user.profile.banner.image}); background-color: ${identityColor($user.key)};)`}
                on:click={_ => {
                    fileinput.click()
                }}>
                <input style="display:none" type="file" accept={acceptableFiles} on:change={e => onFileSelected(e)} bind:this={fileinput} />
            </div>
        </ContextMenu>
        <ContextMenu
            hook="context-menu-profile-picture"
            items={[
                {
                    id: "clear-profile-picture",
                    icon: Shape.Trash,
                    text: $_("settings.profile.deleteProfile"),
                    disabled: $user.profile.photo.image === "",
                    appearance: Appearance.Default,
                    onClick: () => {
                        updateProfilePicture("/0")
                    },
                },
            ]}>
            <div slot="content" let:open on:contextmenu={open} class="profile-picture-container">
                <ProfilePicture id={key} image={$user.profile.photo.image} size={Size.Larger} status={$user.profile.status} frame={$user.profile.photo.frame} noIndicator />
                <FileUploadButton
                    icon
                    tooltip={$_("settings.profile.change_profile_photo")}
                    on:upload={async picture => {
                        await updateProfilePicture(picture.detail)
                    }} />
            </div>
        </ContextMenu>
        <div class="content">
            <div class="section">
                <Label hook="label-settings-profile-username" text={$_("generic.username")} />
                <div class="username-section">
                    <div class="username">
                        <Input
                            hook="input-settings-profile-username"
                            alt
                            bind:value={$user.name}
                            highlight={changeList.username ? Appearance.Warning : Appearance.Default}
                            on:isValid={e => {
                                isValidUsernameToUpdate = e.detail
                            }}
                            rules={CommonInputRules.username}
                            on:enter={async _ => {
                                await updateUsername($user.name)
                                updatePendentItemsToSave()
                            }}
                            on:input={_ => {
                                changeList.username = true
                                unsavedChanges = changeList.username || changeList.statusMessage
                            }} />
                    </div>
                    <ContextMenu
                        hook="context-menu-copy-id"
                        items={[
                            {
                                id: "copy-id",
                                icon: Shape.Users,
                                text: $_("settings.profile.copy_id"),
                                appearance: Appearance.Default,
                                onClick: async () => await copy_did(true),
                            },
                            {
                                id: "copy-did",
                                icon: Shape.Clipboard,
                                text: $_("settings.profile.copy_did"),
                                appearance: Appearance.Default,
                                onClick: async () => await copy_did(false),
                            },
                        ]}>
                        <div slot="content" class="short-id" role="presentation" let:open on:contextmenu={open} on:click={async _ => await copy_did(false)}>
                            <Input hook="input-settings-profile-short-id" alt value={$user.id.short} disabled copyOnInteract>
                                <Icon icon={Shape.Hashtag} alt muted />
                            </Input>
                        </div>
                    </ContextMenu>
                </div>
            </div>
            <div class="section">
                <Label hook="label-settings-profile-status-message" text={$_("user.status_message")} />
                <Input
                    hook="input-settings-profile-status-message"
                    alt
                    bind:value={statusMessage}
                    placeholder={$_("user.set_status_message")}
                    highlight={changeList.statusMessage ? Appearance.Warning : Appearance.Default}
                    on:isValid={e => {
                        isValidStatusMessageToUpdate = e.detail
                    }}
                    rules={CommonInputRules.statusMessage}
                    on:enter={async _ => {
                        await updateStatusMessage(statusMessage)
                        updatePendentItemsToSave()
                    }}
                    on:input={_ => {
                        changeList.statusMessage = true
                        unsavedChanges = changeList.username || changeList.statusMessage
                    }} />
            </div>
            <div class="section">
                <SettingSection hook="section-online-status" name={$_("user.status.label")} description={$_("user.set_status")}>
                    <Select
                        hook="selector-current-status-{$user.profile.status}"
                        options={[
                            { text: $_("user.status.online"), value: "online" },
                            { text: $_("user.status.offline"), value: "offline" },
                            { text: $_("user.status.idle"), value: "idle" },
                            { text: $_("user.status.do_not_disturb"), value: "do-not-disturb" },
                        ]}
                        on:change={async v => {
                            await MultipassStoreInstance.updateStatus(v.detail)
                            Store.addToastNotification(new ToastMessage("", profile_update_txt, 2))
                            switch (v.detail) {
                                case "online":
                                    return Store.setActivityStatus(Status.Online)
                                case "offline":
                                    return Store.setActivityStatus(Status.Offline)
                                case "idle":
                                    return Store.setActivityStatus(Status.Idle)
                                case "do-not-disturb":
                                    return Store.setActivityStatus(Status.DoNotDisturb)
                            }
                            2
                        }}
                        bind:selected={$user.profile.status}>
                        {#if activityStatus === Status.Online}
                            <Icon icon={Shape.Circle} filled highlight={Appearance.Success} />
                        {:else if activityStatus === Status.Idle}
                            <Icon icon={Shape.Circle} filled highlight={Appearance.Warning} />
                        {:else if activityStatus === Status.DoNotDisturb}
                            <Icon icon={Shape.Circle} filled highlight={Appearance.Error} />
                        {:else}
                            <Icon icon={Shape.Circle} filled highlight={Appearance.Alt} />
                        {/if}
                    </Select>
                </SettingSection>
            </div>

            <div class="section integrations" data-cy="section-account-integrations">
                <Label hook="label-settings-profile-integrations" text={$_("settings.profile.integration.title")} />
                <Text hook="text-settings-profile-integrations">{$_("settings.profile.integration.description")}</Text>
                <div class="active">
                    {#each $user.integrations as [key, value]}
                        <div class="integration-item">
                            <IntegrationDisplay key={key} value={value} />
                            <Button hook="button-account-integrations-item-edit" appearance={Appearance.Alt} icon on:click={() => startEditingIntegration(key, value)}>
                                <Icon icon={Shape.Pencil} />
                            </Button>
                            <Button hook="button-account-integrations-item-delete" appearance={Appearance.Error} icon on:click={() => removeIntegration(key)}>
                                <Icon icon={Shape.XMark} />
                            </Button>
                        </div>
                    {/each}
                </div>

                {#if $showEditIntegrations}
                    <Label hook="label-account-integrations-new" text={$user.integrations.has(selectedKey) ? $_("settings.profile.integration.editIntegration") : $_("settings.profile.integration.addNew")} />

                    <div class="add">
                        <div class="left">
                            {#if !$user.integrations.has(selectedKey)}
                                <Label hook="label-account-integrations-new-platform" text={$_("generic.platform")} />
                                <Select
                                    hook="selector-account-integrations-new-platform"
                                    alt
                                    options={Object.entries(Integrations).map(([key, value]) => ({ value: key, text: value }))}
                                    bind:selected={selectedKind}
                                    on:change={e => {
                                        if (e.detail === Integrations.Generic) {
                                            selectedKey = ""
                                        } else {
                                            selectedKey = selectedKind
                                        }
                                    }} />
                            {/if}
                            {#if selectedKind === Integrations.Generic}
                                <Input hook="input-account-integrations-new-generic" alt bind:value={selectedKey} disabled={$user.integrations.has(selectedKey)} />
                            {/if}
                        </div>
                        <img class="integration-logo" data-cy="logo-account-integrations-new" src={toIntegrationIconSrc(selectedKey)} alt="Platform Logo" />
                        <div class="right">
                            <Label hook="label-account-integration-new-address" text={$_("generic.address")} />
                            <Input hook="input-account-integrations-new-address" alt bind:value={selectedKeyEditValue} />
                        </div>

                        <Button hook="button-account-integrations-new-add" text={$user.integrations.has(selectedKey) ? $_("generic.save") : $_("generic.add")} on:click={setIntegration}>
                            <Icon icon={$user.integrations.has(selectedKey) ? Shape.CheckMark : Shape.Plus} />
                        </Button>
                        <Button
                            hook="button-account-integrations-new-cancel"
                            text={$_("generic.cancel")}
                            appearance={Appearance.Alt}
                            on:click={_ => {
                                resetSelection()
                            }}>
                            <Icon icon={Shape.XMark} />
                        </Button>
                    </div>
                {:else}
                    <Button
                        hook="button-integrations-add"
                        text={$_("generic.add")}
                        on:click={_ => {
                            startEditingIntegration("", "")
                        }}>
                        <Icon icon={Shape.Plus} />
                    </Button>
                {/if}
            </div>

            <div class="section">
                <SettingSection hook="section-reveal-phrase" name={$_("settings.profile.reveal_phrase.label")} description={$_("settings.profile.reveal_phrase.description")}>
                    <Button
                        hook={!showSeed ? "button-reveal-phrase" : "button-hide-phrase"}
                        appearance={!showSeed ? Appearance.Error : Appearance.Alt}
                        text={!showSeed ? $_("settings.profile.reveal_phrase.show") : $_("settings.profile.reveal_phrase.hide")}
                        on:click={_ => {
                            toggleSeedPhrase()
                        }}>
                        <Icon icon={showSeed ? Shape.EyeSlash : Shape.Eye} />
                    </Button>
                </SettingSection>
                {#if showSeed}
                    {#each samplePhrase as word, i}
                        <OrderedPhrase number={i + 1} word={word} loading={loading} />
                    {/each}
                    <div class="full-width flex-end">
                        <Button hook="button-copy-phrase" appearance={Appearance.Alt} text={$_("generic.copy")}>
                            <Icon icon={Shape.Clipboard} />
                        </Button>
                    </div>
                {/if}
            </div>

            <div class="section" data-cy="section-store-recovery-seed">
                <Checkbox hook="checkbox-store-recovery-seed" checked>
                    <Text hook="text-store-recovery-seed" muted>{$_("settings.profile.should_store")}</Text>
                </Checkbox>
            </div>

            <div class="section">
                <SettingSection hook="section-log-out" name={$_("settings.profile.log_out.label")} description={$_("settings.profile.log_out.description")}>
                    <Button
                        hook="button-log-out"
                        appearance={Appearance.Alt}
                        text={$_("settings.profile.log_out.label")}
                        on:click={_ => {
                            logOut()
                        }}>
                        <Icon icon={Shape.Lock} />
                    </Button>
                </SettingSection>
            </div>
        </div>
    </div>
</div>

<style lang="scss">
    #page {
        flex: 1;
        width: 100%;
        display: inline-flex;
        flex-direction: column;
        gap: var(--gap);
        padding: var(--padding);

        .save-controls {
            z-index: 2;
            position: absolute;
            bottom: var(--padding);
            right: calc(var(--padding) * 2);
            padding: var(--padding);
            background-color: var(--background-alt);
            border-radius: var(--border-radius);
            border: var(--border-width) solid var(--border-color);
        }

        .profile {
            display: inline-flex;
            flex-direction: column;
            position: relative;
            align-items: center;

            .content {
                display: inline-flex;
                flex-direction: column;
                gap: calc(var(--gap) * 2);
                width: 100%;
            }

            .section {
                display: inline-flex;
                flex-direction: column;
                display: inline-flex;
                flex-direction: row;
                gap: var(--gap);
                flex-wrap: wrap;
                align-items: center;
                flex: 1;
            }

            .add {
                width: 100%;
                flex: 1;
                display: inline-flex;
                gap: var(--gap);
                align-items: flex-end;
                background-color: var(--background-alt);
                padding: var(--padding);
                border-radius: var(--border-radius);
                border: var(--border-width) solid var(--primary-color);

                .integration-logo {
                    width: var(--input-height);
                    height: var(--input-height);
                }

                .right {
                    flex: 1;
                }
            }

            .integrations {
                display: inline-flex;
                flex-direction: column;
                align-items: flex-start;

                .integration-item {
                    display: inline-flex;
                    align-items: flex-end;
                    gap: var(--gap);
                }
                .active {
                    flex: 1;
                    display: inline-flex;
                    flex-direction: column;
                    width: 100%;
                    gap: var(--gap);
                }
            }

            .username-section {
                display: inline-flex;
                gap: var(--gap);
                width: 100%;

                .username {
                    width: 100%;
                }

                .short-id {
                    :global(.input-group) {
                        width: 9rem;
                        justify-content: center;
                    }

                    :global(.input-group input) {
                        color: var(--color-muted);
                    }
                }
            }

            .profile-picture-container {
                position: absolute;
                z-index: 2;
                top: calc(256px - (var(--profile-picture-size) * 4 / 2));
                height: calc(var(--profile-picture-size) * 2);
                margin-bottom: calc((var(--profile-picture-size) * 3) * -0.5);
                :global(.button) {
                    position: absolute;
                    bottom: calc(var(--padding-less) * -6.3);
                    right: calc(var(--padding-less) * -1);
                    z-index: 2;
                }
            }

            .profile-header {
                height: 256px;
                background-color: var(--background-alt);
                background-size: cover;
                padding: var(--padding-less);
                width: 100%;
                z-index: 1;
                border-radius: var(--border-radius);
                display: inline-flex;
                align-items: flex-end;
                justify-content: center;
                margin-bottom: 4rem;
                position: relative;

                :global(.profile-picture) {
                    margin-bottom: -4rem;
                }

                &:hover {
                    position: relative;
                    &:after {
                        content: "Change Banner Photo";
                        top: 0;
                        right: 0;
                        bottom: 0;
                        left: 0;
                        background-color: var(--opaque-color);
                        border-radius: var(--border-radius);
                        backdrop-filter: blur(var(--blur-radius));
                        position: absolute;
                        display: inline-flex;
                        justify-content: center;
                        align-items: center;
                        cursor: pointer;
                    }
                }
            }
        }
    }
</style><|MERGE_RESOLUTION|>--- conflicted
+++ resolved
@@ -81,7 +81,6 @@
     let userReference: User = { ...get(Store.state.user) }
     let statusMessage: string = { ...get(Store.state.user) }.profile.status_message
 
-<<<<<<< HEAD
     onMount(() => {
         userReference = { ...get(Store.state.user) }
         statusMessage = { ...get(Store.state.user) }.profile.status_message
@@ -92,8 +91,6 @@
         Store.setStatusMessage(userReference.profile.status_message)
     })
 
-=======
->>>>>>> 78c53b28
     $: user = Store.state.user
     let key: string = ""
     let activityStatus: Status = Status.Offline
