--- conflicted
+++ resolved
@@ -55,14 +55,9 @@
     .tree > * {
         display: inline;
     }
-<<<<<<< HEAD
-    ul {
-        width: 100%;
-=======
     ul,
     li {
         list-style-type: none;
->>>>>>> 270fbb4e
     }
     li {
         overflow: hidden;
