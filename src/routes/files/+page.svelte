<script lang="ts">
    import { Button, Icon } from "$lib/elements"
    import { Appearance, FilesItemKind, Route, Shape, Size } from "$lib/enums"
    import { Topbar } from "$lib/layouts"
    import { initLocale } from "$lib/lang"
    import Sidebar from "$lib/layouts/Sidebar.svelte"
    import Slimbar from "$lib/layouts/Slimbar.svelte"
    import { _ } from "svelte-i18n"
    import Text from "$lib/elements/Text.svelte"
    import Label from "$lib/elements/Label.svelte"
    import prettyBytes from "pretty-bytes"
    import { ChatPreview, ImageEmbed, ImageFile, Modal, FileFolder, ProgressButton, ContextMenu, ChatFilter } from "$lib/components"
    import Controls from "$lib/layouts/Controls.svelte"
    import { Plugins } from "@shopify/draggable"
    import { onDestroy, onMount } from "svelte"
    import { Sortable } from "@shopify/draggable"
    import type { Chat, ContextItem, FileInfo } from "$lib/types"
    import { get, writable, type Writable } from "svelte/store"
    import { Store } from "$lib/state/store"
    import { UIStore } from "$lib/state/ui"
    import FolderItem from "./FolderItem.svelte"
    import { v4 as uuidv4 } from "uuid"
    import { goto } from "$app/navigation"
    import { ConstellationStoreInstance } from "$lib/wasm/ConstellationStore"
    import { ToastMessage } from "$lib/state/ui/toast"

    initLocale()

    let loading: boolean = false
    let sidebarOpen: boolean = get(UIStore.state.sidebarOpen)
    let isContextMenuOpen: boolean = false

    function toggleSidebar(): void {
        UIStore.toggleSidebar()
    }

    let tabRoutes: string[] = ["chats", "files"]
    let activeTabRoute: string = tabRoutes[0]
    $: openFolders = get(Store.state.openFolders)

    function toggleFolder(folderId: string | number) {
        const currentOpenFolders = openFolders
        const updatedOpenFolders = {
            ...currentOpenFolders,
            [folderId]: !currentOpenFolders[folderId],
        }
        Store.updateFolderTree(updatedOpenFolders)
    }
    const unsubscribeopenFolders = Store.state.openFolders.subscribe(f => {
        openFolders = f
    })
    let dragging_files = 0
    let previewImage: string | null
    let search_filter: string
    let search_component: ChatFilter
    let filesToUpload: HTMLInputElement
    let allFiles: FileInfo[] = get(Store.state.files)
    let currentFolderIdStore = writable<string>("")
    $: currentFiles = allFiles

    const folderStackStore = writable<FileInfo[][]>([allFiles])
    folderStackStore.subscribe(folderStack => {
        currentFiles = folderStack[folderStack.length - 1]
    })

    function openFolder(folder: FileInfo) {
        currentFolderIdStore.set(folder.id)
        folderStackStore.update(stack => {
            const newStack = [...stack, folder.items]
            return newStack
        })
    }

    function goBack() {
        folderStackStore.update(stack => {
        if (stack.length > 1) {
            stack.pop()
        }
        stack.forEach(sta => {
            sta.forEach(files => {
                if (files.parentId === ""){
                    currentFolderIdStore.set("")
                }
            })
        })
        return stack
        })
    }

    async function createNewDirectory(folder: FileInfo) {
        if (folder.name === "") {
            removeFolderFromStak(folder)
            return
        }
        let newDirCreated = await ConstellationStoreInstance.createDirectory(folder.name)

        newDirCreated.fold(
            err => {
                removeFolderFromStak(folder)
<<<<<<< HEAD
=======
                // TODO: Add UI feedback
>>>>>>> 7ae298e1
                Store.addToastNotification(new ToastMessage("", err, 2))
            },
            _ => {
                folderStackStore.update(folders => {
                    const newFolders = folders.map(folderStack => {
                        if (Array.isArray(folderStack)) {
                            return folderStack.map(file => {
                                if (file.id === folder.id) {
<<<<<<< HEAD
=======
                                    toggleFolder(folder.id)
>>>>>>> 7ae298e1
                                    Store.state.files.update(files => {
                                        const exists = files.some(file => file.id === folder.id)
                                        if (!exists) {
                                            return [...files, folder]
                                        }
                                        return files
<<<<<<< HEAD
                                    });
=======
                                    })
>>>>>>> 7ae298e1
                                    return folder
                                }
                                return file
                            })
                        }
                        return folderStack
                    })
                    return newFolders
                })
            }
        )
        getCurrentDirectoryFiles()
    }

    function removeFolderFromStak(folder: FileInfo) {
        folderStackStore.update(folders => {
            const newFolders=folders.map(folderStack => {
                if(Array.isArray(folderStack)) {
                    return folderStack.filter(file => file.id!==folder.id)
                }
                    return folderStack
                })
                return newFolders
        })
    }

    function newFolder() {
        let createNewFolder: FileInfo = {
            id: uuidv4(),
            type: "folder",
            size: 0,
            name: "",
            source: "",
            isRename: true,
            items: [],
            parentId: $currentFolderIdStore
        }

    function insertIntoFolder(folders: FileInfo[], parentId: string): FileInfo[] {
            if (parentId === "") {
                return [...folders, createNewFolder]
            }
        return folders.map(folder => {
            if (folder.id === parentId && folder.type === 'folder' && folder.items) {
                toggleFolder(createNewFolder.id)
                return {
                    ...folder,
                    items: [...folder.items, createNewFolder]
                }
            }
            if (folder.items && folder.items.length > 0) {
                return {
                    ...folder,
                    items: insertIntoFolder(folder.items, parentId)
                }
            }
            return folder
        })
    }

        folderStackStore.update(folders => {
            let newFolders = folders.map(folderStack => {
                if (Array.isArray(folderStack)) {
<<<<<<< HEAD
                    let files = get(Store.state.files)
                    return [createNewFolder, ...files]
=======
                    return insertIntoFolder(folderStack, $currentFolderIdStore)
>>>>>>> 7ae298e1
                }
                return folderStack
            })
            for (let i = 1; i < newFolders.length; i++) {
                let prevArray = newFolders[i - 1]
                let currArray = newFolders[i]
                const parentItem = prevArray.find(item => {
                    if (currArray.length === 0) {
                        newFolders[i].push(createNewFolder)
                    }
                    return item.id === currArray[0].parentId
                })
                if (newFolders[i].length === 0 ) {
                            currArray = [...parentItem.items]
                        }
                if (parentItem && parentItem.items) {
                    newFolders[i] = [...parentItem.items]
                }
                Store.updateFolderTree(newFolders)
            }
            return newFolders
        })
    }

    let sortable: Sortable | undefined

    function recreateSortable() {
        if (sortable !== undefined) {
            sortable.destroy()
            sortable = undefined
        } else {
            initializeSortable()
        }
    }

    $: if (isContextMenuOpen || !isContextMenuOpen) {
        recreateSortable()
    }

    let folderClicked: FileInfo = {
        id: "",
        type: "",
        size: 0,
        name: "",
        source: "",
        isRename: false,
        items: [],
    }
    
    function initializeSortable() {
        const dropzone = document.querySelector(".files") as HTMLElement
        if (dropzone) {
            sortable = new Sortable(dropzone, {
                draggable: isContextMenuOpen ? "" : ".draggable-item",
                plugins: [Plugins.ResizeMirror, Plugins.SortAnimation],
            })

            sortable.on("sortable:stop", event => {
                const items = sortable!.getDraggableElementsForContainer(dropzone)
                const newOrderIds = Array.from(items)
                    .filter(child => child.getAttribute("data-id"))
                    .map(child => child.getAttribute("data-id"))
                currentFiles = newOrderIds.map(id => {
                    const file = currentFiles.find(file => file.id === id)
                    return file ? file : null
                }) as FileInfo[]
                Store.updateFileOrder(currentFiles)
            })

            let lastClickTime = 0
            let lastClickTarget: HTMLElement | null = null
            function updateFilesFromFolder(folder: FileInfo): void {
                if (folder.items && folder.items.length > 0) {
                    Store.updateFileOrder(folder.items)
                }
            }
            dropzone.addEventListener("mousedown", event => {
                let target = event.target as HTMLElement
                while (target && !target.classList.contains("draggable-item")) {
                    target = target.parentElement as HTMLElement
                }

                const currentTime = Date.now()
                if (lastClickTarget === target && currentTime - lastClickTime < 200) {
                    if (lastClickTarget.classList.contains("folder-draggable")) {
                        const targetId = target.dataset.id
                        const targetFolder = currentFiles.find(item => item.id === targetId)
                        if (targetFolder) {
                            folderClicked = targetFolder
                        }
                        if (target) {
                            const targetId = target.dataset.id
                            const targetFolder = currentFiles.find(item => item.id === targetId)
                            if (targetFolder) {
                                updateFilesFromFolder(targetFolder)
                                openFolder(targetFolder)
                            }
                        }
                    }
                }
                lastClickTarget = target
                lastClickTime = currentTime
            })
        }
    }

    async function getCurrentDirectoryFiles() {
       let files = await ConstellationStoreInstance.getCurrentDirectoryFiles()
       let filesInfo: FileInfo[] = []
       let filesSet: Set<FileInfo>
       files.onSuccess(items => {
            items.forEach(item => {
                if (item.file() != null) {
                    let fileItem = item.file()
                    let file: FileInfo = {
                        id: fileItem!.id(),
                        type: 'file',
                        name: fileItem!.name(),
                        size: fileItem!.size(),
                        isRename: false,
                        source: ""
                    }
                    filesInfo = [...filesInfo, file]
                } else {
                    let fileItem = item.directory()
                    let file: FileInfo = {
                        id: fileItem!.id(),
                        type: 'folder',
                        name: fileItem!.name(),
                        size: fileItem!.size(),
                        isRename: false,
                        source: ""
                    }
                    filesInfo = [...filesInfo, file]
                }
            })
        filesSet = new Set(filesInfo)
        Store.state.files.set(Array.from(filesSet))
        currentFiles = Array.from(filesSet)
       })
    }

    onMount( () => {
        initializeSortable()
        getCurrentDirectoryFiles()
    })


    onDestroy(() => {
        unsubscribeopenFolders()
    })

    function dragEnter(event: DragEvent) {
        event.preventDefault()
        dragging_files++
    }

    function dragLeave() {
        dragging_files--
    }

    function dragDrop(event: DragEvent) {
        event.preventDefault()
        dragging_files = 0
        // upload files
    }

    function onSearchEnter() {
        goto(Route.Chat)
        search_component.select_first()
    }

    const onFileSelected = async (e: Event) => {
        const target = e.target as HTMLInputElement;
        if (target && target.files) {
            for (let i = 0; i < target.files.length; i++) {
                const file = target.files[i];
                const stream = file.stream();
                let result = await ConstellationStoreInstance.uploadFilesFromStream(file.name, stream, file.size)
                result.onFailure(err => {
                    Store.addToastNotification(new ToastMessage("", err, 2))
                })
            }
        }
        target.value = '';
        getCurrentDirectoryFiles()
    }

    async function deleteItem(file_name: string) {
        let result = await ConstellationStoreInstance.deleteItem(file_name)
        result.fold(
            err => {
                // TODO(Lucas): Error not mapped yet
                Store.addToastNotification(new ToastMessage("", err, 2))
            },
            _ => {
                getCurrentDirectoryFiles()
            }
        )
    }

    UIStore.state.sidebarOpen.subscribe(s => (sidebarOpen = s))
    let chats: Chat[] = get(UIStore.state.chats)
    UIStore.state.chats.subscribe(sc => (chats = sc))
    let activeChat: Chat = get(Store.state.activeChat)
    Store.state.activeChat.subscribe(c => (activeChat = c))
</script>

<!-- svelte-ignore a11y-no-static-element-interactions -->
<div
    id="page"
    on:dragover|preventDefault
    on:dragenter={e => {
        dragEnter(e)
    }}
    on:dragleave={dragLeave}
    on:drop={e => {
        dragDrop(e)
    }}>
    <!-- Modals -->
    {#if previewImage}
        <Modal
            on:close={_ => {
                previewImage = null
            }}>
            <svelte:fragment slot="controls">
                <Button
                    icon
                    small
                    appearance={Appearance.Alt}
                    on:click={_ => {
                        previewImage = null
                    }}>
                    <Icon icon={Shape.XMark} />
                </Button>
            </svelte:fragment>
            <ImageEmbed big source={previewImage} />
        </Modal>
    {/if}

    <Slimbar sidebarOpen={sidebarOpen} on:toggle={toggleSidebar} activeRoute={Route.Files} />
    <Sidebar loading={loading} on:toggle={toggleSidebar} open={sidebarOpen} activeRoute={Route.Files} bind:search={search_filter} on:search={() => search_component.filter_chat()} on:enter={onSearchEnter}>
        <ChatFilter bind:this={search_component} bind:filter={search_filter}></ChatFilter>
        <Controls>
            <Button
                appearance={activeTabRoute === "chats" ? Appearance.Primary : Appearance.Alt}
                text={$_("chat.chat_plural")}
                on:click={_ => {
                    activeTabRoute = "chats"
                }}>
                <Icon icon={Shape.ChatBubble} />
            </Button>
            <Button
                appearance={activeTabRoute === "files" ? Appearance.Primary : Appearance.Alt}
                text={$_("files.file_plural")}
                on:click={_ => {
                    activeTabRoute = "files"
                }}>
                <Icon icon={Shape.Folder} />
            </Button>
        </Controls>
        {#if activeTabRoute === "chats"}
            {#each chats as chat}
                <ContextMenu
                    items={[
                        {
                            id: "hide",
                            icon: Shape.EyeSlash,
                            text: "Hide",
                            appearance: Appearance.Default,
                            onClick: () => UIStore.removeSidebarChat(chat),
                        },
                        {
                            id: "mark_read",
                            icon: Shape.CheckMark,
                            text: "Mark Read",
                            appearance: Appearance.Default,
                            onClick: () => {},
                        },
                    ]}>
                    <ChatPreview slot="content" let:open on:contextmenu={open} chat={chat} loading={loading} simpleUnreads cta={activeChat === chat} />
                </ContextMenu>
            {/each}
        {/if}
        {#if activeTabRoute === "files"}
            <ul class="folderList">
                {#each currentFiles as file}
                    <FolderItem file={file} openFolders={openFolders} toggleFolder={toggleFolder} />
                {/each}
            </ul>
        {/if}
    </Sidebar>
    <div class="content">
        <Topbar>
            <div slot="before" class="before flex-column">
                <Label text="Quick Actions" />
                <div class="actions">
                    <Button appearance={Appearance.Alt} text="Sync">
                        <Icon icon={Shape.ArrowsLeftRight} />
                    </Button>
                    <Button appearance={Appearance.Alt} text="Gift Space">
                        <Icon icon={Shape.Gift} />
                    </Button>
                    <Button appearance={Appearance.Alt} text="Rent Space">
                        <Icon size={Size.Large} icon={Shape.Starlight} />
                    </Button>
                    <Button appearance={Appearance.Alt} text="Create Node">
                        <Icon icon={Shape.Info} />
                    </Button>
                </div>
            </div>
        </Topbar>
        <Topbar>
            <div slot="before" class="before">
                <button class="stat">
                    <Label text="Free Space" /><Text singleLine>
                        {prettyBytes(885312355333383)}
                    </Text>
                </button>
                <button class="stat">
                    <Label text="Total Space" /><Text singleLine>
                        {prettyBytes(13223423884917234002)}
                    </Text>
                </button>
                <button class="stat">
                    <Label text="Sync Size" /><Text singleLine>
                        {prettyBytes(38481083182)}
                    </Text>
                </button>
                <button class="stat">
                    <Label text="Shuttle" /><Text singleLine>
                        {prettyBytes(12345344)}
                    </Text>
                </button>
            </div>
            <svelte:fragment slot="controls">
                <Button appearance={Appearance.Alt} on:click={newFolder} icon tooltip={$_("files.new_folder")}>
                    <Icon icon={Shape.FolderPlus} />
                </Button>
                <Button appearance={Appearance.Alt} icon tooltip={$_("files.upload")} on:click={() => {
                    filesToUpload?.click()
                }}>
                    <Icon icon={Shape.Plus}
                />
                </Button>
                <input style="display:none" multiple type="file" on:change={e => onFileSelected(e)} bind:this={filesToUpload}/>
                <ProgressButton appearance={Appearance.Alt} icon={Shape.ArrowsUpDown} />
            </svelte:fragment>
        </Topbar>
        <div class="folder-back">
            <Button small appearance={Appearance.Alt} class="folder-back" on:click={goBack}>Go Back</Button>
        </div>
        <div class="files">
            <!-- svelte-ignore a11y-no-static-element-interactions -->
            {#each currentFiles as item, index (item.id)}
                <!-- svelte-ignore a11y-click-events-have-key-events -->
                <div class="draggable-item {item.id} {item.type === 'folder' ? 'folder-draggable droppable' : ''}" draggable="true" data-id={item.id}>
                    {#if item.type === "file"}
                        <ContextMenu
<<<<<<< HEAD
                            on:close={_ => {
                                isContextMenuOpen = false
                            }}
=======
>>>>>>> 7ae298e1
                            items={[
                                {
                                    id: "delete",
                                    icon: Shape.XMark,
                                    text: "Delete",
                                    appearance: Appearance.Default,
<<<<<<< HEAD
                                    onClick: () => {
                                        deleteItem(item.name)
                                    },
                                },
                            ]}>
                            <FileFolder slot="content" 
                                let:open 
                                on:contextmenu={e => {
                                isContextMenuOpen = true
                                open(e)
                            }
                            }  kind={FilesItemKind.File} info={item} />
=======
                                    onClick: () => {console.log("delete everything")},
                                },
                            ]}>
                            <FileFolder slot="content" let:open on:contextmenu={open} kind={FilesItemKind.File} info={item} />
>>>>>>> 7ae298e1
                        </ContextMenu>
                    {:else if item.type === "folder"}
                        <ContextMenu
                            hook="context-menu-folder-{item.id}"
                            on:close={_ => {
                                isContextMenuOpen = false
                            }}
                            items={[
                                {
                                    id: "delete-" + item.id,
                                    icon: Shape.XMark,
                                    text: "Delete",
                                    appearance: Appearance.Default,
                                    onClick: () => {
                                        // TODO(Lucas): Delete item not working for folders yet
                                        // deleteItem(item.name)
                                    },
                                },
                                {
                                    id: "rename-" + item.id,
                                    icon: Shape.Pencil,
                                    text: "Rename",
                                    appearance: Appearance.Default,
                                    onClick: async () => {
                                        item.isRename = true
                                    },
                                },
                            ]}>
                            <FileFolder 
                                slot="content" 
                                let:open 
                                on:contextmenu={e => {
                                        isContextMenuOpen = true
                                        open(e)
                                    }
                                } 
                                kind={FilesItemKind.Folder} 
                                info={item}
                                on:rename={async e => {
                                    // TODO(Lucas): Working just for creating new folder for now
                                    const newName = e.detail
                                    item.name = newName
                                    item.isRename = false
                                    await createNewDirectory(item)
                                }}
                                isEditing={item.isRename}
                            />
                        </ContextMenu>
                    {:else if item.type === "image"}
                        <ImageFile
                            filesize={item.size}
                            name={item.name}
                            on:click={_ => {
                                previewImage = item.source
                            }} />
                    {/if}
                </div>
            {/each}
        </div>
    </div>
</div>

<style lang="scss">
    #page {
        display: flex;
        margin: 0;
        flex: 1;
        height: 100%;
        overflow: hidden;

        .stat {
            padding: 0 var(--padding-less);
            border-radius: var(--border-radius-minimal);
            border: var(--border-width) solid transparent;
            background-color: transparent;
            transition: all var(--animation-speed);
            &:hover {
                background-color: var(--alt-color);
                border: var(--border-width) solid var(--primary-color);
                user-select: none;
            }
        }
        .folder-back {
            width: fit-content;
            margin: 10px;
        }
        .folderList {
            list-style-type: none;
            width: fit-content;
            margin-left: -40px;
        }

        .content {
            display: flex;
            min-height: 0;
            flex-direction: column;
            flex: 1;
            overflow: hidden;
            width: 100%;

            .before {
                gap: var(--gap-less);
                width: 100%;

                .actions {
                    width: 100%;
                    overflow-x: scroll;
                    overflow-y: hidden;
                    display: inline-flex;
                    flex-wrap: nowrap;
                    gap: var(--gap-less);
                    height: calc(var(--input-height) + var(--padding));
                    padding-bottom: var(--padding-less);
                }
            }

            .files {
                height: 100%;
                width: 100%;
                display: inline-flex;
                flex-direction: row;
                flex-wrap: wrap;
                align-content: flex-start;
                overflow-y: scroll;

                .draggable-item {
                    position: relative;
                    height: fit-content;
                }
            }
        }

        .upload-file-count-container {
            display: flex;
            height: 90px;
            width: 100%;
            align-items: center;
            background: var(--opaque-color);
            border-bottom: var(--border-width) solid var(--border-color);
            .upload-file-count {
                color: var(--text-color-muted);
                padding-left: 24px;
            }
        }
    }
</style><|MERGE_RESOLUTION|>--- conflicted
+++ resolved
@@ -23,6 +23,7 @@
     import { goto } from "$app/navigation"
     import { ConstellationStoreInstance } from "$lib/wasm/ConstellationStore"
     import { ToastMessage } from "$lib/state/ui/toast"
+    import type { Item } from "warp-wasm"
 
     initLocale()
 
@@ -97,10 +98,6 @@
         newDirCreated.fold(
             err => {
                 removeFolderFromStak(folder)
-<<<<<<< HEAD
-=======
-                // TODO: Add UI feedback
->>>>>>> 7ae298e1
                 Store.addToastNotification(new ToastMessage("", err, 2))
             },
             _ => {
@@ -109,21 +106,14 @@
                         if (Array.isArray(folderStack)) {
                             return folderStack.map(file => {
                                 if (file.id === folder.id) {
-<<<<<<< HEAD
-=======
                                     toggleFolder(folder.id)
->>>>>>> 7ae298e1
                                     Store.state.files.update(files => {
                                         const exists = files.some(file => file.id === folder.id)
                                         if (!exists) {
                                             return [...files, folder]
                                         }
                                         return files
-<<<<<<< HEAD
-                                    });
-=======
                                     })
->>>>>>> 7ae298e1
                                     return folder
                                 }
                                 return file
@@ -187,12 +177,7 @@
         folderStackStore.update(folders => {
             let newFolders = folders.map(folderStack => {
                 if (Array.isArray(folderStack)) {
-<<<<<<< HEAD
-                    let files = get(Store.state.files)
-                    return [createNewFolder, ...files]
-=======
                     return insertIntoFolder(folderStack, $currentFolderIdStore)
->>>>>>> 7ae298e1
                 }
                 return folderStack
             })
@@ -299,39 +284,30 @@
         }
     }
 
+    function itemsToFileInfo(items: Item[]): FileInfo[] {
+       let filesInfo: FileInfo[] = []
+        items.forEach(item => {
+                let newItem: FileInfo = {
+                        id: item!.id(),
+                        type: item.is_file() ? 'file' : 'folder',
+                        name: item!.name(),
+                        size: item!.size(),
+                        isRename: false,
+                        source: "",
+                        items: item.is_file() ? undefined : itemsToFileInfo(item.directory()!.get_items())
+                    }
+                    filesInfo = [...filesInfo, newItem]
+            })
+        return filesInfo
+    }
+
     async function getCurrentDirectoryFiles() {
        let files = await ConstellationStoreInstance.getCurrentDirectoryFiles()
-       let filesInfo: FileInfo[] = []
-       let filesSet: Set<FileInfo>
        files.onSuccess(items => {
-            items.forEach(item => {
-                if (item.file() != null) {
-                    let fileItem = item.file()
-                    let file: FileInfo = {
-                        id: fileItem!.id(),
-                        type: 'file',
-                        name: fileItem!.name(),
-                        size: fileItem!.size(),
-                        isRename: false,
-                        source: ""
-                    }
-                    filesInfo = [...filesInfo, file]
-                } else {
-                    let fileItem = item.directory()
-                    let file: FileInfo = {
-                        id: fileItem!.id(),
-                        type: 'folder',
-                        name: fileItem!.name(),
-                        size: fileItem!.size(),
-                        isRename: false,
-                        source: ""
-                    }
-                    filesInfo = [...filesInfo, file]
-                }
-            })
-        filesSet = new Set(filesInfo)
-        Store.state.files.set(Array.from(filesSet))
-        currentFiles = Array.from(filesSet)
+            let newFilesInfo = itemsToFileInfo(items)
+            let filesSet = new Set(newFilesInfo)
+            Store.state.files.set(Array.from(filesSet))
+            currentFiles = Array.from(filesSet)
        })
     }
 
@@ -552,19 +528,15 @@
                 <div class="draggable-item {item.id} {item.type === 'folder' ? 'folder-draggable droppable' : ''}" draggable="true" data-id={item.id}>
                     {#if item.type === "file"}
                         <ContextMenu
-<<<<<<< HEAD
                             on:close={_ => {
                                 isContextMenuOpen = false
                             }}
-=======
->>>>>>> 7ae298e1
                             items={[
                                 {
                                     id: "delete",
                                     icon: Shape.XMark,
                                     text: "Delete",
                                     appearance: Appearance.Default,
-<<<<<<< HEAD
                                     onClick: () => {
                                         deleteItem(item.name)
                                     },
@@ -577,12 +549,6 @@
                                 open(e)
                             }
                             }  kind={FilesItemKind.File} info={item} />
-=======
-                                    onClick: () => {console.log("delete everything")},
-                                },
-                            ]}>
-                            <FileFolder slot="content" let:open on:contextmenu={open} kind={FilesItemKind.File} info={item} />
->>>>>>> 7ae298e1
                         </ContextMenu>
                     {:else if item.type === "folder"}
                         <ContextMenu
