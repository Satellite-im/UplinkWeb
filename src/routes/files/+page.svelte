--- conflicted
+++ resolved
@@ -11,26 +11,16 @@
     import prettyBytes from "pretty-bytes"
     import { ChatPreview, ImageEmbed, ImageFile, Modal, FileFolder, ProgressButton, ContextMenu, ChatFilter } from "$lib/components"
     import Controls from "$lib/layouts/Controls.svelte"
-<<<<<<< HEAD
-    import { Plugins } from '@shopify/draggable'
-    import { onDestroy, onMount } from 'svelte'
-    import {Sortable} from '@shopify/draggable'
-    import type { Chat, ContextItem, FileInfo } from "$lib/types"
+    import { Plugins } from "@shopify/draggable"
+    import { onDestroy, onMount } from "svelte"
+    import { Sortable } from "@shopify/draggable"
+    import type { Chat, FileInfo } from "$lib/types"
     import { get, writable } from "svelte/store"
     import { Store } from "$lib/state/store"
     import { UIStore } from "$lib/state/ui"
     import FolderItem from "./FolderItem.svelte"
     import { v4 as uuidv4 } from "uuid"
-=======
-    import { Plugins } from "@shopify/draggable"
-    import { onDestroy, onMount } from "svelte"
-    import { Sortable } from "@shopify/draggable"
-    import type { Chat, FileInfo } from "$lib/types"
-    import { get } from "svelte/store"
-    import { Store } from "$lib/state/store"
-    import { UIStore } from "$lib/state/ui"
     import { goto } from "$app/navigation"
->>>>>>> b8836b41
 
     initLocale()
 
@@ -58,7 +48,6 @@
         })
     let previewImage: string | null
 
-<<<<<<< HEAD
     // TODO: Move this into a global state
     let contextPosition: [number, number] = [0, 0]
     let contextData: ContextItem[] = []
@@ -179,84 +168,14 @@
 })
     onDestroy(() => {
         unsubscribeopenFolders()
-=======
-    let updatedFiles: FileInfo[] = []
-
-    let search_filter: string
-    let search_component: ChatFilter
-
-    $: files = get(Store.state.files)
-    const unsubscribeFiles = Store.state.files.subscribe(f => {
-        files = f
     })
 
-    let dragging_files = 0
-
-    onMount(() => {
-        const dropzone = document.querySelector(".files") as HTMLElement
-
-        if (dropzone) {
-            const sortable = new Sortable(dropzone, {
-                draggable: ".draggable-item",
-                plugins: [Plugins.ResizeMirror, Plugins.SortAnimation],
-            })
-
-            sortable.on("sortable:stop", event => {
-                const items = sortable.getDraggableElementsForContainer(dropzone)
-                const newOrderIds = Array.from(items)
-                    .filter(child => child.getAttribute("data-id"))
-                    .map(child => child.getAttribute("data-id"))
-
-                updatedFiles = newOrderIds.map(id => {
-                    const file = files.find(file => file.id === id)
-                    return file ? file : null
-                }) as FileInfo[]
-
-                Store.updateFileOrder(updatedFiles)
-            })
-        }
-    })
-    onDestroy(() => {
-        unsubscribeFiles()
->>>>>>> b8836b41
-    })
-
-    UIStore.state.sidebarOpen.subscribe(s => (sidebarOpen = s))
+    UIStore.state.sidebarOpen.subscribe((s) => sidebarOpen = s)
     let chats: Chat[] = get(UIStore.state.chats)
     UIStore.state.chats.subscribe(sc => (chats = sc))
     let activeChat: Chat = get(Store.state.activeChat)
-<<<<<<< HEAD
     Store.state.activeChat.subscribe((c) => activeChat = c)
 
-</script>
-=======
-    Store.state.activeChat.subscribe(c => (activeChat = c))
-
-    function unsubscribe() {
-        throw new Error("Function not implemented.")
-    }
-
-    function dragEnter(event: DragEvent) {
-        event.preventDefault()
-        dragging_files++
-    }
->>>>>>> b8836b41
-
-    function dragLeave() {
-        dragging_files--
-    }
-
-    function dragDrop(event: DragEvent) {
-        event.preventDefault()
-        dragging_files = 0
-        // upload files
-        console.log("dropping files ", event.dataTransfer?.files)
-    }
-
-    function onSearchEnter() {
-        goto(Route.Chat)
-        search_component.select_first()
-    }
 </script>
 
 <!-- svelte-ignore a11y-no-static-element-interactions -->
@@ -400,7 +319,6 @@
                 <ProgressButton appearance={Appearance.Alt} icon={Shape.ArrowsUpDown} />
             </svelte:fragment>
         </Topbar>
-<<<<<<< HEAD
         <button on:click={goBack}>Go Back</button>
         <!-- <Breadcrumb folder={folderClicked} folderRoot={files}></Breadcrumb> -->
         <div class="files">
@@ -412,20 +330,6 @@
                     draggable="true"
                     data-id={item.id}
                 >
-=======
-
-        {#if dragging_files > 0}
-            <div class="upload-file-count-container">
-                <p class="upload-file-count">
-                    {$_("files.add_files")}
-                </p>
-            </div>
-        {/if}
-
-        <div class="files">
-            {#each files as item (item.id)}
-                <div class="draggable-item {item.id} {item.type === 'folder' ? 'folder-draggable droppable' : ''}" draggable="true" data-id={item.id}>
->>>>>>> b8836b41
                     {#if item.type === "file"}
                         <ContextMenu
                             items={[
@@ -447,18 +351,10 @@
                                     icon: Shape.XMark,
                                     text: "Delete",
                                     appearance: Appearance.Default,
-<<<<<<< HEAD
                                     onClick: () => {}
                                 }
                             ]
                         }} />
-=======
-                                    onClick: () => {},
-                                },
-                            ]}>
-                            <FileFolder slot="content" let:open contextmenu={open} kind={FilesItemKind.Folder} info={item} />
-                        </ContextMenu>
->>>>>>> b8836b41
                     {:else if item.type === "image"}
                         <ImageFile
                             filesize={item.size}
@@ -493,7 +389,6 @@
                 user-select: none;
             }
         }
-<<<<<<< HEAD
         
         .folderList {
             list-style-type: none;
@@ -501,9 +396,6 @@
             margin-left: -40px;
         }
         
-=======
-
->>>>>>> b8836b41
         .content {
             display: flex;
             min-height: 0;
