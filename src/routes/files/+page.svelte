--- conflicted
+++ resolved
@@ -36,7 +36,6 @@
     // TODO: Move this into a global state
     let contextPosition: [number, number] = [0, 0]
     let contextData: ContextItem[] = []
-<<<<<<< HEAD
     let updatedFiles: FileInfo[] = []
     $: files = get(Store.state.files);
     const unsubscribeFiles = Store.state.files.subscribe((f) => {
@@ -74,31 +73,6 @@
         unsubscribeFiles();
     });
 
-=======
- 
-    onMount(() => {
-        const dropzone = document.querySelector('.files') as HTMLElement
-        
-        if (dropzone) {
-            const sortable = new Sortable(dropzone, {
-                draggable: ".draggable-item",
-                plugins: [Plugins.ResizeMirror, Plugins.SortAnimation],
-            })
-
-            sortable.on('sortable:stop', (event) => {
-                let children = Array.from(event.newContainer.children)
-                let f: FileInfo[] = []
-                children.forEach(element => {
-                    let id = element.getAttribute("data-id")
-                    const file = files.find(file => file.id === id)
-                    if (file) f.push(file)
-                })
-                f = f.slice(0, files.length)        
-                Store.state.files.set(f)
-            })
-        }
-    })
->>>>>>> 9337354f
 
     UIStore.state.sidebarOpen.subscribe((s) => sidebarOpen = s)
     let chats: Chat[] = get(UIStore.state.chats)
