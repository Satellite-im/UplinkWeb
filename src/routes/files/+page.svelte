--- conflicted
+++ resolved
@@ -445,9 +445,6 @@
     async function dragDrop(event: DragEvent) {
         event.preventDefault()
         dragging_files = 0
-<<<<<<< HEAD
-        // upload files
-=======
         isFadingOutDragDropOverlay = true
         let filesToUpload = event.dataTransfer?.files
         isDraggingFromLocal = false
@@ -457,8 +454,8 @@
             for (let i = 0; i < filesCount; i++) {
                 let file = filesToUpload[i]
                 const stream = file.stream()
-                const fileNameParts = file.name.split('.')
-                const baseName = fileNameParts.slice(0, -1).join('.')
+                const fileNameParts = file.name.split(".")
+                const baseName = fileNameParts.slice(0, -1).join(".")
                 const fileExtension = fileNameParts.slice(-1)[0]
                 let newFileName = file.name
                 let fileIndex = 1
@@ -468,7 +465,7 @@
                         newFileName = `${baseName} (${fileIndex}).${fileExtension}`
                         fileIndex++
                     }
-                }) 
+                })
                 await uploadFilesFromDrop(newFileName, stream, file.size)
             }
         }
@@ -483,7 +480,6 @@
         result.onFailure(err => {
             Store.addToastNotification(new ToastMessage("", err, 2))
         })
->>>>>>> 3fe7c622
     }
 
     function onSearchEnter() {
@@ -498,8 +494,8 @@
                 const file = target.files[i]
                 const stream = file.stream()
                 console.log("file: ", file)
-                const fileNameParts = file.name.split('.')
-                const baseName = fileNameParts.slice(0, -1).join('.')
+                const fileNameParts = file.name.split(".")
+                const baseName = fileNameParts.slice(0, -1).join(".")
                 const extension = fileNameParts.slice(-1)[0]
                 let newFileName = file.name
                 let fileIndex = 1
@@ -508,7 +504,7 @@
                         newFileName = `${baseName} (${fileIndex}).${extension}`
                         fileIndex++
                     }
-                }) 
+                })
                 let result = await ConstellationStoreInstance.uploadFilesFromStream(newFileName, stream, file.size)
                 result.onFailure(err => {
                     Store.addToastNotification(new ToastMessage("", err, 2))
@@ -537,21 +533,20 @@
             Store.addToastNotification(new ToastMessage("", "Empty name provided", 2))
             return
         }
-        let result = await ConstellationStoreInstance.renameItem(fileExtension === "" ? `${oldName}` : `${oldName}.${fileExtension}`, 
-            fileExtension === "" ? `${newName}` : `${newName}.${fileExtension}`)
+        let result = await ConstellationStoreInstance.renameItem(fileExtension === "" ? `${oldName}` : `${oldName}.${fileExtension}`, fileExtension === "" ? `${newName}` : `${newName}.${fileExtension}`)
         result.fold(
             err => {
                 currentFiles = currentFiles.map(file => {
                     if (file.name === oldName) {
-                        file.isRenaming = OperationState.Error;
-                        Store.addToastNotification(new ToastMessage("", `Other item already exist with this name`, 2));
+                        file.isRenaming = OperationState.Error
+                        Store.addToastNotification(new ToastMessage("", `Other item already exist with this name`, 2))
                         return file
                     }
                     return file
                 })
                 if (err === WarpError.ITEM_ALREADY_EXIST_WITH_SAME_NAME) {
                     getCurrentDirectoryFiles()
-                    Store.addToastNotification(new ToastMessage("", `Other item already exist with this name`, 2));
+                    Store.addToastNotification(new ToastMessage("", `Other item already exist with this name`, 2))
                     return
                 }
                 getCurrentDirectoryFiles()
@@ -564,7 +559,7 @@
                         file.isRenaming = OperationState.Success
                     }
                     getCurrentDirectoryFiles()
-                    Store.addToastNotification(new ToastMessage("", `Successfully renamed "${oldName}" to "${newName}"`, 2));
+                    Store.addToastNotification(new ToastMessage("", `Successfully renamed "${oldName}" to "${newName}"`, 2))
                     return file
                 })
             }
