<script lang="ts">
    import { Button, Icon } from "$lib/elements"
    import { Appearance, FilesItemKind, Route, Shape, Size } from "$lib/enums"
    import { Topbar } from "$lib/layouts"
    import { initLocale } from "$lib/lang"
    import Sidebar from "$lib/layouts/Sidebar.svelte"
    import Slimbar from "$lib/layouts/Slimbar.svelte"
    import { _ } from "svelte-i18n"
    import Text from "$lib/elements/Text.svelte"
    import Label from "$lib/elements/Label.svelte"
    import prettyBytes from "pretty-bytes"
    import { ChatPreview, ImageEmbed, ImageFile, Modal, FileFolder, ProgressButton, ContextMenu, ChatFilter } from "$lib/components"
    import Controls from "$lib/layouts/Controls.svelte"
    import { Plugins } from "@shopify/draggable"
    import { onDestroy, onMount } from "svelte"
    import { Sortable } from "@shopify/draggable"
    import type { Chat, ContextItem, FileInfo } from "$lib/types"
    import { get } from "svelte/store"
    import { Store } from "$lib/state/store"
    import { UIStore } from "$lib/state/ui"
    import { goto } from "$app/navigation"

    initLocale()

    let loading: boolean = false
    let sidebarOpen: boolean = get(UIStore.state.sidebarOpen)

    function toggleSidebar(): void {
        UIStore.toggleSidebar()
    }

    let tabRoutes: string[] = ["chats", "files"]
    let activeTabRoute: string = tabRoutes[0]

    let previewImage: string | null

    // TODO: Move this into a global state
    let contextPosition: [number, number] = [0, 0]
    let contextData: ContextItem[] = []
    let updatedFiles: FileInfo[] = []
<<<<<<< HEAD

    let search_filter: string
    let search_component: ChatFilter

    $: files = get(Store.state.files);
    const unsubscribeFiles = Store.state.files.subscribe((f) => {
        files = f;
        })
=======
    $: files = get(Store.state.files)
    const unsubscribeFiles = Store.state.files.subscribe(f => {
        files = f
    })
>>>>>>> 44e7433e

    let dragging_files = 0

    onMount(() => {
        const dropzone = document.querySelector(".files") as HTMLElement

        if (dropzone) {
            const sortable = new Sortable(dropzone, {
                draggable: ".draggable-item",
                plugins: [Plugins.ResizeMirror, Plugins.SortAnimation],
            })

            sortable.on("sortable:stop", event => {
                const items = sortable.getDraggableElementsForContainer(dropzone)
                const newOrderIds = Array.from(items)
                    .filter(child => child.getAttribute("data-id"))
                    .map(child => child.getAttribute("data-id"))

                updatedFiles = newOrderIds.map(id => {
                    const file = files.find(file => file.id === id)
                    return file ? file : null
                }) as FileInfo[]

                Store.updateFileOrder(updatedFiles)
            })
        }
    })
    onDestroy(() => {
        unsubscribeFiles()
    })

    UIStore.state.sidebarOpen.subscribe(s => (sidebarOpen = s))
    let chats: Chat[] = get(UIStore.state.chats)
    UIStore.state.chats.subscribe(sc => (chats = sc))
    let activeChat: Chat = get(Store.state.activeChat)
<<<<<<< HEAD
    Store.state.activeChat.subscribe((c) => activeChat = c)
    
=======
    Store.state.activeChat.subscribe(c => (activeChat = c))

>>>>>>> 44e7433e
    function unsubscribe() {
        throw new Error("Function not implemented.")
    }

    function dragEnter(event: DragEvent) {
        event.preventDefault()
        dragging_files++
    }

    function dragLeave() {
        dragging_files--
    }

    function dragDrop(event: DragEvent) {
        event.preventDefault()
        dragging_files = 0
        // upload files
        console.log("dropping files ", event.dataTransfer?.files)
    }

    function onSearchEnter() {
        goto(Route.Chat)
        search_component.select_first()
    }
</script>

<!-- svelte-ignore a11y-no-static-element-interactions -->
<div
    id="page"
    on:dragover|preventDefault
    on:dragenter={e => {
        dragEnter(e)
    }}
    on:dragleave={dragLeave}
    on:drop={e => {
        dragDrop(e)
    }}>
    <!-- Context Menu-->
    <ContextMenu visible={contextData.length > 0} items={contextData} coords={contextPosition} on:close={_ => (contextData = [])} />

    <!-- Modals -->
    {#if previewImage}
        <Modal
            on:close={_ => {
                previewImage = null
            }}>
            <svelte:fragment slot="controls">
                <Button
                    icon
                    small
                    appearance={Appearance.Alt}
                    on:click={_ => {
                        previewImage = null
                    }}>
                    <Icon icon={Shape.XMark} />
                </Button>
            </svelte:fragment>
            <ImageEmbed big source={previewImage} />
        </Modal>
    {/if}

    <Slimbar sidebarOpen={sidebarOpen} on:toggle={toggleSidebar} activeRoute={Route.Files} />
<<<<<<< HEAD
    <Sidebar loading={loading} on:toggle={toggleSidebar} open={sidebarOpen} activeRoute={Route.Files} bind:search={search_filter} on:search={() => search_component.filter_chat()} on:enter={onSearchEnter}>
        <ChatFilter bind:this={search_component} bind:filter={search_filter}></ChatFilter>
=======
    <Sidebar loading={loading} on:toggle={toggleSidebar} open={sidebarOpen} activeRoute={Route.Files}>
>>>>>>> 44e7433e
        <Controls>
            <Button
                appearance={activeTabRoute === "chats" ? Appearance.Primary : Appearance.Alt}
                text={$_("chat.chat_plural")}
                on:click={_ => {
                    activeTabRoute = "chats"
                }}>
                <Icon icon={Shape.ChatBubble} />
            </Button>
            <Button
                appearance={activeTabRoute === "files" ? Appearance.Primary : Appearance.Alt}
                text={$_("files.file_plural")}
                on:click={_ => {
                    activeTabRoute = "files"
                }}>
                <Icon icon={Shape.Folder} />
            </Button>
        </Controls>
        {#if activeTabRoute === "chats"}
            {#each chats as chat}
                <ChatPreview
                    chat={chat}
                    loading={loading}
                    simpleUnreads
                    cta={activeChat === chat}
                    on:context={evt => {
                        contextPosition = evt.detail
                        contextData = [
                            {
                                id: "hide",
                                icon: Shape.EyeSlash,
                                text: "Hide",
                                appearance: Appearance.Default,
                                onClick: () => UIStore.removeSidebarChat(chat),
                            },
                            {
                                id: "mark_read",
                                icon: Shape.CheckMark,
                                text: "Mark Read",
                                appearance: Appearance.Default,
                                onClick: () => {},
                            },
                        ]
                    }} />
            {/each}
        {/if}
    </Sidebar>
    <div class="content">
        <Topbar>
            <div slot="before" class="before flex-column">
                <Label text="Quick Actions" />
                <div class="actions">
                    <Button appearance={Appearance.Alt} text="Sync">
                        <Icon icon={Shape.ArrowsLeftRight} />
                    </Button>
                    <Button appearance={Appearance.Alt} text="Gift Space">
                        <Icon icon={Shape.Gift} />
                    </Button>
                    <Button appearance={Appearance.Alt} text="Rent Space">
                        <Icon size={Size.Large} icon={Shape.Starlight} />
                    </Button>
                    <Button appearance={Appearance.Alt} text="Create Node">
                        <Icon icon={Shape.Info} />
                    </Button>
                </div>
            </div>
        </Topbar>
        <Topbar>
            <div slot="before" class="before">
                <button class="stat">
                    <Label text="Free Space" /><Text singleLine>
                        {prettyBytes(885312355333383)}
                    </Text>
                </button>
                <button class="stat">
                    <Label text="Total Space" /><Text singleLine>
                        {prettyBytes(13223423884917234002)}
                    </Text>
                </button>
                <button class="stat">
                    <Label text="Sync Size" /><Text singleLine>
                        {prettyBytes(38481083182)}
                    </Text>
                </button>
                <button class="stat">
                    <Label text="Shuttle" /><Text singleLine>
                        {prettyBytes(12345344)}
                    </Text>
                </button>
            </div>
            <svelte:fragment slot="controls">
                <Button appearance={Appearance.Alt} icon tooltip={$_("files.new_folder")}>
                    <Icon icon={Shape.FolderPlus} />
                </Button>
                <Button appearance={Appearance.Alt} icon tooltip={$_("files.upload")}>
                    <Icon icon={Shape.Plus} />
                </Button>
                <ProgressButton appearance={Appearance.Alt} icon={Shape.ArrowsUpDown} />
            </svelte:fragment>
        </Topbar>

        {#if dragging_files > 0}
            <div class="upload-file-count-container">
                <p class="upload-file-count">
                    {$_("files.add_files")}
                </p>
            </div>
        {/if}

        <div class="files">
            {#each files as item (item.id)}
                <div class="draggable-item {item.id} {item.type === 'folder' ? 'folder-draggable droppable' : ''}" draggable="true" data-id={item.id}>
                    {#if item.type === "file"}
                        <FileFolder
                            kind={FilesItemKind.File}
                            info={item}
                            on:context={evt => {
                                contextPosition = evt.detail
                                contextData = [
                                    {
                                        id: "delete",
                                        icon: Shape.XMark,
                                        text: "Delete",
                                        appearance: Appearance.Default,
                                        onClick: () => {},
                                    },
                                ]
                            }} />
                    {:else if item.type === "folder"}
                        <FileFolder
                            kind={FilesItemKind.Folder}
                            info={item}
                            on:context={evt => {
                                contextPosition = evt.detail
                                contextData = [
                                    {
                                        id: "delete",
                                        icon: Shape.XMark,
                                        text: "Delete",
                                        appearance: Appearance.Default,
                                        onClick: () => {},
                                    },
                                ]
                            }} />
                    {:else if item.type === "image"}
                        <ImageFile
                            filesize={item.size}
                            name={item.name}
                            on:click={_ => {
                                previewImage = item.source
                            }} />
                    {/if}
                </div>
            {/each}
        </div>
    </div>
</div>

<style lang="scss">
    #page {
        display: flex;
        margin: 0;
        flex: 1;
        height: 100%;
        overflow: hidden;

        .stat {
            padding: 0 var(--padding-less);
            border-radius: var(--border-radius-minimal);
            border: var(--border-width) solid transparent;
            background-color: transparent;
            transition: all var(--animation-speed);
            &:hover {
                background-color: var(--alt-color);
                border: var(--border-width) solid var(--primary-color);
                user-select: none;
            }
        }

        .content {
            display: flex;
            min-height: 0;
            flex-direction: column;
            flex: 1;
            overflow: hidden;
            width: 100%;

            .before {
                gap: var(--gap-less);
                width: 100%;

                .actions {
                    width: 100%;
                    overflow-x: scroll;
                    overflow-y: hidden;
                    display: inline-flex;
                    flex-wrap: nowrap;
                    gap: var(--gap-less);
                    height: calc(var(--input-height) + var(--padding));
                    padding-bottom: var(--padding-less);
                }
            }

            .files {
                height: 100%;
                width: 100%;
                display: inline-flex;
                flex-direction: row;
                flex-wrap: wrap;
                align-content: flex-start;
                overflow-y: scroll;

                .draggable-item {
                    position: relative;
                    height: fit-content;
                }
            }
        }

        .upload-file-count-container {
            display: flex;
            height: 90px;
            width: 100%;
            align-items: center;
            background: var(--opaque-color);
            border-bottom: var(--border-width) solid var(--border-color);
            .upload-file-count {
                color: var(--text-color-muted);
                padding-left: 24px;
            }
        }
    }
</style><|MERGE_RESOLUTION|>--- conflicted
+++ resolved
@@ -38,21 +38,14 @@
     let contextPosition: [number, number] = [0, 0]
     let contextData: ContextItem[] = []
     let updatedFiles: FileInfo[] = []
-<<<<<<< HEAD
 
     let search_filter: string
     let search_component: ChatFilter
 
-    $: files = get(Store.state.files);
-    const unsubscribeFiles = Store.state.files.subscribe((f) => {
-        files = f;
-        })
-=======
     $: files = get(Store.state.files)
     const unsubscribeFiles = Store.state.files.subscribe(f => {
         files = f
     })
->>>>>>> 44e7433e
 
     let dragging_files = 0
 
@@ -88,13 +81,8 @@
     let chats: Chat[] = get(UIStore.state.chats)
     UIStore.state.chats.subscribe(sc => (chats = sc))
     let activeChat: Chat = get(Store.state.activeChat)
-<<<<<<< HEAD
-    Store.state.activeChat.subscribe((c) => activeChat = c)
+    Store.state.activeChat.subscribe(c => (activeChat = c))
     
-=======
-    Store.state.activeChat.subscribe(c => (activeChat = c))
-
->>>>>>> 44e7433e
     function unsubscribe() {
         throw new Error("Function not implemented.")
     }
@@ -113,6 +101,11 @@
         dragging_files = 0
         // upload files
         console.log("dropping files ", event.dataTransfer?.files)
+    }
+
+    function onSearchEnter() {
+        goto(Route.Chat)
+        search_component.select_first()
     }
 
     function onSearchEnter() {
@@ -157,12 +150,8 @@
     {/if}
 
     <Slimbar sidebarOpen={sidebarOpen} on:toggle={toggleSidebar} activeRoute={Route.Files} />
-<<<<<<< HEAD
-    <Sidebar loading={loading} on:toggle={toggleSidebar} open={sidebarOpen} activeRoute={Route.Files} bind:search={search_filter} on:search={() => search_component.filter_chat()} on:enter={onSearchEnter}>
+    <Sidebar loading={loading} on:toggle={toggleSidebar} open={sidebarOpen} activeRoute={Route.Files}bind:search={search_filter} on:search={() => search_component.filter_chat()} on:enter={onSearchEnter}>
         <ChatFilter bind:this={search_component} bind:filter={search_filter}></ChatFilter>
-=======
-    <Sidebar loading={loading} on:toggle={toggleSidebar} open={sidebarOpen} activeRoute={Route.Files}>
->>>>>>> 44e7433e
         <Controls>
             <Button
                 appearance={activeTabRoute === "chats" ? Appearance.Primary : Appearance.Alt}
