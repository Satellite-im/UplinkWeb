--- conflicted
+++ resolved
@@ -371,18 +371,11 @@
                                     icon: Shape.XMark,
                                     text: "Delete",
                                     appearance: Appearance.Default,
-<<<<<<< HEAD
-                                    onClick: () => {},
-                                },
-                            ]}>
-                            <FileFolder slot="content" let:open on:contextmenu={open} kind={FilesItemKind.Folder} info={item} />
-=======
                                     onClick: () => {}
                                 }
                             ]
                         } >
                         <FileFolder slot="content" let:open contextmenu={open} kind={FilesItemKind.Folder} info={item} />
->>>>>>> 17911d42
                         </ContextMenu>
                     {:else if item.type === "image"}
                         <ImageFile
