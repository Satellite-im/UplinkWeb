<script lang="ts">
    import { Button, Icon } from "$lib/elements"
    import { Appearance, FilesItemKind, Route, Shape } from "$lib/enums"
    import { Topbar } from "$lib/layouts"
    import { initLocale } from "$lib/lang"
    import Sidebar from "$lib/layouts/Sidebar.svelte"
    import Slimbar from "$lib/layouts/Slimbar.svelte"
    import { _ } from "svelte-i18n"
    import Text from "$lib/elements/Text.svelte"
    import Label from "$lib/elements/Label.svelte"
    import prettyBytes from "pretty-bytes"
    import { ChatPreview, ImageEmbed, ImageFile, Modal, FileFolder, ProgressButton, ContextMenu } from "$lib/components"
    import Controls from "$lib/layouts/Controls.svelte"
    import { mock_files } from "$lib/mock/files"
<<<<<<< HEAD
    import type { ContextItem } from "$lib/types"
    import { Plugins } from '@shopify/draggable'
    import { onDestroy, onMount } from 'svelte'
    import {Sortable} from '@shopify/draggable'
=======
    import {dndzone} from "svelte-dnd-action"
    import type { Chat, ContextItem } from "$lib/types"
    import { get } from "svelte/store"
    import { Store } from "$lib/state/Store"

>>>>>>> a7ab520a
    // Initialize locale
    initLocale()

    let loading: boolean = false
    let sidebarOpen: boolean = get(Store.state.ui.sidebarOpen)

    function toggleSidebar(): void {
        Store.toggleSidebar()
    }

    let tabRoutes: string[] = ["chats", "files"]
    let activeTabRoute: string = tabRoutes[0]

    let previewImage: string | null
    let items = mock_files

    // TODO: Move this into a global state
    let contextPosition: [number, number] = [0, 0]
    let contextData: ContextItem[] = []

<<<<<<< HEAD
onMount(() => {
    let dropzone = document.querySelector('.files') as HTMLElement
    if (dropzone) {
    const sortable = new Sortable(dropzone, {
            draggable: ".draggable-item",
            mirror: {
                constrainDimensions: true,
                },
            plugins: [Plugins.ResizeMirror, Plugins.SortAnimation],
        })
        // sortable.on('sortable:stop', (event) => {
        //     // Get the new order of the items, will need to save the order later
        //     console.log('droppable:dropped', event)
        //     // let newOrder = Array.from(dropzone.children).map(child => child.id);
        // })
    onDestroy(() => {
        // Cleanup draggable instance, Swap will NOT work without onDestroy()
        sortable.destroy()
    })
}
})

=======
    Store.state.ui.sidebarOpen.subscribe((s) => sidebarOpen = s)
    let sidebarChats: Chat[] = get(Store.state.ui.sidebarChats)
    Store.state.ui.sidebarChats.subscribe((sc) => sidebarChats = sc)
    let activeChat: Chat = get(Store.state.activeChat)
    Store.state.activeChat.subscribe((c) => activeChat = c)
>>>>>>> a7ab520a
</script>

<div id="page">
    <!-- Context Menu-->
    <ContextMenu visible={contextData.length > 0} items={contextData} coords={contextPosition} on:close={(_) => contextData = []} />

    <!-- Modals -->
    {#if previewImage}
        <Modal on:close={(_) => {previewImage = null}}>
            <svelte:fragment slot="controls">
                <Button 
                    icon 
                    small 
                    appearance={Appearance.Alt}
                    on:click={(_) => {previewImage = null}}>
                    <Icon icon={Shape.XMark} />
                </Button>
            </svelte:fragment>
            <ImageEmbed big source={previewImage} />
        </Modal>
    {/if}
    
    <Slimbar sidebarOpen={sidebarOpen} on:toggle={toggleSidebar} activeRoute={Route.Files} />
    <Sidebar loading={loading} on:toggle={toggleSidebar} open={sidebarOpen} activeRoute={Route.Files} >
        <Controls>
            <Button 
                appearance={activeTabRoute === "chats" ? Appearance.Primary : Appearance.Alt}
                text={$_("chat.chat_plural")}
                on:click={(_) => {
                    activeTabRoute = "chats"
                }}>
                <Icon icon={Shape.ChatBubble} />
            </Button>
            <Button
                appearance={activeTabRoute === "files" ? Appearance.Primary : Appearance.Alt}
                text={$_("files.file_plural")}
                on:click={(_) => {
                    activeTabRoute = "files"
                }}>
                <Icon icon={Shape.Folder} />
            </Button>
        </Controls>
        {#if activeTabRoute === "chats"}
            {#each sidebarChats as chat}
                <ChatPreview
                    chat={chat}
                    loading={loading}
                    simpleUnreads
                    cta={activeChat === chat}
                    on:context={(evt) => {
                        contextPosition = evt.detail
                        contextData = [
                            {
                                id: "hide",
                                icon: Shape.EyeSlash,
                                text: "Hide",
                                appearance: Appearance.Default,
                                onClick: () => Store.removeSidebarChat(chat)
                            },
                            {
                                id: "mark_read",
                                icon: Shape.CheckMark,
                                text: "Mark Read",
                                appearance: Appearance.Default,
                                onClick: () => {}
                            },
                        ]
                    }} />
            {/each}
        {/if}
    </Sidebar>
    <div class="content">
        <Topbar>
            <div slot="before" class="before flex-column">
                <Label text="Quick Actions" />
                <div class="actions">
                    <Button appearance={Appearance.Alt} text="Sync">
                        <Icon icon={Shape.ArrowsLeftRight} />
                    </Button>
                    <Button appearance={Appearance.Alt} text="Gift Space">
                        <Icon icon={Shape.Gift} />
                    </Button>
                    <Button appearance={Appearance.Alt} text="Rent Space">
                        <Icon icon={Shape.Coins} />
                    </Button>
                    <Button appearance={Appearance.Alt} text="Create Node">
                        <Icon icon={Shape.Info} />
                    </Button>
                </div>
            </div>
        </Topbar>
        <Topbar>
            <div slot="before" class="before">
                <button class="stat">
                    <Label text="Free Space"/><Text singleLine>
                        {prettyBytes(885312355333383)}
                    </Text>
                </button>
                <button class="stat">
                    <Label text="Total Space"/><Text singleLine>
                        {prettyBytes(13223423884917234002)}
                    </Text>
                </button>
                <button class="stat">
                    <Label text="Sync Size"/><Text singleLine>
                        {prettyBytes(38481083182)}
                    </Text>
                </button>
                <button class="stat">
                    <Label text="Shuttle"/><Text singleLine>
                        {prettyBytes(12345344)}
                    </Text>
                </button>
            </div>
            <svelte:fragment slot="controls">
                <Button appearance={Appearance.Alt} icon tooltip={$_("files.new_folder")}>
                    <Icon icon={Shape.FolderPlus} />
                </Button>
                <Button appearance={Appearance.Alt} icon tooltip={$_("files.upload")}>
                    <Icon icon={Shape.Plus} />
                </Button>
                <ProgressButton appearance={Appearance.Alt} icon={Shape.ArrowsUpDown} />
            </svelte:fragment>
        </Topbar>

        <div class="files">
            {#each items as item}
                <div
                    class="draggable-item"
                    draggable="true"
                >
                    {#if item.type === "file"}
                        <FileFolder kind={FilesItemKind.File} info={item} on:context={(evt) => {
                            contextPosition = evt.detail
                            contextData = [
                                {
                                    id: "delete",
                                    icon: Shape.XMark,
                                    text: "Delete",
                                    appearance: Appearance.Default,
                                    onClick: () => {}
                                }
                            ]
                        }} />       
                    {:else if item.type === "folder"}
                        <FileFolder kind={FilesItemKind.Folder} info={item} on:context={(evt) => {
                            contextPosition = evt.detail
                            contextData = [
                                {
                                    id: "delete",
                                    icon: Shape.XMark,
                                    text: "Delete",
                                    appearance: Appearance.Default,
                                    onClick: () => {}
                                }
                            ]
                        }}/>       
                    {:else if item.type === "image"}
                        <ImageFile filesize={item.size} name={item.name} on:click={(_) => {
                            previewImage = item.source
                        }} />
                    {/if}
                </div>
            {/each}
        </div>
    </div>
</div>

<style lang="scss">
    #page {
        display: flex;
        margin: 0;
        flex: 1;
        height: 100%;
        overflow: hidden;
        
        .stat {
            padding: 0 var(--padding-less);
            border-radius: var(--border-radius-minimal);
            border: var(--border-width) solid transparent;
            background-color: transparent;
            transition: all var(--animation-speed);
            &:hover {
                background-color: var(--alt-color);
                border: var(--border-width) solid var(--primary-color);
                user-select: none;
            }
        }
        
        .content {
            display: flex;
            min-height: 0;
            flex-direction: column;
            flex: 1;
            overflow: hidden;
            width: 100%;

            .before {
                gap: var(--gap-less);
                width: 100%;

                .actions {
                    width: 100%;
                    overflow-x: scroll;
                    overflow-y: hidden;
                    display: inline-flex;
                    flex-wrap: nowrap;
                    gap: var(--gap-less);
                    height: calc(var(--input-height) + var(--padding));
                    padding-bottom: var(--padding-less);
                }
            }

            .files {
                height: 100%;
                width: 100%;
                display: inline-flex;
                flex-direction: row;
                flex-wrap: wrap;
                align-content: flex-start;
                
                .draggable-item {
                    position: relative;
                    height: fit-content;
                }
            }
        }
    }
</style><|MERGE_RESOLUTION|>--- conflicted
+++ resolved
@@ -12,18 +12,13 @@
     import { ChatPreview, ImageEmbed, ImageFile, Modal, FileFolder, ProgressButton, ContextMenu } from "$lib/components"
     import Controls from "$lib/layouts/Controls.svelte"
     import { mock_files } from "$lib/mock/files"
-<<<<<<< HEAD
-    import type { ContextItem } from "$lib/types"
     import { Plugins } from '@shopify/draggable'
     import { onDestroy, onMount } from 'svelte'
     import {Sortable} from '@shopify/draggable'
-=======
-    import {dndzone} from "svelte-dnd-action"
     import type { Chat, ContextItem } from "$lib/types"
     import { get } from "svelte/store"
     import { Store } from "$lib/state/Store"
 
->>>>>>> a7ab520a
     // Initialize locale
     initLocale()
 
@@ -44,36 +39,33 @@
     let contextPosition: [number, number] = [0, 0]
     let contextData: ContextItem[] = []
 
-<<<<<<< HEAD
-onMount(() => {
-    let dropzone = document.querySelector('.files') as HTMLElement
-    if (dropzone) {
-    const sortable = new Sortable(dropzone, {
-            draggable: ".draggable-item",
-            mirror: {
-                constrainDimensions: true,
-                },
-            plugins: [Plugins.ResizeMirror, Plugins.SortAnimation],
-        })
-        // sortable.on('sortable:stop', (event) => {
-        //     // Get the new order of the items, will need to save the order later
-        //     console.log('droppable:dropped', event)
-        //     // let newOrder = Array.from(dropzone.children).map(child => child.id);
-        // })
-    onDestroy(() => {
-        // Cleanup draggable instance, Swap will NOT work without onDestroy()
-        sortable.destroy()
+    onMount(() => {
+        let dropzone = document.querySelector('.files') as HTMLElement
+        if (dropzone) {
+          const sortable = new Sortable(dropzone, {
+                draggable: ".draggable-item",
+                mirror: {
+                    constrainDimensions: true,
+                    },
+                plugins: [Plugins.ResizeMirror, Plugins.SortAnimation],
+            })
+            // sortable.on('sortable:stop', (event) => {
+            //     // Get the new order of the items, will need to save the order later
+            //     console.log('droppable:dropped', event)
+            //     // let newOrder = Array.from(dropzone.children).map(child => child.id);
+            // })
+          onDestroy(() => {
+              // Cleanup draggable instance, Swap will NOT work without onDestroy()
+              sortable.destroy()
+          })
+        }
     })
-}
-})
-
-=======
+
     Store.state.ui.sidebarOpen.subscribe((s) => sidebarOpen = s)
     let sidebarChats: Chat[] = get(Store.state.ui.sidebarChats)
     Store.state.ui.sidebarChats.subscribe((sc) => sidebarChats = sc)
     let activeChat: Chat = get(Store.state.activeChat)
     Store.state.activeChat.subscribe((c) => activeChat = c)
->>>>>>> a7ab520a
 </script>
 
 <div id="page">
