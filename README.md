<h1 align="center">
  <img src="docs/images/logo.png" width=200 height=200/><br>
  Uplink Web
</h1>

<h4 align="center">Privacy First, Modular, P2P messaging client built atop Warp.</h4>

<br/>

Uplink is written in TS with [Svelte](https://svelte.dev/). It is developed as a new foundation for implementing Warp features in a universal application.

The goal should be to build a hyper-customizable application that can run anywhere and support extensions.

---

## Quickstart for Developing

To get running fast, ensure you have this project cloned, with latest dependencies and submodules installed.

**Standard Steps:**

```
git clone https://github.com/Satellite-im/UplinkWeb.git
npm install
```

**Now, run a server locally and open it in your favorite browser:**

Usually, the URL served will be [this](http://localhost:5173/)

```
npm run dev
```

---

## Sending bitcoin (POC)

1 - Install Unisat chrome extension

2 - Go to Settings -> Network and select 'Bitcoin Testnet'

3 - Get some free testnet btc from a faucet. For example: https://bitcoinfaucet.uo1.net/send.php

<<<<<<< HEAD
4 - On another user in uplinkweb, open up the conversation and click the 'Create Payment Request' button on the top bar (coin exchange icon, next to the call button) They will also need Unisat installed.

5 - Enter an amount and click the `Request` button. A clickable message will appear in the chat.

6 - Go back to the other user and click the message and the request will be forwarded to Unisat for you to approve the transaction.
=======
4 - On another user in uplinkweb, update their profile status message to include `btc:<their-testnet-address>` for example: `btc:tb1pa94qy59l3cxuau4m2vxzlc4flj0yma2pkwz4kd5u6y2ygpdzrlwqescp06` They can find their testnet address in their Unisat. (or use the same unisat, but create a 2nd account)

5 - Now in a conversation with them, when you open up their profile popup, if it detects an address in their status message, it will show a button to send 100 sat. Click it and the request will be forwarded to Unisat for you to approve the transaction.
>>>>>>> 41eee196

## Contributing

All contributions are welcome! Please keep in mind we're still a relatively small team, and any work done to ensure contributions don't cause bugs or issues in the application is much appreciated.

# Contributors

![GitHub Contributors Image](https://contrib.rocks/image?repo=Satellite-im/UplinkWeb)<|MERGE_RESOLUTION|>--- conflicted
+++ resolved
@@ -34,7 +34,7 @@
 
 ---
 
-## Sending bitcoin (POC)
+## Get testnet bitcoin
 
 1 - Install Unisat chrome extension
 
@@ -42,17 +42,19 @@
 
 3 - Get some free testnet btc from a faucet. For example: https://bitcoinfaucet.uo1.net/send.php
 
-<<<<<<< HEAD
-4 - On another user in uplinkweb, open up the conversation and click the 'Create Payment Request' button on the top bar (coin exchange icon, next to the call button) They will also need Unisat installed.
+## Send to profile's bitcoin address
 
-5 - Enter an amount and click the `Request` button. A clickable message will appear in the chat.
+1 - On another user in uplinkweb, update their profile to include a bitcoin address. For example: `tb1pa94qy59l3cxuau4m2vxzlc4flj0yma2pkwz4kd5u6y2ygpdzrlwqescp06` They can find their testnet address in their Unisat. (or use the same unisat, but create a 2nd account)
 
-6 - Go back to the other user and click the message and the request will be forwarded to Unisat for you to approve the transaction.
-=======
-4 - On another user in uplinkweb, update their profile status message to include `btc:<their-testnet-address>` for example: `btc:tb1pa94qy59l3cxuau4m2vxzlc4flj0yma2pkwz4kd5u6y2ygpdzrlwqescp06` They can find their testnet address in their Unisat. (or use the same unisat, but create a 2nd account)
+2 - Now in a conversation with them, when you open up their profile popup, if it detects an address in their profile, it will show a button to send sats. Click it and the request will be forwarded to Unisat for you to approve the transaction.
 
-5 - Now in a conversation with them, when you open up their profile popup, if it detects an address in their status message, it will show a button to send 100 sat. Click it and the request will be forwarded to Unisat for you to approve the transaction.
->>>>>>> 41eee196
+## Create bitcoin payment request
+
+1 - On another user in uplinkweb, open up the conversation and click the 'Create Payment Request' button on the top bar (coin exchange icon, next to the call button) They will also need Unisat installed.
+
+2 - Enter an amount and click the `Request` button. A clickable message will appear in the chat.
+
+3 - Go back to the other user and click the message and the request will be forwarded to Unisat for you to approve the transaction.
 
 ## Contributing
 
