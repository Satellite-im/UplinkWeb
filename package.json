--- conflicted
+++ resolved
@@ -1,5 +1,4 @@
 {
-<<<<<<< HEAD
     "name": "svelte",
     "version": "0.0.1",
     "private": true,
@@ -37,6 +36,7 @@
         "js-3d-model-viewer": "^0.2.2",
         "markdown-editor": "github:Flemmli97/markdown-editor#6522e14c1fee46211b3810b38d95059290ab05fd",
         "pretty-bytes": "^6.1.1",
+        "simple-peer": "^9.11.1",
         "svelte-awesome-color-picker": "^3.0.6",
         "svelte-dnd-action": "^0.9.42",
         "svelte-i18n": "^4.0.0",
@@ -44,48 +44,4 @@
         "three": "^0.163.0",
         "uuid": "^9.0.1"
     }
-=======
-  "name": "svelte",
-  "version": "0.0.1",
-  "private": true,
-  "scripts": {
-    "tauri": "tauri",
-    "dev": "vite dev",
-    "build": "vite build",
-    "preview": "vite preview --host 0.0.0.0 --port 80",
-    "check": "svelte-kit sync && svelte-check --tsconfig ./jsconfig.json",
-    "check:watch": "svelte-kit sync && svelte-check --tsconfig ./jsconfig.json --watch"
-  },
-  "devDependencies": {
-    "@sveltejs/adapter-auto": "^3.0.0",
-    "@sveltejs/adapter-static": "^3.0.1",
-    "@sveltejs/kit": "^2.0.0",
-    "@sveltejs/vite-plugin-svelte": "^3.0.0",
-    "@tauri-apps/cli": "^1.5.11",
-    "@types/three": "^0.163.0",
-    "sass": "^1.71.0",
-    "svelte": "^4.2.7",
-    "svelte-check": "^3.6.0",
-    "svelte-preprocess": "^5.1.3",
-    "typescript": "^5.0.0",
-    "vite": "^5.0.3"
-  },
-  "type": "module",
-  "dependencies": {
-    "@shopify/draggable": "^1.1.3",
-    "@svelte-put/clickoutside": "^3.0.1",
-    "fuse.js": "^7.0.0",
-    "javascript-time-ago": "^2.5.9",
-    "js-3d-model-viewer": "^0.2.2",
-    "markdown-editor": "github:Flemmli97/markdown-editor#6522e14c1fee46211b3810b38d95059290ab05fd",
-    "pretty-bytes": "^6.1.1",
-    "simple-peer": "^9.11.1",
-    "svelte-awesome-color-picker": "^3.0.6",
-    "svelte-dnd-action": "^0.9.42",
-    "svelte-i18n": "^4.0.0",
-    "svelte-markdown": "^0.4.1",
-    "three": "^0.163.0",
-    "uuid": "^9.0.1"
-  }
->>>>>>> edddca20
 }