{
    "name": "svelte",
    "version": "0.0.1",
    "private": true,
    "scripts": {
        "tauri": "tauri",
        "dev": "vite dev",
        "build": "vite build",
        "preview": "vite preview --host 0.0.0.0 --port 80",
        "check": "svelte-kit sync && svelte-check --tsconfig ./jsconfig.json",
        "check:watch": "svelte-kit sync && svelte-check --tsconfig ./jsconfig.json --watch",
        "format": "prettier --write 'src/**/*.{css,html,js,svelte,ts}'",
        "lint": "npm run format && npm run check"
    },
    "devDependencies": {
        "@castlenine/vite-remove-attribute": "^1.0.2",
        "@sveltejs/adapter-auto": "^3.0.0",
        "@sveltejs/adapter-static": "^3.0.1",
        "@sveltejs/kit": "^2.0.0",
        "@sveltejs/vite-plugin-svelte": "^3.0.0",
        "@tauri-apps/cli": "^1.5.11",
        "@types/three": "^0.163.0",
        "events": "^3.3.0",
        "prettier": "^3.2.5",
        "prettier-plugin-svelte": "^3.2.3",
        "sass": "^1.71.0",
        "svelte": "^4.2.17",
        "svelte-check": "^3.8.0",
        "svelte-preprocess": "^5.1.3",
        "typescript": "^5.4.5",
        "vite": "^5.0.3"
    },
    "type": "module",
    "dependencies": {
        "@giphy/js-fetch-api": "^5.6.0",
        "@metamask/jazzicon": "^2.0.0",
        "@shopify/draggable": "^1.1.3",
        "@svelte-put/clickoutside": "^3.0.1",
        "fuse.js": "^7.0.0",
        "howler": "^2.2.4",
        "javascript-time-ago": "^2.5.9",
        "js-3d-model-viewer": "^0.2.2",
        "markdown-editor": "github:Flemmli97/markdown-editor#5d17bfc53bca8958aa5599ddcbb991312c90a156",
        "pretty-bytes": "^6.1.1",
        "sats-connect": "2.5.x",
        "simple-peer": "^9.11.1",
        "svelte-awesome-color-picker": "^3.0.6",
        "svelte-dnd-action": "^0.9.42",
        "svelte-highlight": "^7.6.1",
        "svelte-i18n": "^4.0.0",
        "svelte-markdown": "^0.4.1",
        "three": "^0.163.0",
        "uuid": "^9.0.1",
        "vite-plugin-node-polyfills": "^0.21.0",
<<<<<<< HEAD
        "warp-wasm": "^1.2.9"
=======
        "warp-wasm": "^1.3.0"
>>>>>>> d45c1c6a
    }
}<|MERGE_RESOLUTION|>--- conflicted
+++ resolved
@@ -52,10 +52,6 @@
         "three": "^0.163.0",
         "uuid": "^9.0.1",
         "vite-plugin-node-polyfills": "^0.21.0",
-<<<<<<< HEAD
-        "warp-wasm": "^1.2.9"
-=======
         "warp-wasm": "^1.3.0"
->>>>>>> d45c1c6a
     }
 }